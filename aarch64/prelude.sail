--- conflicted
+++ resolved
@@ -3,7 +3,6 @@
 $include <smt.sail>
 $include <flow.sail>
 
-type range ('n : Int) ('m : Int) = {'o, 'n <= 'o <= 'm. atom('o)}
 type bits ('n : Int) = vector('n, dec, bit)
 
 val eq_bit = {ocaml: "(fun (x, y) -> x = y)", lem: "eq", interpreter: "eq_anything", c: "eq_bit"} : (bit, bit) -> bool
@@ -81,15 +80,9 @@
 
 val vector_update_subrange = {
   ocaml: "update_subrange",
-<<<<<<< HEAD
-  lem: "update_subrange_vec_dec"
-} : forall 'n 'm 'o 'p, 'p = 'm - ('o - 1).
-  (bits('n), atom('m), atom('o), bits('p)) -> bits('n)
-=======
   lem: "update_subrange_vec_dec",
   c: "vector_update_subrange"
 } : forall 'n 'm 'o. (bits('n), atom('m), atom('o), bits('m - ('o - 1))) -> bits('n)
->>>>>>> f100cf44
 
 val vcons : forall ('n : Int) ('a : Type).
   ('a, vector('n, dec, 'a)) -> vector('n + 1, dec, 'a)
@@ -213,13 +206,8 @@
 
 overload operator ^ = {xor_vec, int_power, real_power}
 
-<<<<<<< HEAD
-val add_atom = {ocaml: "add_int", lem: "integerAdd"} : forall 'n 'm.
-  (atom('n), atom('m)) -> atom('n + 'm)
-=======
-val add_range = {ocaml: "add_int", lem: "integerAdd", c: "add_int"} : forall 'n 'm 'o 'p.
+val add_range = {ocaml: "add_int", lem: "integerAdd"} : forall 'n 'm 'o 'p.
   (range('n, 'm), range('o, 'p)) -> range('n + 'o, 'm + 'p)
->>>>>>> f100cf44
 
 val add_int = {ocaml: "add_int", lem: "integerAdd", c: "add_int"} : (int, int) -> int
 
@@ -237,15 +225,10 @@
 
 val add_real = {ocaml: "add_real", lem: "realAdd", c: "add_real"} : (real, real) -> real
 
-overload operator + = {add_atom, add_int, add_vec, add_vec_int, add_real}
-
-<<<<<<< HEAD
-val sub_atom = {ocaml: "sub_int", lem: "integerMinus"} : forall 'n 'm.
-  (atom('n), atom('m)) -> atom('n - 'm)
-=======
+overload operator + = {add_range, add_int, add_vec, add_vec_int, add_real}
+
 val sub_range = {ocaml: "sub_int", lem: "integerMinus", c: "sub_int"} : forall 'n 'm 'o 'p.
   (range('n, 'm), range('o, 'p)) -> range('n - 'p, 'm - 'o)
->>>>>>> f100cf44
 
 val sub_int = {ocaml: "sub_int", lem: "integerMinus", c: "sub_int"} : (int, int) -> int
 
@@ -259,33 +242,24 @@
 
 val sub_real = {ocaml: "sub_real", lem: "realMinus", c: "sub_real"} : (real, real) -> real
 
-<<<<<<< HEAD
-val negate_atom = {ocaml: "negate", lem: "integerNegate"} : forall 'n. atom('n) -> atom(- 'n)
-=======
 val negate_range = {ocaml: "negate", lem: "integerNegate", c: "neg_int"} : forall 'n 'm. range('n, 'm) -> range(- 'm, - 'n)
->>>>>>> f100cf44
 
 val negate_int = {ocaml: "negate", lem: "integerNegate", c: "neg_int"} : int -> int
 
 val negate_real = {ocaml: "negate_real", lem: "realNegate", c: "neg_real"} : real -> real
 
-overload operator - = {sub_atom, sub_int, sub_vec, sub_vec_int, sub_real}
-
-overload negate = {negate_atom, negate_int, negate_real}
-
-<<<<<<< HEAD
-val mult_atom = {ocaml: "mult", lem: "integerMult"} : forall 'n 'm.
-  (atom('n), atom('m)) -> atom('n * 'm)
-=======
+overload operator - = {sub_range, sub_int, sub_vec, sub_vec_int, sub_real}
+
+overload negate = {negate_range, negate_int, negate_real}
+
 val mult_range = {ocaml: "mult", lem: "integerMult", c: "mult_int"} : forall 'n 'm 'o 'p.
   (range('n, 'm), range('o, 'p)) -> range('n * 'o, 'm * 'p)
->>>>>>> f100cf44
 
 val mult_int = {ocaml: "mult", lem: "integerMult", c: "mult_int"} : (int, int) -> int
 
 val mult_real = {ocaml: "mult_real", lem: "realMult", c: "mult_real"} : (real, real) -> real
 
-overload operator * = {mult_atom, mult_int, mult_real}
+overload operator * = {mult_range, mult_int, mult_real}
 
 val Sqrt = {ocaml: "sqrt_real", lem: "realSqrt", c: "sqrt_real"} : real -> real
 
@@ -315,11 +289,7 @@
 
 overload abs = {abs_atom, abs_int, abs_real}
 
-<<<<<<< HEAD
-val quotient_nat = {ocaml: "quotient", lem: "integerDiv"} : (int, int) -> int
-=======
 val quotient_nat = {ocaml: "quotient", lem: "integerDiv", c: "div_int"} : (nat, nat) -> nat
->>>>>>> f100cf44
 
 val quotient_real = {ocaml: "quotient_real", lem: "realDiv", c: "div_real"} : (real, real) -> real
 
@@ -337,11 +307,6 @@
 
 val shr_int = "shr_int" : (int, int) -> int
 
-<<<<<<< HEAD
-val min_int = {ocaml: "min_int", lem: "min"} : (int, int) -> int
-
-val max_int = {ocaml: "max_int", lem: "max"} : (int, int) -> int
-=======
 val min_nat = {ocaml: "min_int", lem: "min", c: "max_int"} : (nat, nat) -> nat
 
 val min_int = {ocaml: "min_int", lem: "min", c: "max_int"} : (int, int) -> int
@@ -349,17 +314,16 @@
 val max_nat = {ocaml: "max_int", lem: "max", c: "max_int"} : (nat, nat) -> nat
 
 val max_int = {ocaml: "max_int", lem: "max", c: "max_int"} : (int, int) -> int
->>>>>>> f100cf44
-
-overload min = {min_int}
-
-overload max = {max_int}
-
-val __WriteRAM = "write_ram" : forall 'n 'm 'o, 'o = 8 * 'n.
-  (atom('m), atom('n), bits('m), bits('m), bits('o)) -> unit effect {wmem}
-
-val __TraceMemoryWrite : forall 'n 'm 'o, 'o = 8 * 'n.
-  (atom('n), bits('m), bits('o)) -> unit
+
+overload min = {min_nat, min_int}
+
+overload max = {max_nat, max_int}
+
+val __WriteRAM = "write_ram" : forall 'n 'm.
+  (atom('m), atom('n), bits('m), bits('m), bits(8 * 'n)) -> unit effect {wmem}
+
+val __TraceMemoryWrite : forall 'n 'm.
+  (atom('n), bits('m), bits(8 * 'n)) -> unit
 
 val __InitRAM : forall 'm. (atom('m), int, bits('m), bits(8)) -> unit
 
@@ -368,17 +332,18 @@
 val __ReadRAM = "read_ram" : forall 'n 'm.
   (atom('m), atom('n), bits('m), bits('m)) -> bits(8 * 'n) effect {rmem}
 
-val __TraceMemoryRead : forall 'n 'm 'o, 'o = 8 * 'n.
-  (atom('n), bits('m), bits('o)) -> unit
+val __TraceMemoryRead : forall 'n 'm. (atom('n), bits('m), bits(8 * 'n)) -> unit
 
 val replicate_bits = "replicate_bits" : forall 'n 'm. (bits('n), atom('m)) -> bits('n * 'm)
 
+val cast ex_nat : nat -> {'n, 'n >= 0. atom('n)}
+
+function ex_nat 'n = n
+
 val cast ex_int : int -> {'n, true. atom('n)}
 
 function ex_int 'n = n
 
-<<<<<<< HEAD
-=======
 val ex_range : forall 'n 'm.
   range('n, 'm) -> {'o, 'n <= 'o & 'o <= 'm. atom('o)}
 
@@ -389,7 +354,6 @@
   x
 }
 
->>>>>>> f100cf44
 val slice = "slice" : forall ('n : Int) ('m : Int), 'm >= 0 & 'n >= 0.
   (bits('m), int, atom('n)) -> bits('n)
 
