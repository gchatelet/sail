(**************************************************************************)
(*     Sail                                                               *)
(*                                                                        *)
(*  Copyright (c) 2013-2017                                               *)
(*    Kathyrn Gray                                                        *)
(*    Shaked Flur                                                         *)
(*    Stephen Kell                                                        *)
(*    Gabriel Kerneis                                                     *)
(*    Robert Norton-Wright                                                *)
(*    Christopher Pulte                                                   *)
(*    Peter Sewell                                                        *)
(*    Alasdair Armstrong                                                  *)
(*    Brian Campbell                                                      *)
(*    Thomas Bauereiss                                                    *)
(*    Anthony Fox                                                         *)
(*    Jon French                                                          *)
(*    Dominic Mulligan                                                    *)
(*    Stephen Kell                                                        *)
(*    Mark Wassell                                                        *)
(*                                                                        *)
(*  All rights reserved.                                                  *)
(*                                                                        *)
(*  This software was developed by the University of Cambridge Computer   *)
(*  Laboratory as part of the Rigorous Engineering of Mainstream Systems  *)
(*  (REMS) project, funded by EPSRC grant EP/K008528/1.                   *)
(*                                                                        *)
(*  Redistribution and use in source and binary forms, with or without    *)
(*  modification, are permitted provided that the following conditions    *)
(*  are met:                                                              *)
(*  1. Redistributions of source code must retain the above copyright     *)
(*     notice, this list of conditions and the following disclaimer.      *)
(*  2. Redistributions in binary form must reproduce the above copyright  *)
(*     notice, this list of conditions and the following disclaimer in    *)
(*     the documentation and/or other materials provided with the         *)
(*     distribution.                                                      *)
(*                                                                        *)
(*  THIS SOFTWARE IS PROVIDED BY THE AUTHOR AND CONTRIBUTORS ``AS IS''    *)
(*  AND ANY EXPRESS OR IMPLIED WARRANTIES, INCLUDING, BUT NOT LIMITED     *)
(*  TO, THE IMPLIED WARRANTIES OF MERCHANTABILITY AND FITNESS FOR A       *)
(*  PARTICULAR PURPOSE ARE DISCLAIMED.  IN NO EVENT SHALL THE AUTHOR OR   *)
(*  CONTRIBUTORS BE LIABLE FOR ANY DIRECT, INDIRECT, INCIDENTAL,          *)
(*  SPECIAL, EXEMPLARY, OR CONSEQUENTIAL DAMAGES (INCLUDING, BUT NOT      *)
(*  LIMITED TO, PROCUREMENT OF SUBSTITUTE GOODS OR SERVICES; LOSS OF      *)
(*  USE, DATA, OR PROFITS; OR BUSINESS INTERRUPTION) HOWEVER CAUSED AND   *)
(*  ON ANY THEORY OF LIABILITY, WHETHER IN CONTRACT, STRICT LIABILITY,    *)
(*  OR TORT (INCLUDING NEGLIGENCE OR OTHERWISE) ARISING IN ANY WAY OUT    *)
(*  OF THE USE OF THIS SOFTWARE, EVEN IF ADVISED OF THE POSSIBILITY OF    *)
(*  SUCH DAMAGE.                                                          *)
(**************************************************************************)

(** The type checker API *)

open Ast
open Ast_util
module Big_int = Nat_big_num

(** [opt_tc_debug] controls the verbosity of the type checker. 0 is
   silent, 1 prints a tree of the type derivation and 2 is like 1 but
   with much more debugging information. *)
val opt_tc_debug : int ref

(** [opt_no_effects] turns of the effect checking. This can break
   re-writer passes, so it should only be used for debugging. *)
val opt_no_effects : bool ref

(** [opt_no_lexp_bounds_check] turns of the bounds checking in vector
   assignments in l-expressions. *)
val opt_no_lexp_bounds_check : bool ref

(** {2 Type errors} *)

type type_error =
  | Err_no_casts of unit exp * typ * typ * type_error * type_error list
  | Err_no_overloading of id * (id * type_error) list
  | Err_unresolved_quants of id * quant_item list
  | Err_subtype of typ * typ * n_constraint list * Ast.l KBindings.t
  | Err_no_num_ident of id
  | Err_other of string

exception Type_error of l * type_error;;

<<<<<<< HEAD
val string_of_type_error : type_error -> string

val typ_debug : string Lazy.t -> unit
val typ_print : string Lazy.t -> unit

=======
>>>>>>> 4336409f
(** {2 Environments} *)

(** The env module defines the internal type checking environment, and
   contains functions that operate on that state. *)
module Env : sig
  (** Env.t is the type of environments *)
  type t

  (** Note: Most get_ functions assume the identifiers exist, and throw
     type errors if it doesn't. *)

  (** Get the quantifier and type for a function identifier, freshening
      type variables. *)
  val get_val_spec : id -> t -> typquant * typ

  (** Like get_val_spec, except that the original type variables are used.
      Useful when processing the body of the function. *)
  val get_val_spec_orig : id -> t -> typquant * typ

  val update_val_spec : id -> typquant * typ -> t -> t

  val get_register : id -> t -> typ

  (** Return all the identifiers in an enumeration. Throws a type
     error if the enumeration doesn't exist. *)
  val get_enum : id -> t -> id list

  val get_locals : t -> (mut * typ) Bindings.t

  val add_local : id -> mut * typ -> t -> t

  (** Check if a local variable is mutable. Throws Type_error if it
     isn't a local variable. Probably best to use Env.lookup_id
     instead *)
  val is_mutable : id -> t -> bool

  (** Get the current set of constraints. *)
  val get_constraints : t -> n_constraint list

  val add_constraint : n_constraint -> t -> t

  val get_typ_var : kid -> t -> base_kind_aux

  val get_typ_vars : t -> base_kind_aux KBindings.t

  val get_typ_var_locs : t -> Ast.l KBindings.t

  val add_typ_var : Ast.l -> kid -> base_kind_aux -> t -> t

  val is_record : id -> t -> bool

  (** Return type is: quantifier, argument type, return type, effect *)
  val get_accessor : id -> id -> t -> typquant * typ * typ * effect

  (** If the environment is checking a function, then this will get
     the expected return type of the function. It's useful for
     checking or inserting early returns. Returns an option type and
     won't throw any exceptions. *)
  val get_ret_typ : t -> typ option

  val get_typ_synonym : id -> t -> (t -> typ_arg list -> typ)

  val get_overloads : id -> t -> id list

  val get_num_def : id -> t -> nexp

  val is_extern : id -> t -> string -> bool

  val get_extern : id -> t -> string -> string

  (** Lookup id searchs for a specified id in the environment, and
     returns it's type and what kind of identifier it is, using the
     lvar type. Returns Unbound if the identifier is unbound, and
     won't throw any exceptions. If the raw option is true, then look
     up the type without any flow typing modifiers. *)
  val lookup_id : ?raw:bool -> id -> t -> lvar

  val is_union_constructor : id -> t -> bool

  val is_mapping : id -> t -> bool

  val is_register : id -> t -> bool

  (** Return a fresh kind identifier that doesn't exist in the
     environment. The optional argument bases the new identifer on the
     old one. *)
  val fresh_kid : ?kid:kid -> t -> kid

  val expand_synonyms : t -> typ -> typ

  (** Expand type synonyms and remove register annotations (i.e. register<t> -> t)) *)
  val base_typ_of : t -> typ -> typ

  (** no_casts removes all the implicit type casts/coercions from the
     environment, so checking a term with such an environment will
     guarantee not to insert any casts. Not that this is only about
     the implicit casting and has nothing to do with the E_cast AST
     node. *)
  val no_casts : t -> t

  (* Is casting allowed by the environment? *)
  val allow_casts : t -> bool

  val empty : t

end

(** Push all the type variables and constraints from a typquant into
   an environment *)
val add_typquant : Ast.l -> typquant -> Env.t -> Env.t

val destruct_exist : Env.t -> typ -> (kid list * n_constraint * typ) option

val add_existential : Ast.l -> kid list -> n_constraint -> Env.t -> Env.t

(** When the typechecker creates new type variables it gives them
   fresh names of the form 'fvXXX#name, where XXX is a number (not
   necessarily three digits), and name is the original name when the
   type variable was created by renaming an exisiting type variable to
   avoid shadowing. orig_kid takes such a type variable and strips out
   the 'fvXXX# part. It returns the type variable unmodified if it is
   not of this form. *)
val orig_kid : kid -> kid

(* Vector with default order. *)
val dvector_typ : Env.t -> nexp -> typ -> typ

val exist_typ : (kid -> n_constraint) -> (kid -> typ) -> typ

(** The type of type annotations *)
type tannot = (Env.t * typ * effect) option

(** {2 Removing type annotations} *)

(** Strip the type annotations from an expression. *)
val strip_exp : 'a exp -> unit exp

(** Strip the type annotations from a pattern *)
val strip_pat : 'a pat -> unit pat

(** Strip the type annotations from a pattern-expression *)
val strip_pexp : 'a pexp -> unit pexp

(** Strip the type annotations from an l-expression *)
val strip_lexp : 'a lexp -> unit lexp

val strip_mpexp : 'a mpexp -> unit mpexp
val strip_mapcl : 'a mapcl -> unit mapcl

(* Strip location information from types for comparison purposes *)
val strip_typ : typ -> typ
val strip_typq : typquant -> typquant
val strip_id : id -> id
val strip_kid : kid -> kid
val strip_base_effect : base_effect -> base_effect
val strip_effect : effect -> effect
val strip_nexp_aux : nexp_aux -> nexp_aux
val strip_nexp : nexp -> nexp
val strip_n_constraint_aux : n_constraint_aux -> n_constraint_aux
val strip_n_constraint : n_constraint -> n_constraint
val strip_typ_aux : typ_aux -> typ_aux

(** {2 Checking expressions and patterns} *)

(** Check an expression has some type. Returns a fully annotated
   version of the expression, where each subexpression is annotated
   with it's type and the Environment used while checking it. The can
   be used to re-start the typechecking process on any
   sub-expression. so local modifications to the AST can be
   re-checked. *)
val check_exp : Env.t -> unit exp -> typ -> tannot exp

val infer_exp : Env.t -> unit exp -> tannot exp

val infer_pat : Env.t -> unit pat -> tannot pat * Env.t * unit exp list

val check_case : Env.t -> typ -> unit pexp -> typ -> tannot pexp

val check_fundef : Env.t -> 'a fundef -> tannot def list * Env.t

val check_val_spec : Env.t -> 'a val_spec -> tannot def list * Env.t  

val prove : Env.t -> n_constraint -> bool

val solve : Env.t -> nexp -> Big_int.num option

val subtype_check : Env.t -> typ -> typ -> bool

val bind_pat : Env.t -> unit pat -> typ -> tannot pat * Env.t * unit Ast.exp list

(** Variant that doesn't introduce new guards for literal patterns,
   but raises a type error instead.  This should always be safe to use
   on patterns that have previously been type checked. *)
val bind_pat_no_guard : Env.t -> unit pat -> typ -> tannot pat * Env.t

val typ_error : Ast.l -> string -> 'a

(** {2 Destructuring type annotations} Partial functions: The
   expressions and patterns passed to these functions must be
   guaranteed to have tannots of the form Some (env, typ) for these to
   work. *)

val env_of : tannot exp -> Env.t
val env_of_annot : Ast.l * tannot -> Env.t

val typ_of : tannot exp -> typ
val typ_of_annot : Ast.l * tannot -> typ


val pat_typ_of : tannot pat -> typ
val pat_env_of : tannot pat -> Env.t

val typ_of_pexp : tannot pexp -> typ
val env_of_pexp : tannot pexp -> Env.t

val typ_of_mpat : tannot mpat -> typ
val env_of_mpat : tannot mpat -> Env.t

val typ_of_mpexp : tannot mpexp -> typ
val env_of_mpexp : tannot mpexp -> Env.t

val effect_of : tannot exp -> effect
val effect_of_pat : tannot pat -> effect
val effect_of_annot : tannot -> effect
val add_effect_annot : tannot -> effect -> tannot

(** {2 Utilities } *)

val destruct_atom_nexp : Env.t -> typ -> nexp option

(** Safely destructure an existential type. Returns None if the type
   is not existential. This function will pick a fresh name for the
   existential to ensure that no name-clashes occur. *)
val destruct_exist : Env.t -> typ -> (kid list * n_constraint * typ) option

val destruct_range : Env.t -> typ -> (kid list * n_constraint * nexp * nexp) option

val destruct_numeric : Env.t -> typ -> (kid list * n_constraint * nexp) option

val destruct_vector : Env.t -> typ -> (nexp * order * typ) option

type uvar =
  | U_nexp of nexp
  | U_order of order
  | U_effect of effect
  | U_typ of typ

val string_of_uvar : uvar -> string

val subst_unifiers : uvar KBindings.t -> typ -> typ

val typ_subst_nexp : kid -> nexp_aux -> typ -> typ
val typ_subst_typ : kid -> typ_aux -> typ -> typ
val typ_subst_order : kid -> order_aux -> typ -> typ
val typ_subst_kid : kid -> kid -> typ -> typ

val unify : l -> Env.t -> typ -> typ -> uvar KBindings.t * kid list * n_constraint option

val alpha_equivalent : Env.t -> typ -> typ -> bool

(** Throws Invalid_argument if the argument is not a E_app expression *)
val instantiation_of : tannot exp -> uvar KBindings.t

(* Type variable instantiations that inference will extract from constraints *)
val instantiate_simple_equations : quant_item list -> uvar KBindings.t

val propagate_exp_effect : tannot exp -> tannot exp

val propagate_pexp_effect : tannot pexp -> tannot pexp * effect

(** {2 Checking full AST} *)

(** Fully type-check an AST

Some invariants that will hold of a fully checked AST are:

 - No internal nodes, such as E_internal_exp, or E_comment nodes.

 - E_vector_access nodes and similar will be replaced by function
   calls E_app to vector access functions. This is different to the
   old type checker.

 - Every expressions type annotation [tannot] will be Some (typ, env).

 - Also every pattern will be annotated with the type it matches.

 - Toplevel expressions such as typedefs and some subexpressions such
   as letbinds may have None as their tannots if it doesn't make sense
   for them to have type annotations.

   check throws type_errors rather than Sail generic errors from
   Reporting_basic. For a function that uses generic errors, use
   Type_error.check *)
val check : Env.t -> 'a defs -> tannot defs * Env.t

(** The initial type checking environment *)
val initial_env : Env.t<|MERGE_RESOLUTION|>--- conflicted
+++ resolved
@@ -79,14 +79,9 @@
 
 exception Type_error of l * type_error;;
 
-<<<<<<< HEAD
-val string_of_type_error : type_error -> string
-
 val typ_debug : string Lazy.t -> unit
 val typ_print : string Lazy.t -> unit
 
-=======
->>>>>>> 4336409f
 (** {2 Environments} *)
 
 (** The env module defines the internal type checking environment, and
