(**************************************************************************)
(*     Sail                                                               *)
(*                                                                        *)
(*  Copyright (c) 2013-2017                                               *)
(*    Kathyrn Gray                                                        *)
(*    Shaked Flur                                                         *)
(*    Stephen Kell                                                        *)
(*    Gabriel Kerneis                                                     *)
(*    Robert Norton-Wright                                                *)
(*    Christopher Pulte                                                   *)
(*    Peter Sewell                                                        *)
(*    Alasdair Armstrong                                                  *)
(*    Brian Campbell                                                      *)
(*    Thomas Bauereiss                                                    *)
(*    Anthony Fox                                                         *)
(*    Jon French                                                          *)
(*    Dominic Mulligan                                                    *)
(*    Stephen Kell                                                        *)
(*    Mark Wassell                                                        *)
(*                                                                        *)
(*  All rights reserved.                                                  *)
(*                                                                        *)
(*  This software was developed by the University of Cambridge Computer   *)
(*  Laboratory as part of the Rigorous Engineering of Mainstream Systems  *)
(*  (REMS) project, funded by EPSRC grant EP/K008528/1.                   *)
(*                                                                        *)
(*  Redistribution and use in source and binary forms, with or without    *)
(*  modification, are permitted provided that the following conditions    *)
(*  are met:                                                              *)
(*  1. Redistributions of source code must retain the above copyright     *)
(*     notice, this list of conditions and the following disclaimer.      *)
(*  2. Redistributions in binary form must reproduce the above copyright  *)
(*     notice, this list of conditions and the following disclaimer in    *)
(*     the documentation and/or other materials provided with the         *)
(*     distribution.                                                      *)
(*                                                                        *)
(*  THIS SOFTWARE IS PROVIDED BY THE AUTHOR AND CONTRIBUTORS ``AS IS''    *)
(*  AND ANY EXPRESS OR IMPLIED WARRANTIES, INCLUDING, BUT NOT LIMITED     *)
(*  TO, THE IMPLIED WARRANTIES OF MERCHANTABILITY AND FITNESS FOR A       *)
(*  PARTICULAR PURPOSE ARE DISCLAIMED.  IN NO EVENT SHALL THE AUTHOR OR   *)
(*  CONTRIBUTORS BE LIABLE FOR ANY DIRECT, INDIRECT, INCIDENTAL,          *)
(*  SPECIAL, EXEMPLARY, OR CONSEQUENTIAL DAMAGES (INCLUDING, BUT NOT      *)
(*  LIMITED TO, PROCUREMENT OF SUBSTITUTE GOODS OR SERVICES; LOSS OF      *)
(*  USE, DATA, OR PROFITS; OR BUSINESS INTERRUPTION) HOWEVER CAUSED AND   *)
(*  ON ANY THEORY OF LIABILITY, WHETHER IN CONTRACT, STRICT LIABILITY,    *)
(*  OR TORT (INCLUDING NEGLIGENCE OR OTHERWISE) ARISING IN ANY WAY OUT    *)
(*  OF THE USE OF THIS SOFTWARE, EVEN IF ADVISED OF THE POSSIBILITY OF    *)
(*  SUCH DAMAGE.                                                          *)
(**************************************************************************)

open Parse_ast
open Ast
open Ast_util
module Big_int = Nat_big_num
open Type_check

let size_set_limit = 16

let optmap v f =
  match v with
  | None -> None
  | Some v -> Some (f v)

let kbindings_from_list = List.fold_left (fun s (v,i) -> KBindings.add v i s) KBindings.empty
let bindings_from_list = List.fold_left (fun s (v,i) -> Bindings.add v i s) Bindings.empty
(* union was introduced in 4.03.0, a bit too recently *)
let bindings_union s1 s2 =
  Bindings.merge (fun _ x y -> match x,y with
  |  _, (Some x) -> Some x
  |  (Some x), _ -> Some x
  |  _,  _ -> None) s1 s2

let subst_nexp substs nexp =
  let rec s_snexp substs (Nexp_aux (ne,l) as nexp) =
    let re ne = Nexp_aux (ne,l) in
    let s_snexp = s_snexp substs in
    match ne with
    | Nexp_var (Kid_aux (_,l) as kid) ->
       (try KBindings.find kid substs
       with Not_found -> nexp)
    | Nexp_id _
    | Nexp_constant _ -> nexp
    | Nexp_times (n1,n2) -> re (Nexp_times (s_snexp n1, s_snexp n2))
    | Nexp_sum (n1,n2)   -> re (Nexp_sum   (s_snexp n1, s_snexp n2))
    | Nexp_minus (n1,n2) -> re (Nexp_minus (s_snexp n1, s_snexp n2))
    | Nexp_exp ne -> re (Nexp_exp (s_snexp ne))
    | Nexp_neg ne -> re (Nexp_neg (s_snexp ne))
    | Nexp_app (id,args) -> re (Nexp_app (id,List.map s_snexp args))
  in s_snexp substs nexp

let rec subst_nc substs (NC_aux (nc,l) as n_constraint) =
  let snexp nexp = subst_nexp substs nexp in
  let snc nc = subst_nc substs nc in
  let re nc = NC_aux (nc,l) in
  match nc with
  | NC_equal (n1,n2) -> re (NC_equal (snexp n1, snexp n2))
  | NC_bounded_ge (n1,n2) -> re (NC_bounded_ge (snexp n1, snexp n2))
  | NC_bounded_le (n1,n2) -> re (NC_bounded_le (snexp n1, snexp n2))
  | NC_not_equal (n1,n2) -> re (NC_not_equal (snexp n1, snexp n2))
  | NC_set (kid,is) ->
     begin
       match KBindings.find kid substs with
       | Nexp_aux (Nexp_constant i,_) ->
          if List.exists (fun j -> Big_int.equal i j) is then re NC_true else re NC_false
       | nexp -> 
          raise (Reporting_basic.err_general l
                   ("Unable to substitute " ^ string_of_nexp nexp ^
                       " into set constraint " ^ string_of_n_constraint n_constraint))
       | exception Not_found -> n_constraint
     end
  | NC_or (nc1,nc2) -> re (NC_or (snc nc1, snc nc2))
  | NC_and (nc1,nc2) -> re (NC_and (snc nc1, snc nc2))
  | NC_true
  | NC_false
      -> n_constraint



let subst_src_typ substs t =
  let rec s_styp substs ((Typ_aux (t,l)) as ty) =
    let re t = Typ_aux (t,l) in
    match t with
    | Typ_id _
    | Typ_var _
      -> ty
    | Typ_fn (t1,t2,e) -> re (Typ_fn (s_styp substs t1, s_styp substs t2,e))
    | Typ_tup ts -> re (Typ_tup (List.map (s_styp substs) ts))
    | Typ_app (id,tas) -> re (Typ_app (id,List.map (s_starg substs) tas))
    | Typ_exist (kids,nc,t) ->
       let substs = List.fold_left (fun sub v -> KBindings.remove v sub) substs kids in
       re (Typ_exist (kids,nc,s_styp substs t))
  and s_starg substs (Typ_arg_aux (ta,l) as targ) =
    match ta with
    | Typ_arg_nexp ne -> Typ_arg_aux (Typ_arg_nexp (subst_nexp substs ne),l)
    | Typ_arg_typ t -> Typ_arg_aux (Typ_arg_typ (s_styp substs t),l)
    | Typ_arg_order _ -> targ
  in s_styp substs t

let make_vector_lit sz i =
  let f j = if Big_int.equal (Big_int.modulus (Big_int.shift_right i (sz-j-1)) (Big_int.of_int 2)) Big_int.zero then '0' else '1' in
  let s = String.init sz f in
  L_aux (L_bin s,Generated Unknown)

let tabulate f n =
  let rec aux acc n =
    let acc' = f n::acc in
    if Big_int.equal n Big_int.zero then acc' else aux acc' (Big_int.sub n (Big_int.of_int 1))
  in if Big_int.equal n Big_int.zero then [] else aux [] (Big_int.sub n (Big_int.of_int 1))

let make_vectors sz =
  tabulate (make_vector_lit sz) (Big_int.shift_left (Big_int.of_int 1) sz)

let pat_id_is_variable env id =
  match Env.lookup_id id env with
  (* Unbound is returned for both variables and constructors which take
     arguments, but the latter only don't appear in a P_id *)
  | Unbound
  (* Shadowing of immutable locals is allowed; mutable locals and registers
     are rejected by the type checker, so don't matter *)
  | Local _
  | Register _
    -> true
  | Enum _
  | Union _
    -> false

let rec is_value (E_aux (e,(l,annot))) =
  let is_constructor id =
    match annot with
    | None -> 
       (Reporting_basic.print_err false true l "Monomorphisation"
          ("Missing type information for identifier " ^ string_of_id id);
        false) (* Be conservative if we have no info *)
    | Some (env,_,_) ->
       Env.is_union_constructor id env ||
         (match Env.lookup_id id env with
         | Enum _ | Union _ -> true 
         | Unbound | Local _ | Register _ -> false)
  in
  match e with
  | E_id id -> is_constructor id
  | E_lit _ -> true
  | E_tuple es -> List.for_all is_value es
  | E_app (id,es) -> is_constructor id && List.for_all is_value es
  (* We add casts to undefined to keep the type information in the AST *)
  | E_cast (typ,E_aux (E_lit (L_aux (L_undef,_)),_)) -> true
(* TODO: more? *)
  | _ -> false

let is_pure (Effect_opt_aux (e,_)) =
  match e with
  | Effect_opt_pure -> true
  | Effect_opt_effect (Effect_aux (Effect_set [],_)) -> true
  | _ -> false

let rec list_extract f = function
  | [] -> None
  | h::t -> match f h with None -> list_extract f t | Some v -> Some v

let rec cross = function
  | [] -> failwith "cross"
  | [(x,l)] -> List.map (fun y -> [(x,y)]) l
  | (x,l)::t -> 
     let t' = cross t in
     List.concat (List.map (fun y -> List.map (fun l' -> (x,y)::l') t') l)

let rec cross' = function
  | [] -> [[]]
  | (h::t) ->
     let t' = cross' t in
     List.concat (List.map (fun x -> List.map (fun l ->  x::l) t') h)

let rec cross'' = function
  | [] -> [[]]
  | (k,None)::t -> List.map (fun l -> (k,None)::l) (cross'' t)
  | (k,Some h)::t ->
     let t' = cross'' t in
     List.concat (List.map (fun x -> List.map (fun l -> (k,Some x)::l) t') h)

let kidset_bigunion = function
  | [] -> KidSet.empty
  | h::t -> List.fold_left KidSet.union h t

(* TODO: deal with non-set constraints, intersections, etc somehow *)
let extract_set_nc l var nc =
  let rec aux (NC_aux (nc,l)) =
    let re nc = NC_aux (nc,l) in
    match nc with
    | NC_set (id,is) when Kid.compare id var = 0 -> Some (is,re NC_true)
    | NC_and (nc1,nc2) ->
       (match aux nc1, aux nc2 with
       | None, None -> None
       | None, Some (is,nc2') -> Some (is, re (NC_and (nc1,nc2')))
       | Some (is,nc1'), None -> Some (is, re (NC_and (nc1',nc2)))
       | Some _, Some _ ->
          raise (Reporting_basic.err_general l ("Multiple set constraints for " ^ string_of_kid var)))
    | _ -> None
  in match aux nc with
  | Some is -> is
  | None ->
     raise (Reporting_basic.err_general l ("No set constraint for " ^ string_of_kid var))

let rec peel = function
  | [], l -> ([], l)
  | h1::t1, h2::t2 -> let (l1,l2) = peel (t1, t2) in ((h1,h2)::l1,l2)
  | _,_ -> assert false

let rec split_insts = function
  | [] -> [],[]
  | (k,None)::t -> let l1,l2 = split_insts t in l1,k::l2
  | (k,Some v)::t -> let l1,l2 = split_insts t in (k,v)::l1,l2

let apply_kid_insts kid_insts t =
  let kid_insts, kids' = split_insts kid_insts in
  let kid_insts = List.map (fun (v,i) -> (v,Nexp_aux (Nexp_constant i,Generated Unknown))) kid_insts in
  let subst = kbindings_from_list kid_insts in
  kids', subst_src_typ subst t

let rec inst_src_type insts (Typ_aux (ty,l) as typ) =
  match ty with
  | Typ_id _
  | Typ_var _
    -> insts,typ
  | Typ_fn _ ->
     raise (Reporting_basic.err_general l "Function type in constructor")
  | Typ_tup ts ->
     let insts,ts = 
       List.fold_right
         (fun typ (insts,ts) -> let insts,typ = inst_src_type insts typ in insts,typ::ts)
         ts (insts,[])
     in insts, Typ_aux (Typ_tup ts,l)
  | Typ_app (id,args) ->
     let insts,ts = 
       List.fold_right
         (fun arg (insts,args) -> let insts,arg = inst_src_typ_arg insts arg in insts,arg::args)
         args (insts,[])
     in insts, Typ_aux (Typ_app (id,ts),l)
  | Typ_exist (kids, nc, t) ->
     let kid_insts, insts' = peel (kids,insts) in
     let kids', t' = apply_kid_insts kid_insts t in
     (* TODO: subst in nc *)
     match kids' with
     | [] -> insts', t'
     | _ -> insts', Typ_aux (Typ_exist (kids', nc, t'), l)
and inst_src_typ_arg insts (Typ_arg_aux (ta,l) as tyarg) =
  match ta with
  | Typ_arg_nexp _
  | Typ_arg_order _
      -> insts, tyarg
  | Typ_arg_typ typ ->
     let insts', typ' = inst_src_type insts typ in
     insts', Typ_arg_aux (Typ_arg_typ typ',l)

let rec contains_exist (Typ_aux (ty,_)) =
  match ty with
  | Typ_id _
  | Typ_var _
    -> false
  | Typ_fn (t1,t2,_) -> contains_exist t1 || contains_exist t2
  | Typ_tup ts -> List.exists contains_exist ts
  | Typ_app (_,args) -> List.exists contains_exist_arg args
  | Typ_exist _ -> true
and contains_exist_arg (Typ_arg_aux (arg,_)) =
  match arg with
  | Typ_arg_nexp _
  | Typ_arg_order _
      -> false
  | Typ_arg_typ typ -> contains_exist typ

let rec size_nvars_nexp (Nexp_aux (ne,_)) =
  match ne with
  | Nexp_var v -> [v]
  | Nexp_id _
  | Nexp_constant _
    -> []
  | Nexp_times (n1,n2)
  | Nexp_sum (n1,n2)
  | Nexp_minus (n1,n2)
    -> size_nvars_nexp n1 @ size_nvars_nexp n2
  | Nexp_exp n
  | Nexp_neg n
    -> size_nvars_nexp n
  | Nexp_app (_,args) -> List.concat (List.map size_nvars_nexp args)

(* Given a type for a constructor, work out which refinements we ought to produce *)
(* TODO collision avoidance *)
let split_src_type id ty (TypQ_aux (q,ql)) =
  let i = string_of_id id in
  (* This was originally written for the general case, but I cut it down to the
     more manageable prenex-form below *)
  let rec size_nvars_ty (Typ_aux (ty,l) as typ) =
    match ty with
    | Typ_id _
    | Typ_var _
      -> (KidSet.empty,[[],typ])
    | Typ_fn _ ->
       raise (Reporting_basic.err_general l ("Function type in constructor " ^ i))
    | Typ_tup ts ->
       let (vars,tys) = List.split (List.map size_nvars_ty ts) in
       let insttys = List.map (fun x -> let (insts,tys) = List.split x in
                                        List.concat insts, Typ_aux (Typ_tup tys,l)) (cross' tys) in
       (kidset_bigunion vars, insttys)
    | Typ_app (Id_aux (Id "vector",_),
               [_;Typ_arg_aux (Typ_arg_nexp sz,_);
                _;Typ_arg_aux (Typ_arg_typ (Typ_aux (Typ_id (Id_aux (Id "bit",_)),_)),_)]) ->
       (KidSet.of_list (size_nvars_nexp sz), [[],typ])
    | Typ_app (_, tas) ->
       (KidSet.empty,[[],typ])  (* We only support sizes for bitvectors mentioned explicitly, not any buried
                      inside another type *)
    | Typ_exist (kids, nc, t) ->
       let (vars,tys) = size_nvars_ty t in
       let find_insts k (insts,nc) =
         let inst,nc' =
           if KidSet.mem k vars then
             let is,nc' = extract_set_nc l k nc in
             Some is,nc'
           else None,nc
         in (k,inst)::insts,nc'
       in
       let (insts,nc') = List.fold_right find_insts kids ([],nc) in
       let insts = cross'' insts in
       let ty_and_inst (inst0,ty) inst =
         let kids, ty = apply_kid_insts inst ty in
         let ty =
           (* Typ_exist is not allowed an empty list of kids *)
           match kids with
           | [] -> ty
           | _ -> Typ_aux (Typ_exist (kids, nc', ty),l)
         in inst@inst0, ty
       in
       let tys = List.concat (List.map (fun instty -> List.map (ty_and_inst instty) insts) tys) in
       let free = List.fold_left (fun vars k -> KidSet.remove k vars) vars kids in
       (free,tys)
  in
  (* Only single-variable prenex-form for now *)
  let size_nvars_ty (Typ_aux (ty,l) as typ) =
    match ty with
    | Typ_exist (kids,_,t) ->
       begin
         match snd (size_nvars_ty typ) with
         | [] -> []
         | tys ->
            (* One level of tuple type is stripped off by the type checker, so
               add another here *)
            let tys =
              List.map (fun (x,ty) ->
                x, match ty with
                | Typ_aux (Typ_tup _,_) -> Typ_aux (Typ_tup [ty],Unknown)
                | _ -> ty) tys in
            if contains_exist t then
              raise (Reporting_basic.err_general l
                       "Only prenex types in unions are supported by monomorphisation")
            else if List.length kids > 1 then
              raise (Reporting_basic.err_general l
                       "Only single-variable existential types in unions are currently supported by monomorphisation")
            else tys
       end
    | _ -> []
  in
  (* TODO: reject universally quantification or monomorphise it *)
  let variants = size_nvars_ty ty in
  match variants with
  | [] -> None
  | sample::__ ->
     let () = if List.length variants > size_set_limit then
         raise (Reporting_basic.err_general ql
                  (string_of_int (List.length variants) ^ "variants for constructor " ^ i ^
                     "bigger than limit " ^ string_of_int size_set_limit)) else ()
     in
     let wrap = match id with
       | Id_aux (Id i,l) -> (fun f -> Id_aux (Id (f i),Generated l))
       | Id_aux (DeIid i,l) -> (fun f -> Id_aux (DeIid (f i),l))
     in
     let name_seg = function
       | (_,None) -> ""
       | (k,Some i) -> string_of_kid k ^ Big_int.to_string i
     in
     let name l i = String.concat "_" (i::(List.map name_seg l)) in
     Some (List.map (fun (l,ty) -> (l, wrap (name l),ty)) variants)

let reduce_nexp subst ne =
  let rec eval (Nexp_aux (ne,_) as nexp) =
    match ne with
    | Nexp_constant i -> i
    | Nexp_sum (n1,n2) -> Big_int.add (eval n1) (eval n2)
    | Nexp_minus (n1,n2) -> Big_int.sub (eval n1) (eval n2)
    | Nexp_times (n1,n2) -> Big_int.mul (eval n1) (eval n2)
    | Nexp_exp n -> Big_int.shift_left (eval n) 1
    | Nexp_neg n -> Big_int.negate (eval n)
    | _ ->
       raise (Reporting_basic.err_general Unknown ("Couldn't turn nexp " ^
                                                      string_of_nexp nexp ^ " into concrete value"))
  in eval ne


let typ_of_args args =
  match args with
  | [E_aux (E_tuple args,(_,Some (_,Typ_aux (Typ_exist _,_),_)))] ->
     let tys = List.map Type_check.typ_of args in
     Typ_aux (Typ_tup tys,Unknown)
  | [exp] ->
     Type_check.typ_of exp
  | _ ->
     let tys = List.map Type_check.typ_of args in
     Typ_aux (Typ_tup tys,Unknown)

(* Check to see if we need to monomorphise a use of a constructor.  Currently
   assumes that bitvector sizes are always given as a variable; don't yet handle
   more general cases (e.g., 8 * var) *)

let refine_constructor refinements l env id args =
  match List.find (fun (id',_) -> Id.compare id id' = 0) refinements with
  | (_,irefinements) -> begin
    let (_,constr_ty) = Env.get_val_spec id env in
    match constr_ty with
    | Typ_aux (Typ_fn (constr_ty,_,_),_) -> begin
       let arg_ty = typ_of_args args in
       match Type_check.destruct_exist env constr_ty with
       | None -> None
       | Some (kids,nc,constr_ty) ->
          let (bindings,_,_) = Type_check.unify l env constr_ty arg_ty in
          let find_kid kid = try Some (KBindings.find kid bindings) with Not_found -> None in
          let bindings = List.map find_kid kids in
          let matches_refinement (mapping,_,_) =
            List.for_all2
              (fun v (_,w) ->
                match v,w with
                | _,None -> true
                | Some (U_nexp (Nexp_aux (Nexp_constant n, _))),Some m -> Big_int.equal n m
                | _,_ -> false) bindings mapping
          in
          match List.find matches_refinement irefinements with
          | (_,new_id,_) -> Some (E_app (new_id,args))
          | exception Not_found ->
             (Reporting_basic.print_err false true l "Monomorphisation"
                ("Unable to refine constructor " ^ string_of_id id);
              None)
    end
    | _ -> None
  end
  | exception Not_found -> None


(* Substitute found nexps for variables in an expression, and rename constructors to reflect
   specialisation *)

(* TODO: kid shadowing *)
let nexp_subst_fns substs =

  let s_t t = subst_src_typ substs t in
(*  let s_typschm (TypSchm_aux (TypSchm_ts (q,t),l)) = TypSchm_aux (TypSchm_ts (q,s_t t),l) in
   hopefully don't need this anyway *)(*
  let s_typschm tsh = tsh in*)
  let s_tannot = function
    | None -> None
    | Some (env,t,eff) -> Some (env,s_t t,eff) (* TODO: what about env? *)
  in
  let rec s_pat (P_aux (p,(l,annot))) =
    let re p = P_aux (p,(l,s_tannot annot)) in
    match p with
    | P_lit _ | P_wild | P_id _ -> re p
    | P_var (p',kid) -> re (P_var (s_pat p',kid))
    | P_as (p',id) -> re (P_as (s_pat p', id))
    | P_typ (ty,p') -> re (P_typ (s_t ty,s_pat p'))
    | P_app (id,ps) -> re (P_app (id, List.map s_pat ps))
    | P_record (fps,flag) -> re (P_record (List.map s_fpat fps, flag))
    | P_vector ps -> re (P_vector (List.map s_pat ps))
    | P_vector_concat ps -> re (P_vector_concat (List.map s_pat ps))
    | P_tup ps -> re (P_tup (List.map s_pat ps))
    | P_list ps -> re (P_list (List.map s_pat ps))
    | P_cons (p1,p2) -> re (P_cons (s_pat p1, s_pat p2))
  and s_fpat (FP_aux (FP_Fpat (id, p), (l,annot))) =
    FP_aux (FP_Fpat (id, s_pat p), (l,s_tannot annot))
  in
  let rec s_exp (E_aux (e,(l,annot))) =
    let re e = E_aux (e,(l,s_tannot annot)) in
      match e with
      | E_block es -> re (E_block (List.map s_exp es))
      | E_nondet es -> re (E_nondet (List.map s_exp es))
      | E_id _
      | E_lit _
      | E_comment _ -> re e
      | E_sizeof ne -> re (E_sizeof ne) (* TODO: does this need done?  does it appear in type checked code? *)
      | E_constraint nc -> re (E_constraint (subst_nc substs nc))
      | E_internal_exp (l,annot) -> re (E_internal_exp (l, s_tannot annot))
      | E_sizeof_internal (l,annot) -> re (E_sizeof_internal (l, s_tannot annot))
      | E_internal_exp_user ((l1,annot1),(l2,annot2)) ->
         re (E_internal_exp_user ((l1, s_tannot annot1),(l2, s_tannot annot2)))
      | E_cast (t,e') -> re (E_cast (s_t t, s_exp e'))
      | E_app (id,es) -> re (E_app (id, List.map s_exp es))
      | E_app_infix (e1,id,e2) -> re (E_app_infix (s_exp e1,id,s_exp e2))
      | E_tuple es -> re (E_tuple (List.map s_exp es))
      | E_if (e1,e2,e3) -> re (E_if (s_exp e1, s_exp e2, s_exp e3))
      | E_for (id,e1,e2,e3,ord,e4) -> re (E_for (id,s_exp e1,s_exp e2,s_exp e3,ord,s_exp e4))
      | E_loop (loop,e1,e2) -> re (E_loop (loop,s_exp e1,s_exp e2))
      | E_vector es -> re (E_vector (List.map s_exp es))
      | E_vector_access (e1,e2) -> re (E_vector_access (s_exp e1,s_exp e2))
      | E_vector_subrange (e1,e2,e3) -> re (E_vector_subrange (s_exp e1,s_exp e2,s_exp e3))
      | E_vector_update (e1,e2,e3) -> re (E_vector_update (s_exp e1,s_exp e2,s_exp e3))
      | E_vector_update_subrange (e1,e2,e3,e4) -> re (E_vector_update_subrange (s_exp e1,s_exp e2,s_exp e3,s_exp e4))
      | E_vector_append (e1,e2) -> re (E_vector_append (s_exp e1,s_exp e2))
      | E_list es -> re (E_list (List.map s_exp es))
      | E_cons (e1,e2) -> re (E_cons (s_exp e1,s_exp e2))
      | E_record fes -> re (E_record (s_fexps fes))
      | E_record_update (e,fes) -> re (E_record_update (s_exp e, s_fexps fes))
      | E_field (e,id) -> re (E_field (s_exp e,id))
      | E_case (e,cases) -> re (E_case (s_exp e, List.map s_pexp cases))
      | E_let (lb,e) -> re (E_let (s_letbind lb, s_exp e))
      | E_assign (le,e) -> re (E_assign (s_lexp le, s_exp e))
      | E_exit e -> re (E_exit (s_exp e))
      | E_return e -> re (E_return (s_exp e))
      | E_assert (e1,e2) -> re (E_assert (s_exp e1,s_exp e2))
      | E_internal_cast ((l,ann),e) -> re (E_internal_cast ((l,s_tannot ann),s_exp e))
      | E_comment_struc e -> re (E_comment_struc e)
      | E_var (le,e1,e2) -> re (E_var (s_lexp le, s_exp e1, s_exp e2))
      | E_internal_plet (p,e1,e2) -> re (E_internal_plet (s_pat p, s_exp e1, s_exp e2))
      | E_internal_return e -> re (E_internal_return (s_exp e))
      | E_throw e -> re (E_throw (s_exp e))
      | E_try (e,cases) -> re (E_try (s_exp e, List.map s_pexp cases))
    and s_opt_default (Def_val_aux (ed,(l,annot))) =
      match ed with
      | Def_val_empty -> Def_val_aux (Def_val_empty,(l,s_tannot annot))
      | Def_val_dec e -> Def_val_aux (Def_val_dec (s_exp e),(l,s_tannot annot))
    and s_fexps (FES_aux (FES_Fexps (fes,flag), (l,annot))) =
      FES_aux (FES_Fexps (List.map s_fexp fes, flag), (l,s_tannot annot))
    and s_fexp (FE_aux (FE_Fexp (id,e), (l,annot))) =
      FE_aux (FE_Fexp (id,s_exp e),(l,s_tannot annot))
    and s_pexp = function
      | (Pat_aux (Pat_exp (p,e),(l,annot))) ->
         Pat_aux (Pat_exp (s_pat p, s_exp e),(l,s_tannot annot))
      | (Pat_aux (Pat_when (p,e1,e2),(l,annot))) ->
         Pat_aux (Pat_when (s_pat p, s_exp e1, s_exp e2),(l,s_tannot annot))
    and s_letbind (LB_aux (lb,(l,annot))) =
      match lb with
      | LB_val (p,e) -> LB_aux (LB_val (s_pat p,s_exp e), (l,s_tannot annot))
    and s_lexp (LEXP_aux (e,(l,annot))) =
      let re e = LEXP_aux (e,(l,s_tannot annot)) in
      match e with
      | LEXP_id _ -> re e
      | LEXP_cast (typ,id) -> re (LEXP_cast (s_t typ, id))
      | LEXP_memory (id,es) -> re (LEXP_memory (id,List.map s_exp es))
      | LEXP_tup les -> re (LEXP_tup (List.map s_lexp les))
      | LEXP_vector (le,e) -> re (LEXP_vector (s_lexp le, s_exp e))
      | LEXP_vector_range (le,e1,e2) -> re (LEXP_vector_range (s_lexp le, s_exp e1, s_exp e2))
      | LEXP_field (le,id) -> re (LEXP_field (s_lexp le, id))
  in (s_pat,s_exp)
let nexp_subst_pat substs = fst (nexp_subst_fns substs)
let nexp_subst_exp substs = snd (nexp_subst_fns substs)

let bindings_from_pat p =
  let rec aux_pat (P_aux (p,(l,annot))) =
    let env = Type_check.env_of_annot (l, annot) in
    match p with
    | P_lit _
    | P_wild
      -> []
    | P_as (p,id) -> id::(aux_pat p)
    | P_typ (_,p) -> aux_pat p
    | P_id id ->
       if pat_id_is_variable env id then [id] else []
    | P_var (p,kid) -> aux_pat p
    | P_vector ps
    | P_vector_concat ps
    | P_app (_,ps)
    | P_tup ps
    | P_list ps
      -> List.concat (List.map aux_pat ps)
    | P_record (fps,_) -> List.concat (List.map aux_fpat fps)
    | P_cons (p1,p2) -> aux_pat p1 @ aux_pat p2
  and aux_fpat (FP_aux (FP_Fpat (_,p), _)) = aux_pat p
  in aux_pat p

let remove_bound env pat =
  let bound = bindings_from_pat pat in
  List.fold_left (fun sub v -> Bindings.remove v sub) env bound

(* Attempt simple pattern matches *)
let lit_match = function
  | (L_zero | L_false), (L_zero | L_false) -> true
  | (L_one  | L_true ), (L_one  | L_true ) -> true
  | L_num i1, L_num i2 -> Big_int.equal i1 i2
  | l1,l2 -> l1 = l2

(* There's no undefined nexp, so replace undefined sizes with a plausible size.
   32 is used as a sensible default. *)

let fabricate_nexp_exist env l typ kids nc typ' =
  match kids,nc,Env.expand_synonyms env typ' with
  | ([kid],NC_aux (NC_set (kid',i::_),_),
     Typ_aux (Typ_app (Id_aux (Id "atom",_),
                       [Typ_arg_aux (Typ_arg_nexp (Nexp_aux (Nexp_var kid'',_)),_)]),_))
      when Kid.compare kid kid' = 0 && Kid.compare kid kid'' = 0 ->
     Nexp_aux (Nexp_constant i,Unknown)
  | ([kid],NC_aux (NC_true,_),
     Typ_aux (Typ_app (Id_aux (Id "atom",_),
                       [Typ_arg_aux (Typ_arg_nexp (Nexp_aux (Nexp_var kid'',_)),_)]),_))
      when Kid.compare kid kid'' = 0 ->
     nint 32
  | ([kid],NC_aux (NC_set (kid',i::_),_),
     Typ_aux (Typ_app (Id_aux (Id "range",_),
                       [Typ_arg_aux (Typ_arg_nexp (Nexp_aux (Nexp_var kid'',_)),_);
                        Typ_arg_aux (Typ_arg_nexp (Nexp_aux (Nexp_var kid''',_)),_)]),_))
      when Kid.compare kid kid' = 0 && Kid.compare kid kid'' = 0 &&
        Kid.compare kid kid''' = 0 ->
     Nexp_aux (Nexp_constant i,Unknown)
  | ([kid],NC_aux (NC_true,_),
     Typ_aux (Typ_app (Id_aux (Id "range",_),
                       [Typ_arg_aux (Typ_arg_nexp (Nexp_aux (Nexp_var kid'',_)),_);
                        Typ_arg_aux (Typ_arg_nexp (Nexp_aux (Nexp_var kid''',_)),_)]),_))
      when Kid.compare kid kid'' = 0 &&
        Kid.compare kid kid''' = 0 ->
     nint 32
  | _ -> raise (Reporting_basic.err_general l
                  ("Undefined value at unsupported type " ^ string_of_typ typ))

let fabricate_nexp l = function
  | None -> nint 32
  | Some (env,typ,_) ->
     match Type_check.destruct_exist env typ with
     | None -> nint 32
     | Some (kids,nc,typ') -> fabricate_nexp_exist env l typ kids nc typ'

let atom_typ_kid kid = function
  | Typ_aux (Typ_app (Id_aux (Id "atom",_),
                      [Typ_arg_aux (Typ_arg_nexp (Nexp_aux (Nexp_var kid',_)),_)]),_) ->
     Kid.compare kid kid' = 0
  | _ -> false

(* We reduce casts in a few cases, in particular to ensure that where the
   type checker has added a ({'n, true. atom('n)}) ex_int(...) cast we can
   fill in the 'n.  For undefined we fabricate a suitable value for 'n. *)

let reduce_cast typ exp l annot =
  let env = env_of_annot (l,annot) in
  let replace_typ typ = function
    | Some (env,_,eff) -> Some (env,typ,eff)
    | None -> None
  in
  let typ' = Env.base_typ_of env typ in
  match exp, destruct_exist env typ' with
  | E_aux (E_lit (L_aux (L_num n,_)),_), Some ([kid],nc,typ'') when atom_typ_kid kid typ'' ->
     let nc_env = Env.add_typ_var kid BK_nat env in
     let nc_env = Env.add_constraint (nc_eq (nvar kid) (nconstant n)) nc_env in
     if prove nc_env nc
     then exp
     else raise (Reporting_basic.err_unreachable l
                   ("Constant propagation error: literal " ^ Big_int.to_string n ^
                       " does not satisfy constraint " ^ string_of_n_constraint nc))
  | E_aux (E_lit (L_aux (L_undef,_)),_), Some ([kid],nc,typ'') when atom_typ_kid kid typ'' ->
     let nexp = fabricate_nexp_exist env Unknown typ [kid] nc typ'' in
     let newtyp = subst_src_typ (KBindings.singleton kid nexp) typ'' in
     E_aux (E_cast (newtyp, exp), (Generated l,replace_typ newtyp annot))
  | E_aux (E_cast (_,
                   (E_aux (E_lit (L_aux (L_undef,_)),_) as exp)),_),
     Some ([kid],nc,typ'') when atom_typ_kid kid typ'' ->
     let nexp = fabricate_nexp_exist env Unknown typ [kid] nc typ'' in
     let newtyp = subst_src_typ (KBindings.singleton kid nexp) typ'' in
     E_aux (E_cast (newtyp, exp), (Generated l,replace_typ newtyp annot))
  | _ -> E_aux (E_cast (typ,exp),(l,annot))

(* Used for constant propagation in pattern matches *)
type 'a matchresult =
  | DoesMatch of 'a
  | DoesNotMatch
  | GiveUp

(* Remove top-level casts from an expression.  Useful when we need to look at
   subexpressions to reduce something, but could break type-checking if we used
   it everywhere. *)
let rec drop_casts = function
  | E_aux (E_cast (_,e),_) -> drop_casts e
  | exp -> exp

let int_of_str_lit = function
  | L_hex hex -> Big_int.of_string ("0x" ^ hex)
  | L_bin bin -> Big_int.of_string ("0b" ^ bin)
  | _ -> assert false

let lit_eq (L_aux (l1,_)) (L_aux (l2,_)) =
  match l1,l2 with
  | (L_zero|L_false), (L_zero|L_false)
  | (L_one |L_true ), (L_one |L_true)
    -> Some true
  | (L_hex _| L_bin _), (L_hex _|L_bin _)
    -> Some (Big_int.equal (int_of_str_lit l1) (int_of_str_lit l2))
  | L_undef, _ | _, L_undef -> None
  | L_num i1, L_num i2 -> Some (Big_int.equal i1 i2)
  | _ -> Some (l1 = l2)

let try_app (l,ann) (id,args) =
  let new_l = Generated l in
  let env = env_of_annot (l,ann) in
  let get_overloads f = List.map string_of_id
    (Env.get_overloads (Id_aux (Id f, Parse_ast.Unknown)) env @
    Env.get_overloads (Id_aux (DeIid f, Parse_ast.Unknown)) env) in
  let is_id f = List.mem (string_of_id id) (f :: get_overloads f) in
  if is_id "==" || is_id "!=" then
    match args with
    | [E_aux (E_lit l1,_); E_aux (E_lit l2,_)] ->
       let lit b = if b then L_true else L_false in
       let lit b = lit (if is_id "==" then b else not b) in
       (match lit_eq l1 l2 with
       | None -> None
       | Some b -> Some (E_aux (E_lit (L_aux (lit b,new_l)),(l,ann))))
    | _ -> None
  else if is_id "cast_bit_bool" then
    match args with
    | [E_aux (E_lit L_aux (L_zero,_),_)] -> Some (E_aux (E_lit (L_aux (L_false,new_l)),(l,ann)))
    | [E_aux (E_lit L_aux (L_one ,_),_)] -> Some (E_aux (E_lit (L_aux (L_true ,new_l)),(l,ann)))
    | _ -> None
  else if is_id "UInt" then
    match args with
    | [E_aux (E_lit L_aux ((L_hex _| L_bin _) as lit,_), _)] ->
       Some (E_aux (E_lit (L_aux (L_num (int_of_str_lit lit),new_l)),(l,ann)))
    | _ -> None
  else if is_id "shl_int" then
    match args with
    | [E_aux (E_lit L_aux (L_num i,_),_); E_aux (E_lit L_aux (L_num j,_),_)] ->
       Some (E_aux (E_lit (L_aux (L_num (Big_int.shift_left i (Big_int.to_int j)),new_l)),(l,ann)))
    | _ -> None
  else if is_id "mult_int" then
    match args with
    | [E_aux (E_lit L_aux (L_num i,_),_); E_aux (E_lit L_aux (L_num j,_),_)] ->
       Some (E_aux (E_lit (L_aux (L_num (Big_int.mul i j),new_l)),(l,ann)))
    | _ -> None
  else if is_id "ex_int" then
    match args with
    | [E_aux (E_lit lit,(l,_))] -> Some (E_aux (E_lit lit,(l,ann)))
    | [E_aux (E_cast (_,(E_aux (E_lit (L_aux (L_undef,_)),_) as e)),(l,_))] ->
       Some (reduce_cast (typ_of_annot (l,ann)) e l ann)
    | _ -> None
  else if is_id "vector_access" || is_id "bitvector_access" then
    match args with
    | [E_aux (E_lit L_aux ((L_hex _ | L_bin _) as lit,_),_);
       E_aux (E_lit L_aux (L_num i,_),_)] ->
       let v = int_of_str_lit lit in
       let b = Big_int.bitwise_and (Big_int.shift_right v (Big_int.to_int i)) (Big_int.of_int 1) in
       let lit' = if Big_int.equal b (Big_int.of_int 1) then L_one else L_zero in
       Some (E_aux (E_lit (L_aux (lit',new_l)),(l,ann)))
    | _ -> None
  else None


let construct_lit_vector args =
  let rec aux l = function
    | [] -> Some (L_aux (L_bin (String.concat "" (List.rev l)),Unknown))
    | E_aux (E_lit (L_aux ((L_zero | L_one) as lit,_)),_)::t ->
       aux ((if lit = L_zero then "0" else "1")::l) t
    | _ -> None
  in aux [] args

(* We may need to split up a pattern match if (1) we've been told to case split
   on a variable by the user, or (2) we monomorphised a constructor that's used
   in the pattern. *)
type split =
  | NoSplit
  | VarSplit of (tannot pat * (id * tannot Ast.exp) list) list
  | ConstrSplit of (tannot pat * nexp KBindings.t) list

let threaded_map f state l =
  let l',state' =
    List.fold_left (fun (tl,state) element -> let (el',state') = f state element in (el'::tl,state'))
      ([],state) l
  in List.rev l',state'

let isubst_minus subst subst' =
  Bindings.merge (fun _ x y -> match x,y with (Some a), None -> Some a | _, _ -> None) subst subst'

let isubst_minus_set subst set =
  IdSet.fold Bindings.remove set subst

let assigned_vars exp =
  fst (Rewriter.fold_exp
         { (Rewriter.compute_exp_alg IdSet.empty IdSet.union) with
           Rewriter.lEXP_id = (fun id -> IdSet.singleton id, LEXP_id id);
           Rewriter.lEXP_cast = (fun (ty,id) -> IdSet.singleton id, LEXP_cast (ty,id)) }
         exp)

let assigned_vars_in_fexps (FES_aux (FES_Fexps (fes,_), _)) =
  List.fold_left
    (fun vs (FE_aux (FE_Fexp (_,e),_)) -> IdSet.union vs (assigned_vars e))
    IdSet.empty
    fes

let assigned_vars_in_pexp (Pat_aux (p,_)) =
  match p with
  | Pat_exp (_,e) -> assigned_vars e
  | Pat_when (p,e1,e2) -> IdSet.union (assigned_vars e1) (assigned_vars e2)

let rec assigned_vars_in_lexp (LEXP_aux (le,_)) =
  match le with
  | LEXP_id id
  | LEXP_cast (_,id) -> IdSet.singleton id
  | LEXP_tup lexps -> List.fold_left (fun vs le -> IdSet.union vs (assigned_vars_in_lexp le)) IdSet.empty lexps
  | LEXP_memory (_,es) -> List.fold_left (fun vs e -> IdSet.union vs (assigned_vars e)) IdSet.empty es
  | LEXP_vector (le,e) -> IdSet.union (assigned_vars_in_lexp le) (assigned_vars e)
  | LEXP_vector_range (le,e1,e2) ->
     IdSet.union (assigned_vars_in_lexp le) (IdSet.union (assigned_vars e1) (assigned_vars e2))
  | LEXP_field (le,_) -> assigned_vars_in_lexp le

(* Add a cast to undefined so that it retains its type, otherwise it can't be
   substituted safely *)
let keep_undef_typ value =
  match value with
  | E_aux (E_lit (L_aux (L_undef,lann)),eann) ->
     E_aux (E_cast (typ_of_annot eann,value),(Generated Unknown,snd eann))
  | _ -> value

let split_defs continue_anyway splits defs =
  let split_constructors (Defs defs) =
    let sc_type_union q (Tu_aux (tu,l) as tua) =
      match tu with
      | Tu_id id -> [],[tua]
      | Tu_ty_id (ty,id) ->
         (match split_src_type id ty q with
         | None -> ([],[Tu_aux (Tu_ty_id (ty,id),l)])
         | Some variants ->
            ([(id,variants)],
             List.map (fun (insts, id', ty) -> Tu_aux (Tu_ty_id (ty,id'),Generated l)) variants))
    in
    let sc_type_def ((TD_aux (tda,annot)) as td) =
      match tda with
      | TD_variant (id,nscm,quant,tus,flag) ->
         let (refinements, tus') = List.split (List.map (sc_type_union quant) tus) in
         (List.concat refinements, TD_aux (TD_variant (id,nscm,quant,List.concat tus',flag),annot))
      | _ -> ([],td)
    in
    let sc_def d =
      match d with
    | DEF_type td -> let (refinements,td') = sc_type_def td in (refinements, DEF_type td')
    | _ -> ([], d)
    in
    let (refinements, defs') = List.split (List.map sc_def defs)
    in (List.concat refinements, Defs defs')
  in

  let (refinements, defs') = split_constructors defs in

  (* Constant propogation.
     Takes maps of immutable/mutable variables to subsitute.
     Extremely conservative about evaluation order of assignments in
     subexpressions, dropping assignments rather than committing to
     any particular order *)
  let rec const_prop_exp substs assigns ((E_aux (e,(l,annot))) as exp) =
    (* Functions to treat lists and tuples of subexpressions as possibly
       non-deterministic: that is, we stop making any assumptions about
       variables that are assigned to in any of the subexpressions *)
    let non_det_exp_list es =
      let assigned_in =
        List.fold_left (fun vs exp -> IdSet.union vs (assigned_vars exp))
          IdSet.empty es in
      let assigns = isubst_minus_set assigns assigned_in in
      let es' = List.map (fun e -> fst (const_prop_exp substs assigns e)) es in
      es',assigns
    in
    let non_det_exp_2 e1 e2 =
       let assigned_in_e12 = IdSet.union (assigned_vars e1) (assigned_vars e2) in
       let assigns = isubst_minus_set assigns assigned_in_e12 in
       let e1',_ = const_prop_exp substs assigns e1 in
       let e2',_ = const_prop_exp substs assigns e2 in
       e1',e2',assigns
    in
    let non_det_exp_3 e1 e2 e3 =
       let assigned_in_e12 = IdSet.union (assigned_vars e1) (assigned_vars e2) in
       let assigned_in_e123 = IdSet.union assigned_in_e12 (assigned_vars e3) in
       let assigns = isubst_minus_set assigns assigned_in_e123 in
       let e1',_ = const_prop_exp substs assigns e1 in
       let e2',_ = const_prop_exp substs assigns e2 in
       let e3',_ = const_prop_exp substs assigns e3 in
       e1',e2',e3',assigns
    in
    let non_det_exp_4 e1 e2 e3 e4 =
       let assigned_in_e12 = IdSet.union (assigned_vars e1) (assigned_vars e2) in
       let assigned_in_e123 = IdSet.union assigned_in_e12 (assigned_vars e3) in
       let assigned_in_e1234 = IdSet.union assigned_in_e123 (assigned_vars e4) in
       let assigns = isubst_minus_set assigns assigned_in_e1234 in
       let e1',_ = const_prop_exp substs assigns e1 in
       let e2',_ = const_prop_exp substs assigns e2 in
       let e3',_ = const_prop_exp substs assigns e3 in
       let e4',_ = const_prop_exp substs assigns e4 in
       e1',e2',e3',e4',assigns
    in
    let re e assigns = E_aux (e,(l,annot)),assigns in
    match e with
      (* TODO: are there more circumstances in which we should get rid of these? *)
    | E_block [e] -> const_prop_exp substs assigns e
    | E_block es ->
       let es',assigns = threaded_map (const_prop_exp substs) assigns es in
       re (E_block es') assigns
    | E_nondet es ->
       let es',assigns = non_det_exp_list es in
       re (E_nondet es') assigns
    | E_id id ->
       let env = Type_check.env_of_annot (l, annot) in
       (try
         match Env.lookup_id id env with
         | Local (Immutable,_) -> Bindings.find id substs
         | Local (Mutable,_)   -> Bindings.find id assigns
         | _ -> exp
       with Not_found -> exp),assigns
    | E_lit _
    | E_sizeof _
    | E_internal_exp _
    | E_sizeof_internal _
    | E_internal_exp_user _
    | E_comment _
    | E_constraint _
      -> exp,assigns
    | E_cast (t,e') ->
       let e'',assigns = const_prop_exp substs assigns e' in
       if is_value e''
       then reduce_cast t e'' l annot, assigns
       else re (E_cast (t, e'')) assigns
    | E_app (id,es) ->
       let es',assigns = non_det_exp_list es in
       let env = Type_check.env_of_annot (l, annot) in
       (match try_app (l,annot) (id,es') with
       | None ->
          (match const_prop_try_fn l env (id,es') with
          | None -> re (E_app (id,es')) assigns
          | Some r -> r,assigns)
       | Some r -> r,assigns)
    | E_tuple es ->
       let es',assigns = non_det_exp_list es in
       re (E_tuple es') assigns
    | E_if (e1,e2,e3) ->
       let e1',assigns = const_prop_exp substs assigns e1 in
       let e2',assigns2 = const_prop_exp substs assigns e2 in
       let e3',assigns3 = const_prop_exp substs assigns e3 in
       (match drop_casts e1' with
       | E_aux (E_lit (L_aux ((L_true|L_false) as lit ,_)),_) ->
          (match lit with L_true -> e2',assigns2 | _ -> e3',assigns3)
       | _ ->
          let assigns = isubst_minus_set assigns (assigned_vars e2) in
          let assigns = isubst_minus_set assigns (assigned_vars e3) in
          re (E_if (e1',e2',e3')) assigns)
    | E_for (id,e1,e2,e3,ord,e4) ->
       (* Treat e1, e2 and e3 (from, to and by) as a non-det tuple *)
       let e1',e2',e3',assigns = non_det_exp_3 e1 e2 e3 in
       let assigns = isubst_minus_set assigns (assigned_vars e4) in
       let e4',_ = const_prop_exp (Bindings.remove id substs) assigns e4 in
       re (E_for (id,e1',e2',e3',ord,e4')) assigns
    | E_loop (loop,e1,e2) ->
       let assigns = isubst_minus_set assigns (IdSet.union (assigned_vars e1) (assigned_vars e2)) in
       let e1',_ = const_prop_exp substs assigns e1 in
       let e2',_ = const_prop_exp substs assigns e2 in
       re (E_loop (loop,e1',e2')) assigns
    | E_vector es ->
       let es',assigns = non_det_exp_list es in
       begin
         match construct_lit_vector es' with
         | None -> re (E_vector es') assigns
         | Some lit -> re (E_lit lit) assigns
       end
    | E_vector_access (e1,e2) ->
       let e1',e2',assigns = non_det_exp_2 e1 e2 in
       re (E_vector_access (e1',e2')) assigns
    | E_vector_subrange (e1,e2,e3) ->
       let e1',e2',e3',assigns = non_det_exp_3 e1 e2 e3 in
       re (E_vector_subrange (e1',e2',e3')) assigns
    | E_vector_update (e1,e2,e3) ->
       let e1',e2',e3',assigns = non_det_exp_3 e1 e2 e3 in
       re (E_vector_update (e1',e2',e3')) assigns
    | E_vector_update_subrange (e1,e2,e3,e4) ->
       let e1',e2',e3',e4',assigns = non_det_exp_4 e1 e2 e3 e4 in
       re (E_vector_update_subrange (e1',e2',e3',e4')) assigns
    | E_vector_append (e1,e2) ->
       let e1',e2',assigns = non_det_exp_2 e1 e2 in
       re (E_vector_append (e1',e2')) assigns
    | E_list es ->
       let es',assigns = non_det_exp_list es in
       re (E_list es') assigns
    | E_cons (e1,e2) ->
       let e1',e2',assigns = non_det_exp_2 e1 e2 in
       re (E_cons (e1',e2')) assigns
    | E_record fes ->
       let assigned_in_fes = assigned_vars_in_fexps fes in
       let assigns = isubst_minus_set assigns assigned_in_fes in
       re (E_record (const_prop_fexps substs assigns fes)) assigns
    | E_record_update (e,fes) ->
       let assigned_in = IdSet.union (assigned_vars_in_fexps fes) (assigned_vars e) in
       let assigns = isubst_minus_set assigns assigned_in in
       let e',_ = const_prop_exp substs assigns e in
       re (E_record_update (e', const_prop_fexps substs assigns fes)) assigns
    | E_field (e,id) ->
       let e',assigns = const_prop_exp substs assigns e in
       re (E_field (e',id)) assigns
    | E_case (e,cases) ->
       let e',assigns = const_prop_exp substs assigns e in
       (match can_match e' cases substs assigns with
       | None ->
          let assigned_in =
            List.fold_left (fun vs pe -> IdSet.union vs (assigned_vars_in_pexp pe))
              IdSet.empty cases
          in
          let assigns' = isubst_minus_set assigns assigned_in in
          re (E_case (e', List.map (const_prop_pexp substs assigns) cases)) assigns'
       | Some (E_aux (_,(_,annot')) as exp,newbindings,kbindings) ->
          let exp = nexp_subst_exp (kbindings_from_list kbindings) exp in
          let newbindings_env = bindings_from_list newbindings in
          let substs' = bindings_union substs newbindings_env in
          const_prop_exp substs' assigns exp)
    | E_let (lb,e2) ->
       begin
         match lb with
         | LB_aux (LB_val (p,e), annot) ->
            let e',assigns = const_prop_exp substs assigns e in
            let substs' = remove_bound substs p in
            let plain () =
              let e2',assigns = const_prop_exp substs' assigns e2 in
              re (E_let (LB_aux (LB_val (p,e'), annot),
                         e2')) assigns in
            if is_value e' && not (is_value e) then
              match can_match e' [Pat_aux (Pat_exp (p,e2),(Unknown,None))] substs assigns with
              | None -> plain ()
              | Some (e'',bindings,kbindings) ->
                 let e'' = nexp_subst_exp (kbindings_from_list kbindings) e'' in
                 let bindings = bindings_from_list bindings in
                 let substs'' = bindings_union substs' bindings in
                 const_prop_exp substs'' assigns e''
            else plain ()
       end
    (* TODO maybe - tuple assignments *)
    | E_assign (le,e) ->
       let env = Type_check.env_of_annot (l, annot) in
       let assigned_in = IdSet.union (assigned_vars_in_lexp le) (assigned_vars e) in
       let assigns = isubst_minus_set assigns assigned_in in
       let le',idopt = const_prop_lexp substs assigns le in
       let e',_ = const_prop_exp substs assigns e in
       let assigns =
         match idopt with
         | Some id ->
            begin
              match Env.lookup_id id env with
              | Local (Mutable,_) | Unbound ->
                 if is_value e'
                 then Bindings.add id (keep_undef_typ e') assigns
                 else Bindings.remove id assigns
              | _ -> assigns
            end
         | None -> assigns
       in
       re (E_assign (le', e')) assigns
    | E_exit e ->
       let e',_ = const_prop_exp substs assigns e in
       re (E_exit e') Bindings.empty
    | E_throw e ->
       let e',_ = const_prop_exp substs assigns e in
       re (E_throw e') Bindings.empty
    | E_try (e,cases) ->
       (* TODO: try and preserve *any* assignment info *)
       let e',_ = const_prop_exp substs assigns e in
       re (E_case (e', List.map (const_prop_pexp substs Bindings.empty) cases)) Bindings.empty
    | E_return e ->
       let e',_ = const_prop_exp substs assigns e in
       re (E_return e') Bindings.empty
    | E_assert (e1,e2) ->
       let e1',e2',assigns = non_det_exp_2 e1 e2 in
       re (E_assert (e1',e2')) assigns
    | E_internal_cast (ann,e) ->
       let e',assigns = const_prop_exp substs assigns e in
       re (E_internal_cast (ann,e')) assigns
    (* TODO: should I substitute or anything here?  Is it even used? *)
    | E_comment_struc e -> re (E_comment_struc e) assigns

    | E_app_infix _
    | E_var _
    | E_internal_plet _
    | E_internal_return _
      -> raise (Reporting_basic.err_unreachable l
                  ("Unexpected expression encountered in monomorphisation: " ^ string_of_exp exp))
  and const_prop_fexps substs assigns (FES_aux (FES_Fexps (fes,flag), annot)) =
    FES_aux (FES_Fexps (List.map (const_prop_fexp substs assigns) fes, flag), annot)
  and const_prop_fexp substs assigns (FE_aux (FE_Fexp (id,e), annot)) =
    FE_aux (FE_Fexp (id,fst (const_prop_exp substs assigns e)),annot)
  and const_prop_pexp substs assigns = function
    | (Pat_aux (Pat_exp (p,e),l)) ->
       Pat_aux (Pat_exp (p,fst (const_prop_exp (remove_bound substs p) assigns e)),l)
    | (Pat_aux (Pat_when (p,e1,e2),l)) ->
       let substs' = remove_bound substs p in
       let e1',assigns = const_prop_exp substs' assigns e1 in
       Pat_aux (Pat_when (p, e1', fst (const_prop_exp substs' assigns e2)),l)
  and const_prop_lexp substs assigns ((LEXP_aux (e,annot)) as le) =
    let re e = LEXP_aux (e,annot), None in
    match e with
    | LEXP_id id (* shouldn't end up substituting here *)
    | LEXP_cast (_,id)
      -> le, Some id
    | LEXP_memory (id,es) ->
       re (LEXP_memory (id,List.map (fun e -> fst (const_prop_exp substs assigns e)) es)) (* or here *)
    | LEXP_tup les -> re (LEXP_tup (List.map (fun le -> fst (const_prop_lexp substs assigns le)) les))
    | LEXP_vector (le,e) -> re (LEXP_vector (fst (const_prop_lexp substs assigns le), fst (const_prop_exp substs assigns e)))
    | LEXP_vector_range (le,e1,e2) ->
       re (LEXP_vector_range (fst (const_prop_lexp substs assigns le),
                              fst (const_prop_exp substs assigns e1),
                              fst (const_prop_exp substs assigns e2)))
    | LEXP_field (le,id) -> re (LEXP_field (fst (const_prop_lexp substs assigns le), id))
  (* Reduce a function when
     1. all arguments are values,
     2. the function is pure,
     3. the result is a value
     (and 4. the function is not scattered, but that's not terribly important)
     to try and keep execution time and the results managable.
  *)
  and const_prop_try_fn l env (id,args) =
    if not (List.for_all is_value args) then
      None
    else
      let Defs ds = defs in
      match list_extract (function
      | (DEF_fundef (FD_aux (FD_function (_,_,eff,((FCL_aux (FCL_Funcl (id',_),_))::_ as fcls)),_)))
        -> if Id.compare id id' = 0 then Some (eff,fcls) else None
      | _ -> None) ds with
      | None -> None
      | Some (eff,_) when not (is_pure eff) -> None
      | Some (_,fcls) ->
         let arg = match args with
           | [] -> E_aux (E_lit (L_aux (L_unit,Generated l)),(Generated l,None))
           | [e] -> e
           | _ -> E_aux (E_tuple args,(Generated l,None)) in
         let cases = List.map (function
           | FCL_aux (FCL_Funcl (_,pexp), ann) -> pexp)
           fcls in
         match can_match_with_env env arg cases Bindings.empty Bindings.empty with
         | Some (exp,bindings,kbindings) ->
            let substs = bindings_from_list bindings in
            let result,_ = const_prop_exp substs Bindings.empty exp in
            if is_value result then Some result else None
         | None -> None

  and can_match_with_env env (E_aux (e,(l,annot)) as exp0) cases substs assigns =
    let rec findpat_generic check_pat description assigns = function
      | [] -> (Reporting_basic.print_err false true l "Monomorphisation"
                 ("Failed to find a case for " ^ description); None)
      | [Pat_aux (Pat_exp (P_aux (P_wild,_),exp),_)] -> Some (exp,[],[])
      | (Pat_aux (Pat_exp (P_aux (P_typ (_,p),_),exp),ann))::tl ->
         findpat_generic check_pat description assigns ((Pat_aux (Pat_exp (p,exp),ann))::tl)
      | (Pat_aux (Pat_exp (P_aux (P_id id',_),exp),_))::tlx
          when pat_id_is_variable env id' ->
         Some (exp, [(id', exp0)], [])
      | (Pat_aux (Pat_when (P_aux (P_id id',_),guard,exp),_))::tl
          when pat_id_is_variable env id' -> begin
            let substs = Bindings.add id' exp0 substs in
            let (E_aux (guard,_)),assigns = const_prop_exp substs assigns guard in
            match guard with
            | E_lit (L_aux (L_true,_)) -> Some (exp,[(id',exp0)],[])
            | E_lit (L_aux (L_false,_)) -> findpat_generic check_pat description assigns tl
            | _ -> None
          end
      | (Pat_aux (Pat_when (p,guard,exp),_))::tl -> begin
        match check_pat p with
        | DoesNotMatch -> findpat_generic check_pat description assigns tl
        | DoesMatch (vsubst,ksubst) -> begin
          let guard = nexp_subst_exp (kbindings_from_list ksubst) guard in
          let substs = bindings_union substs (bindings_from_list vsubst) in
          let (E_aux (guard,_)),assigns = const_prop_exp substs assigns guard in
          match guard with
          | E_lit (L_aux (L_true,_)) -> Some (exp,vsubst,ksubst)
          | E_lit (L_aux (L_false,_)) -> findpat_generic check_pat description assigns tl
          | _ -> None
        end
        | GiveUp -> None
      end
      | (Pat_aux (Pat_exp (p,exp),_))::tl ->
         match check_pat p with
         | DoesNotMatch -> findpat_generic check_pat description assigns tl
         | DoesMatch (subst,ksubst) -> Some (exp,subst,ksubst)
         | GiveUp -> None
    in
    match e with
    | E_id id ->
       (match Env.lookup_id id env with
       | Enum _ ->
          let checkpat = function
            | P_aux (P_id id',_)
            | P_aux (P_app (id',[]),_) ->
               if Id.compare id id' = 0 then DoesMatch ([],[]) else DoesNotMatch
            | P_aux (_,(l',_)) ->
               (Reporting_basic.print_err false true l' "Monomorphisation"
                  "Unexpected kind of pattern for enumeration"; GiveUp)
          in findpat_generic checkpat (string_of_id id) assigns cases
       | _ -> None)
    | E_lit (L_aux (lit_e, lit_l)) ->
       let checkpat = function
         | P_aux (P_lit (L_aux (lit_p, _)),_) ->
            if lit_match (lit_e,lit_p) then DoesMatch ([],[]) else DoesNotMatch
         | P_aux (P_var (P_aux (P_id id,p_id_annot), kid),_) ->
            begin
              match lit_e with
              | L_num i ->
                 DoesMatch ([id, E_aux (e,(l,annot))],
                            [kid,Nexp_aux (Nexp_constant i,Unknown)])
              (* For undefined we fix the type-level size (because there's no good
                 way to construct an undefined size), but leave the term as undefined
                 to make the meaning clear. *)
              | L_undef ->
                 let nexp = fabricate_nexp l annot in
                 let typ = subst_src_typ (KBindings.singleton kid nexp) (typ_of_annot p_id_annot) in
                 DoesMatch ([id, E_aux (E_cast (typ,E_aux (e,(l,None))),(l,None))],
                            [kid,nexp])
              | _ ->
                 (Reporting_basic.print_err false true lit_l "Monomorphisation"
                    "Unexpected kind of literal for var match"; GiveUp)
            end
         | P_aux (_,(l',_)) ->
            (Reporting_basic.print_err false true l' "Monomorphisation"
               "Unexpected kind of pattern for literal"; GiveUp)
       in findpat_generic checkpat "literal" assigns cases
    | E_cast (undef_typ, (E_aux (E_lit (L_aux (L_undef, lit_l)),_) as e_undef)) ->
       let checkpat = function
         | P_aux (P_lit (L_aux (lit_p, _)),_) -> DoesNotMatch
         | P_aux (P_var (P_aux (P_id id,p_id_annot), kid),_) ->
              (* For undefined we fix the type-level size (because there's no good
                 way to construct an undefined size), but leave the term as undefined
                 to make the meaning clear. *)
            let nexp = fabricate_nexp l annot in
            let typ = subst_src_typ (KBindings.singleton kid nexp) (typ_of_annot p_id_annot) in
            DoesMatch ([id, E_aux (E_cast (typ,e_undef),(l,None))],
                       [kid,nexp])
         | P_aux (_,(l',_)) ->
            (Reporting_basic.print_err false true l' "Monomorphisation"
               "Unexpected kind of pattern for literal"; GiveUp)
       in findpat_generic checkpat "literal" assigns cases
    | _ -> None

  and can_match exp =
    let env = Type_check.env_of exp in
    can_match_with_env env exp
  in

  let subst_exp substs exp =
    let substs = bindings_from_list substs in
    fst (const_prop_exp substs Bindings.empty exp)
  in
    
  (* Split a variable pattern into every possible value *)

  let split var pat_l annot =
    let v = string_of_id var in
    let env = Type_check.env_of_annot (pat_l, annot) in
    let typ = Type_check.typ_of_annot (pat_l, annot) in
    let typ = Env.expand_synonyms env typ in
    let Typ_aux (ty,l) = typ in
    let new_l = Generated l in
    let renew_id (Id_aux (id,l)) = Id_aux (id,new_l) in
    let cannot msg =
      let open Reporting_basic in
      let error =
        Err_general (pat_l,
                     ("Cannot split type " ^ string_of_typ typ ^ " for variable " ^ v ^ ": " ^ msg))
      in if continue_anyway
        then (print_error error; [P_aux (P_id var,(pat_l,annot)),[]])
        else raise (Fatal_error error)
    in
    match ty with
    | Typ_id (Id_aux (Id "bool",_)) ->
       [P_aux (P_lit (L_aux (L_true,new_l)),(l,annot)),[var, E_aux (E_lit (L_aux (L_true,new_l)),(new_l,annot))];
        P_aux (P_lit (L_aux (L_false,new_l)),(l,annot)),[var, E_aux (E_lit (L_aux (L_false,new_l)),(new_l,annot))]]

    | Typ_id id ->
       (try
         (* enumerations *)
         let ns = Env.get_enum id env in
         List.map (fun n -> (P_aux (P_id (renew_id n),(l,annot)),
                             [var,E_aux (E_id (renew_id n),(new_l,annot))])) ns
       with Type_error _ ->
         match id with
         | Id_aux (Id "bit",_) ->
            List.map (fun b ->
              P_aux (P_lit (L_aux (b,new_l)),(l,annot)),
              [var,E_aux (E_lit (L_aux (b,new_l)),(new_l, annot))])
              [L_zero; L_one]
         | _ -> cannot ("don't know about type " ^ string_of_id id))

    | Typ_app (Id_aux (Id "vector",_), [_;Typ_arg_aux (Typ_arg_nexp len,_);_;Typ_arg_aux (Typ_arg_typ (Typ_aux (Typ_id (Id_aux (Id "bit",_)),_)),_)]) ->
       (match len with
       | Nexp_aux (Nexp_constant sz,_) ->
<<<<<<< HEAD
          if Big_int.to_int sz <= vector_split_limit then
            let lits = make_vectors (Big_int.to_int sz) in
            List.map (fun lit ->
              P_aux (P_lit lit,(l,annot)),
              [var,E_aux (E_lit lit,(new_l,annot))]) lits
          else
            cannot ("Refusing to split vector type of length " ^ Big_int.to_string sz ^
                       " (above limit " ^ string_of_int vector_split_limit ^ ")")
=======
          let lits = make_vectors (int_of_big_int sz) in
          List.map (fun lit ->
            P_aux (P_lit lit,(l,annot)),
            [var,E_aux (E_lit lit,(new_l,annot))]) lits
>>>>>>> 373b081b
       | _ ->
          cannot ("length not constant, " ^ string_of_nexp len)
       )
    (* set constrained numbers *)
    | Typ_app (Id_aux (Id "atom",_), [Typ_arg_aux (Typ_arg_nexp (Nexp_aux (value,_) as nexp),_)]) ->
       begin
         let mk_lit i =
            let lit = L_aux (L_num i,new_l) in
            P_aux (P_lit lit,(l,annot)),
            [var,E_aux (E_lit lit,(new_l,annot))]
         in
         match value with
         | Nexp_constant i -> [mk_lit i]
         | Nexp_var kvar ->
           let ncs = Env.get_constraints env in
           let nc = List.fold_left nc_and nc_true ncs in
           (match extract_set_nc l kvar nc with
           | (is,_) -> List.map mk_lit is
           | exception Reporting_basic.Fatal_error (Reporting_basic.Err_general (_,msg)) -> cannot msg)
         | _ -> cannot ("unsupport atom nexp " ^ string_of_nexp nexp)
       end
    | _ -> cannot ("unsupported type " ^ string_of_typ typ)
  in
  

  (* Split variable patterns at the given locations *)

  let map_locs ls (Defs defs) =
    let rec match_l = function
      | Unknown
      | Int _ -> []
      | Generated l -> [] (* Could do match_l l, but only want to split user-written patterns *)
      | Range (p,q) ->
         let matches =
           List.filter (fun ((filename,line),_) ->
             p.Lexing.pos_fname = filename &&
               p.Lexing.pos_lnum <= line && line <= q.Lexing.pos_lnum) ls
         in List.map snd matches
    in 

    let split_pat vars p =
      let id_matches = function
        | Id_aux (Id x,_) -> List.mem x vars
        | Id_aux (DeIid x,_) -> List.mem x vars
      in

      let rec list f = function
        | [] -> None
        | h::t ->
           let t' =
             match list f t with
             | None -> [t,[]]
             | Some t' -> t'
           in
           let h' =
             match f h with
             | None -> [h,[]]
             | Some ps -> ps
           in
           Some (List.concat (List.map (fun (h,hsubs) -> List.map (fun (t,tsubs) -> (h::t,hsubs@tsubs)) t') h'))
      in
      let rec spl (P_aux (p,(l,annot))) =
        let relist f ctx ps =
          optmap (list f ps) 
            (fun ps ->
              List.map (fun (ps,sub) -> P_aux (ctx ps,(l,annot)),sub) ps)
        in
        let re f p =
          optmap (spl p)
            (fun ps -> List.map (fun (p,sub) -> (P_aux (f p,(l,annot)), sub)) ps)
        in
        let fpat (FP_aux ((FP_Fpat (id,p),annot))) =
          optmap (spl p)
            (fun ps -> List.map (fun (p,sub) -> FP_aux (FP_Fpat (id,p), annot), sub) ps)
        in
        match p with
        | P_lit _
        | P_wild
        | P_var _
          -> None
        | P_as (p',id) when id_matches id ->
           raise (Reporting_basic.err_general l
                    ("Cannot split " ^ string_of_id id ^ " on 'as' pattern"))
        | P_as (p',id) ->
           re (fun p -> P_as (p,id)) p'
        | P_typ (t,p') -> re (fun p -> P_typ (t,p)) p'
        | P_id id when id_matches id ->
           Some (split id l annot)
        | P_id _ ->
           None
        | P_app (id,ps) ->
           relist spl (fun ps -> P_app (id,ps)) ps
        | P_record (fps,flag) ->
           relist fpat (fun fps -> P_record (fps,flag)) fps
        | P_vector ps ->
           relist spl (fun ps -> P_vector ps) ps
        | P_vector_concat ps ->
           relist spl (fun ps -> P_vector_concat ps) ps
        | P_tup ps ->
           relist spl (fun ps -> P_tup ps) ps
        | P_list ps ->
           relist spl (fun ps -> P_list ps) ps
        | P_cons (p1,p2) ->
           match spl p1, spl p2 with
           | None, None -> None
           | p1', p2' ->
              let p1' = match p1' with None -> [p1,[]] | Some p1' -> p1' in
              let p2' = match p2' with None -> [p2,[]] | Some p2' -> p2' in
              let ps = List.map (fun (p1',subs1) -> List.map (fun (p2',subs2) ->
                P_aux (P_cons (p1',p2'),(l,annot)),subs1@subs2) p2') p1' in
              Some (List.concat ps)
      in spl p
    in

    let map_pat_by_loc (P_aux (p,(l,_)) as pat) =
      match match_l l with
      | [] -> None
      | vars -> split_pat vars pat
    in
    let map_pat (P_aux (p,(l,tannot)) as pat) =
      match map_pat_by_loc pat with
      | Some l -> VarSplit l
      | None ->
         match p with
         | P_app (id,args) ->
            begin
              let kid,kid_annot =
                match args with
                | [P_aux (P_var (_,kid),ann)] -> kid,ann
                | _ -> 
                   raise (Reporting_basic.err_general l
                            "Pattern match not currently supported by monomorphisation")
              in match List.find (fun (id',_) -> Id.compare id id' = 0) refinements with
              | (_,variants) ->
                 let map_inst (insts,id',_) =
                   let insts =
                     match insts with [(v,Some i)] -> [(kid,Nexp_aux (Nexp_constant i, Generated l))]
                     | _ -> assert false
                   in
(*
                   let insts,_ = split_insts insts in
                   let insts = List.map (fun (v,i) ->
                     (??,
                      Nexp_aux (Nexp_constant i,Generated l)))
                     insts in
  P_aux (P_app (id',args),(Generated l,tannot)),
*)
                   P_aux (P_app (id',[P_aux (P_id (id_of_kid kid),kid_annot)]),(Generated l,tannot)),
                   kbindings_from_list insts
                 in
                 ConstrSplit (List.map map_inst variants)
              | exception Not_found -> NoSplit
            end
         | _ -> NoSplit
    in

    let check_single_pat (P_aux (_,(l,annot)) as p) =
      match match_l l with
      | [] -> p
      | lvs ->
         let pvs = bindings_from_pat p in
         let pvs = List.map string_of_id pvs in
         let overlap = List.exists (fun v -> List.mem v pvs) lvs in
         let () =
           if overlap then
             Reporting_basic.print_err false true l "Monomorphisation"
               "Splitting a singleton pattern is not possible"
         in p
    in

    let check_split_size lst l =
      let size = List.length lst in
      if size > size_set_limit then
        let open Reporting_basic in
        let error =
          Err_general (l, "Case split is too large (" ^ string_of_int size ^
            " > limit " ^ string_of_int size_set_limit ^ ")")
        in if continue_anyway
          then (print_error error; false)
          else raise (Fatal_error error)
      else true
    in

    let rec map_exp ((E_aux (e,annot)) as ea) =
      let re e = E_aux (e,annot) in
      match e with
      | E_block es -> re (E_block (List.map map_exp es))
      | E_nondet es -> re (E_nondet (List.map map_exp es))
      | E_id _
      | E_lit _
      | E_sizeof _
      | E_internal_exp _
      | E_sizeof_internal _
      | E_internal_exp_user _
      | E_comment _
      | E_constraint _
        -> ea
      | E_cast (t,e') -> re (E_cast (t, map_exp e'))
      | E_app (id,es) ->
         let es' = List.map map_exp es in
         let env = env_of_annot annot in
         begin
           match Env.is_union_constructor id env, refine_constructor refinements (fst annot) env id es' with
           | true, Some exp -> re exp
           | _,_ -> re (E_app (id,es'))
         end
      | E_app_infix (e1,id,e2) -> re (E_app_infix (map_exp e1,id,map_exp e2))
      | E_tuple es -> re (E_tuple (List.map map_exp es))
      | E_if (e1,e2,e3) -> re (E_if (map_exp e1, map_exp e2, map_exp e3))
      | E_for (id,e1,e2,e3,ord,e4) -> re (E_for (id,map_exp e1,map_exp e2,map_exp e3,ord,map_exp e4))
      | E_loop (loop,e1,e2) -> re (E_loop (loop,map_exp e1,map_exp e2))
      | E_vector es -> re (E_vector (List.map map_exp es))
      | E_vector_access (e1,e2) -> re (E_vector_access (map_exp e1,map_exp e2))
      | E_vector_subrange (e1,e2,e3) -> re (E_vector_subrange (map_exp e1,map_exp e2,map_exp e3))
      | E_vector_update (e1,e2,e3) -> re (E_vector_update (map_exp e1,map_exp e2,map_exp e3))
      | E_vector_update_subrange (e1,e2,e3,e4) -> re (E_vector_update_subrange (map_exp e1,map_exp e2,map_exp e3,map_exp e4))
      | E_vector_append (e1,e2) -> re (E_vector_append (map_exp e1,map_exp e2))
      | E_list es -> re (E_list (List.map map_exp es))
      | E_cons (e1,e2) -> re (E_cons (map_exp e1,map_exp e2))
      | E_record fes -> re (E_record (map_fexps fes))
      | E_record_update (e,fes) -> re (E_record_update (map_exp e, map_fexps fes))
      | E_field (e,id) -> re (E_field (map_exp e,id))
      | E_case (e,cases) -> re (E_case (map_exp e, List.concat (List.map map_pexp cases)))
      | E_let (lb,e) -> re (E_let (map_letbind lb, map_exp e))
      | E_assign (le,e) -> re (E_assign (map_lexp le, map_exp e))
      | E_exit e -> re (E_exit (map_exp e))
      | E_throw e -> re (E_throw e)
      | E_try (e,cases) -> re (E_try (map_exp e, List.concat (List.map map_pexp cases)))
      | E_return e -> re (E_return (map_exp e))
      | E_assert (e1,e2) -> re (E_assert (map_exp e1,map_exp e2))
      | E_internal_cast (ann,e) -> re (E_internal_cast (ann,map_exp e))
      | E_comment_struc e -> re (E_comment_struc e)
      | E_var (le,e1,e2) -> re (E_var (map_lexp le, map_exp e1, map_exp e2))
      | E_internal_plet (p,e1,e2) -> re (E_internal_plet (check_single_pat p, map_exp e1, map_exp e2))
      | E_internal_return e -> re (E_internal_return (map_exp e))
    and map_opt_default ((Def_val_aux (ed,annot)) as eda) =
      match ed with
      | Def_val_empty -> eda
      | Def_val_dec e -> Def_val_aux (Def_val_dec (map_exp e),annot)
    and map_fexps (FES_aux (FES_Fexps (fes,flag), annot)) =
      FES_aux (FES_Fexps (List.map map_fexp fes, flag), annot)
    and map_fexp (FE_aux (FE_Fexp (id,e), annot)) =
      FE_aux (FE_Fexp (id,map_exp e),annot)
    and map_pexp = function
      | Pat_aux (Pat_exp (p,e),l) ->
         let nosplit = [Pat_aux (Pat_exp (p,map_exp e),l)] in
         (match map_pat p with
         | NoSplit -> nosplit
         | VarSplit patsubsts ->
            if check_split_size patsubsts (pat_loc p) then
              List.map (fun (pat',substs) ->
                let exp' = subst_exp substs e in
                Pat_aux (Pat_exp (pat', map_exp exp'),l))
                patsubsts
            else nosplit
         | ConstrSplit patnsubsts ->
            List.map (fun (pat',nsubst) ->
              let pat' = nexp_subst_pat nsubst pat' in
              let exp' = nexp_subst_exp nsubst e in
              Pat_aux (Pat_exp (pat', map_exp exp'),l)
            ) patnsubsts)
      | Pat_aux (Pat_when (p,e1,e2),l) ->
         let nosplit = [Pat_aux (Pat_when (p,map_exp e1,map_exp e2),l)] in
         (match map_pat p with
         | NoSplit -> nosplit
         | VarSplit patsubsts ->
            if check_split_size patsubsts (pat_loc p) then
              List.map (fun (pat',substs) ->
                let exp1' = subst_exp substs e1 in
                let exp2' = subst_exp substs e2 in
                Pat_aux (Pat_when (pat', map_exp exp1', map_exp exp2'),l))
                patsubsts
            else nosplit
         | ConstrSplit patnsubsts ->
            List.map (fun (pat',nsubst) ->
              let pat' = nexp_subst_pat nsubst pat' in
              let exp1' = nexp_subst_exp nsubst e1 in
              let exp2' = nexp_subst_exp nsubst e2 in
              Pat_aux (Pat_when (pat', map_exp exp1', map_exp exp2'),l)
            ) patnsubsts)
    and map_letbind (LB_aux (lb,annot)) =
      match lb with
      | LB_val (p,e) -> LB_aux (LB_val (check_single_pat p,map_exp e), annot)
    and map_lexp ((LEXP_aux (e,annot)) as le) =
      let re e = LEXP_aux (e,annot) in
      match e with
      | LEXP_id _
      | LEXP_cast _
        -> le
      | LEXP_memory (id,es) -> re (LEXP_memory (id,List.map map_exp es))
      | LEXP_tup les -> re (LEXP_tup (List.map map_lexp les))
      | LEXP_vector (le,e) -> re (LEXP_vector (map_lexp le, map_exp e))
      | LEXP_vector_range (le,e1,e2) -> re (LEXP_vector_range (map_lexp le, map_exp e1, map_exp e2))
      | LEXP_field (le,id) -> re (LEXP_field (map_lexp le, id))
    in

    let map_funcl (FCL_aux (FCL_Funcl (id,pexp),annot)) =
      List.map (fun pexp -> FCL_aux (FCL_Funcl (id,pexp),annot)) (map_pexp pexp)
    in

    let map_fundef (FD_aux (FD_function (r,t,e,fcls),annot)) =
      FD_aux (FD_function (r,t,e,List.concat (List.map map_funcl fcls)),annot)
    in
    let map_scattered_def sd =
      match sd with
      | SD_aux (SD_scattered_funcl fcl, annot) ->
         List.map (fun fcl' -> SD_aux (SD_scattered_funcl fcl', annot)) (map_funcl fcl)
      | _ -> [sd]
    in
    let map_def d =
      match d with
      | DEF_kind _
      | DEF_type _
      | DEF_spec _
      | DEF_default _
      | DEF_reg_dec _
      | DEF_comm _
      | DEF_overload _
      | DEF_fixity _
      | DEF_internal_mutrec _
        -> [d]
      | DEF_fundef fd -> [DEF_fundef (map_fundef fd)]
      | DEF_val lb -> [DEF_val (map_letbind lb)]
      | DEF_scattered sd -> List.map (fun x -> DEF_scattered x) (map_scattered_def sd)
    in
    Defs (List.concat (List.map map_def defs))
  in
  map_locs splits defs'



(* The next section of code turns atom('n) types into itself('n) types, which
   survive into the Lem output, so can be used to parametrise functions over
   internal bitvector lengths (such as datasize and regsize in ARM specs *)

module AtomToItself =
struct

let findi f =
  let rec aux n = function
    | [] -> None
    | h::t -> match f h with Some x -> Some (n,x) | _ -> aux (n+1) t
  in aux 0

let mapat f is xs =
  let rec aux n = function
    | _, [] -> []
    | (i,_)::is, h::t when i = n ->
       let h' = f h in
       let t' = aux (n+1) (is, t) in
       h'::t'
    | is, h::t ->
       let t' = aux (n+1) (is, t) in
       h::t'
  in aux 0 (is, xs)

let mapat_extra f is xs =
  let rec aux n = function
    | _, [] -> [], []
    | (i,v)::is, h::t when i = n ->
       let h',x = f v h in
       let t',xs = aux (n+1) (is, t) in
       h'::t',x::xs
    | is, h::t ->
       let t',xs = aux (n+1) (is, t) in
       h::t',xs
  in aux 0 (is, xs)

let tyvars_bound_in_pat pat =
  let open Rewriter in
  fst (fold_pat
         { (compute_pat_alg KidSet.empty KidSet.union) with
           p_var = (fun ((s,pat),kid) -> KidSet.add kid s, P_var (pat,kid)) }
         pat)
let tyvars_bound_in_lb (LB_aux (LB_val (pat,_),_)) = tyvars_bound_in_pat pat

let rec sizes_of_typ (Typ_aux (t,l)) =
  match t with
  | Typ_id _
  | Typ_var _
    -> KidSet.empty
  | Typ_fn _ -> raise (Reporting_basic.err_general l
                         "Function type on expressinon")
  | Typ_tup typs -> kidset_bigunion (List.map sizes_of_typ typs)
  | Typ_exist (kids,_,typ) ->
     List.fold_left (fun s k -> KidSet.remove k s) (sizes_of_typ typ) kids
  | Typ_app (Id_aux (Id "vector",_),
             [_;Typ_arg_aux (Typ_arg_nexp size,_);
              _;Typ_arg_aux (Typ_arg_typ (Typ_aux (Typ_id (Id_aux (Id "bit",_)),_)),_)]) ->
     KidSet.of_list (size_nvars_nexp size)
  | Typ_app (_,tas) ->
     kidset_bigunion (List.map sizes_of_typarg tas)
and sizes_of_typarg (Typ_arg_aux (ta,_)) =
  match ta with
    Typ_arg_nexp _
  | Typ_arg_order _
    -> KidSet.empty
  | Typ_arg_typ typ -> sizes_of_typ typ

let sizes_of_annot = function
  | _,None -> KidSet.empty
  | _,Some (env,typ,_) -> sizes_of_typ (Env.base_typ_of env typ)

let change_parameter_pat kid = function
  | P_aux (P_id var, (l,_))
  | P_aux (P_typ (_,P_aux (P_id var, (l,_))),_)
    -> P_aux (P_id var, (l,None)), (var,kid)
  | P_aux (_,(l,_)) -> raise (Reporting_basic.err_unreachable l
                                "Expected variable pattern")

(* We add code to change the itself('n) parameter into the corresponding
   integer. *)
let add_var_rebind exp (var,kid) =
  let l = Generated Unknown in
  let annot = (l,None) in
  E_aux (E_let (LB_aux (LB_val (P_aux (P_id var,annot),
                                E_aux (E_app (mk_id "size_itself_int",[E_aux (E_id var,annot)]),annot)),annot),exp),annot)

(* atom('n) arguments to function calls need to be rewritten *)
let replace_with_the_value (E_aux (_,(l,_)) as exp) =
  let env = env_of exp in
  let typ, wrap = match typ_of exp with
    | Typ_aux (Typ_exist (kids,nc,typ),l) -> typ, fun t -> Typ_aux (Typ_exist (kids,nc,t),l)
    | typ -> typ, fun x -> x
  in
  let typ = Env.expand_synonyms env typ in
  let mk_exp nexp l l' =
     E_aux (E_cast (wrap (Typ_aux (Typ_app (Id_aux (Id "itself",Generated Unknown),
                                      [Typ_arg_aux (Typ_arg_nexp nexp,l')]),Generated Unknown)),
                    E_aux (E_app (Id_aux (Id "make_the_value",Generated Unknown),[exp]),(Generated l,None))),
            (Generated l,None))
  in
  match typ with
  | Typ_aux (Typ_app (Id_aux (Id "range",_),
                      [Typ_arg_aux (Typ_arg_nexp nexp,l');Typ_arg_aux (Typ_arg_nexp nexp',_)]),_)
    when nexp_identical nexp nexp' ->
     mk_exp nexp l l'
  | Typ_aux (Typ_app (Id_aux (Id "atom",_),
                      [Typ_arg_aux (Typ_arg_nexp nexp,l')]),_) ->
     mk_exp nexp l l'
  | _ -> raise (Reporting_basic.err_unreachable l
                  "atom stopped being an atom?")

let replace_type env typ =
  let Typ_aux (t,l) = Env.expand_synonyms env typ in
  match t with
  | Typ_app (Id_aux (Id "range",_),
             [Typ_arg_aux (Typ_arg_nexp nexp,l');Typ_arg_aux (Typ_arg_nexp _,_)]) ->
     Typ_aux (Typ_app (Id_aux (Id "itself",Generated Unknown),
                       [Typ_arg_aux (Typ_arg_nexp nexp,l')]),Generated l)
  | Typ_app (Id_aux (Id "atom",_),
                      [Typ_arg_aux (Typ_arg_nexp nexp,l')]) ->
     Typ_aux (Typ_app (Id_aux (Id "itself",Generated Unknown),
                       [Typ_arg_aux (Typ_arg_nexp nexp,l')]),Generated l)
  | _ -> raise (Reporting_basic.err_unreachable l
                  "atom stopped being an atom?")


let rewrite_size_parameters env (Defs defs) =
  let open Rewriter in
  let size_vars pexp =
    fst (fold_pexp
           { (compute_exp_alg KidSet.empty KidSet.union) with
             e_aux = (fun ((s,e),annot) -> KidSet.union s (sizes_of_annot annot), E_aux (e,annot));
             e_let = (fun ((sl,lb),(s2,e2)) -> KidSet.union sl (KidSet.diff s2 (tyvars_bound_in_lb lb)), E_let (lb,e2));
             e_for = (fun (id,(s1,e1),(s2,e2),(s3,e3),ord,(s4,e4)) ->
               let kid = mk_kid ("loop_" ^ string_of_id id) in
               KidSet.union s1 (KidSet.union s2 (KidSet.union s3 (KidSet.remove kid s4))),
               E_for (id,e1,e2,e3,ord,e4));
             pat_exp = (fun ((sp,pat),(s,e)) -> KidSet.diff s (tyvars_bound_in_pat pat), Pat_exp (pat,e))}
           pexp)
  in
  let sizes_funcl fsizes (FCL_aux (FCL_Funcl (id,pexp),(l,_))) =
    let sizes = size_vars pexp in
    let pat,guard,exp,pannot = destruct_pexp pexp in
    let visible_tyvars =
      KidSet.union
        (Pretty_print_lem.lem_tyvars_of_typ (pat_typ_of pat))
         (Pretty_print_lem.lem_tyvars_of_typ (typ_of exp))
    in
    let expose_tyvars = KidSet.diff sizes visible_tyvars in
    let parameters = match pat with
      | P_aux (P_tup ps,_) -> ps
      | _ -> [pat]
    in
    let to_change = Util.map_filter
      (fun kid ->
        let check (P_aux (_,(_,Some (env,typ,_)))) =
          match Env.expand_synonyms env typ with
            Typ_aux (Typ_app(Id_aux (Id "range",_),
                             [Typ_arg_aux (Typ_arg_nexp (Nexp_aux (Nexp_var kid',_)),_);
                              Typ_arg_aux (Typ_arg_nexp (Nexp_aux (Nexp_var kid'',_)),_)]),_) ->
              if Kid.compare kid kid' = 0 && Kid.compare kid kid'' = 0 then Some kid else None
          | Typ_aux (Typ_app(Id_aux (Id "atom", _),
                             [Typ_arg_aux (Typ_arg_nexp (Nexp_aux (Nexp_var kid',_)),_)]), _) ->
              if Kid.compare kid kid' = 0 then Some kid else None
          | _ -> None
        in match findi check parameters with
        | None -> (Reporting_basic.print_error (Reporting_basic.Err_general (l,
                           ("Unable to find an argument for " ^ string_of_kid kid)));
                   None)
        | Some i -> Some i)
      (KidSet.elements expose_tyvars)
    in
    let ik_compare (i,k) (i',k') =
      match compare (i : int) i' with
      | 0 -> Kid.compare k k'
      | x -> x
    in
    let to_change = List.sort ik_compare to_change in
    match Bindings.find id fsizes with
    | old -> if List.for_all2 (fun x y -> ik_compare x y = 0) old to_change then fsizes else
        raise (Reporting_basic.err_general l
                 ("Different size type variables in different clauses of " ^ string_of_id id))
    | exception Not_found -> Bindings.add id to_change fsizes
  in
  let sizes_def fsizes = function
    | DEF_fundef (FD_aux (FD_function (_,_,_,funcls),_)) ->
       List.fold_left sizes_funcl fsizes funcls
    | _ -> fsizes
  in
  let fn_sizes = List.fold_left sizes_def Bindings.empty defs in

  let rewrite_e_app (id,args) =
    match Bindings.find id fn_sizes with
    | [] -> E_app (id,args)
    | to_change ->
       let args' = mapat replace_with_the_value to_change args in
       E_app (id,args')
    | exception Not_found -> E_app (id,args)
  in
  let rewrite_funcl (FCL_aux (FCL_Funcl (id,pexp),(l,annot))) =
    let pat,guard,body,(pl,_) = destruct_pexp pexp in
    let pat,guard,body =
      (* Update pattern and add itself -> nat wrapper to body *)
      match Bindings.find id fn_sizes with
      | [] -> pat,guard,body
      | to_change ->
         let pat, vars =
           match pat with
             P_aux (P_tup pats,(l,_)) ->
               let pats, vars = mapat_extra change_parameter_pat to_change pats in
               P_aux (P_tup pats,(l,None)), vars
           | P_aux (_,(l,_)) ->
              begin
                match to_change with
                | [0,kid] ->
                   let pat, var = change_parameter_pat kid pat in
                   pat, [var]
                | _ ->
                   raise (Reporting_basic.err_unreachable l
                            "Expected multiple parameters at single parameter")
              end
         in
         (* TODO: only add bindings that are necessary (esp for guards) *)
         let body = List.fold_left add_var_rebind body vars in
         let guard = match guard with
           | None -> None
           | Some exp -> Some (List.fold_left add_var_rebind exp vars)
         in
         pat,guard,body
      | exception Not_found -> pat,guard,body
    in
    (* Update function applications *)
    let body = fold_exp { id_exp_alg with e_app = rewrite_e_app } body in
    let guard = match guard with
      | None -> None
      | Some exp -> Some (fold_exp { id_exp_alg with e_app = rewrite_e_app } exp) in
    FCL_aux (FCL_Funcl (id,construct_pexp (pat,guard,body,(pl,None))),(l,None))
  in
  let rewrite_def = function
    | DEF_fundef (FD_aux (FD_function (recopt,tannopt,effopt,funcls),(l,_))) ->
       (* TODO rewrite tannopt? *)
       DEF_fundef (FD_aux (FD_function (recopt,tannopt,effopt,List.map rewrite_funcl funcls),(l,None)))
    | DEF_spec (VS_aux (VS_val_spec (typschm,id,extern,cast),(l,annot))) as spec ->
       begin
         match Bindings.find id fn_sizes with
         | [] -> spec
         | to_change ->
            let typschm = match typschm with
              | TypSchm_aux (TypSchm_ts (tq,typ),l) ->
                 let typ = match typ with
                   | Typ_aux (Typ_fn (Typ_aux (Typ_tup ts,l),t2,eff),l2) ->
                      Typ_aux (Typ_fn (Typ_aux (Typ_tup (mapat (replace_type env) to_change ts),l),t2,eff),l2)
                   | Typ_aux (Typ_fn (typ,t2,eff),l2) ->
                      Typ_aux (Typ_fn (replace_type env typ,t2,eff),l2)
                   | _ -> replace_type env typ
                 in TypSchm_aux (TypSchm_ts (tq,typ),l)
            in
            DEF_spec (VS_aux (VS_val_spec (typschm,id,extern,cast),(l,None)))
         | exception Not_found -> spec
       end
    | def -> def
  in
(*
  Bindings.iter (fun id args ->
    print_endline (string_of_id id ^ " needs " ^
                     String.concat ", " (List.map string_of_int args))) fn_sizes
*)
  Defs (List.map rewrite_def defs)

end


module Analysis =
struct

type loc = string * int (* filename, line *)

let string_of_loc (s,l) = s ^ "." ^ string_of_int l

let id_pair_compare (id,l) (id',l') =
    match Id.compare id id' with
    | 0 -> compare l l'
    | x -> x

(* Arguments that we might split on *)
module ArgSet = Set.Make (struct
  type t = id * loc
  let compare = id_pair_compare
end)

(* Arguments that we should look at in callers *)
module CallerArgSet = Set.Make (struct
  type t = id * int
  let compare = id_pair_compare
end)

(* Type variables that we should look at in callers *)
module CallerKidSet = Set.Make (struct
  type t = id * kid
  let compare (id,kid) (id',kid') =
    match Id.compare id id' with
    | 0 -> Kid.compare kid kid'
    | x -> x
end)

(* Map from locations to string sets *)
module Failures = Map.Make (struct
  type t = Parse_ast.l
  let compare = compare
end)
module StringSet = Set.Make (struct
  type t = string
  let compare = compare
end)

type dependencies =
  | Have of ArgSet.t * CallerArgSet.t * CallerKidSet.t
  (* args to split inside fn * caller args to split * caller kids that are bitvector parameters *)
  | Unknown of Parse_ast.l * string

let string_of_argset s =
  String.concat ", " (List.map (fun (id,l) -> string_of_id id ^ "." ^ string_of_loc l)
                        (ArgSet.elements s))

let string_of_callerset s =
  String.concat ", " (List.map (fun (id,arg) -> string_of_id id ^ "." ^ string_of_int arg)
                        (CallerArgSet.elements s))

let string_of_callerkidset s =
  String.concat ", " (List.map (fun (id,kid) -> string_of_id id ^ "." ^ string_of_kid kid)
                        (CallerKidSet.elements s))

let string_of_dep = function
  | Have (argset,callset,kidset) ->
     "Have (" ^ string_of_argset argset ^ "; " ^ string_of_callerset callset ^ "; " ^
       string_of_callerkidset kidset ^ ")"
  | Unknown (l,msg) -> "Unknown " ^ msg ^ " at " ^ Reporting_basic.loc_to_string l

(* Result of analysing the body of a function.  The split field gives
   the arguments to split based on the body alone, and the failures
   field where we couldn't do anything.  The other fields are used at
   the end for the interprocedural phase. *)

type result = {
  split : ArgSet.t;
  failures : StringSet.t Failures.t;
  (* Dependencies for arguments and type variables of each fn called, so that
     if the fn uses one for a bitvector size we can track it back *)
  split_on_call : (dependencies list * dependencies KBindings.t) Bindings.t; (* (arguments, kids) per fn *)
  split_in_caller : CallerArgSet.t;
  kid_in_caller : CallerKidSet.t
}

let empty = {
  split = ArgSet.empty;
  failures = Failures.empty;
  split_on_call = Bindings.empty;
  split_in_caller = CallerArgSet.empty;
  kid_in_caller = CallerKidSet.empty
}

let dmerge x y =
  match x,y with
  | Unknown (l,s), _ -> Unknown (l,s)
  | _, Unknown (l,s) -> Unknown (l,s)
  | Have (a,c,k), Have (a',c',k') ->
     Have (ArgSet.union a a', CallerArgSet.union c c', CallerKidSet.union k k')

let dempty = Have (ArgSet.empty, CallerArgSet.empty, CallerKidSet.empty)

let dopt_merge k x y =
  match x, y with
  | None, _ -> y
  | _, None -> x
  | Some x, Some y -> Some (dmerge x y)

let dep_bindings_merge a1 a2 =
  Bindings.merge dopt_merge a1 a2

let dep_kbindings_merge a1 a2 =
  KBindings.merge dopt_merge a1 a2

let call_kid_merge k x y =
  match x, y with
  | None, x -> x
  | x, None -> x
  | Some d, Some d' -> Some (dmerge d d')

let call_arg_merge k args args' =
  match args, args' with
  | None, x -> x
  | x, None -> x
  | Some (args,kdep), Some (args',kdep')
    -> Some (List.map2 dmerge args args', KBindings.merge call_kid_merge kdep kdep')

let failure_merge _ x y =
  match x, y with
  | None, x -> x
  | x, None -> x
  | Some x, Some y -> Some (StringSet.union x y)

let merge rs rs' = {
  split = ArgSet.union rs.split rs'.split;
  failures = Failures.merge failure_merge rs.failures rs'.failures;
  split_on_call = Bindings.merge call_arg_merge rs.split_on_call rs'.split_on_call;
  split_in_caller = CallerArgSet.union rs.split_in_caller rs'.split_in_caller;
  kid_in_caller = CallerKidSet.union rs.kid_in_caller rs'.kid_in_caller
}

type env = {
  var_deps : dependencies Bindings.t;
  kid_deps : dependencies KBindings.t
}

let rec split3 = function
  | [] -> [],[],[]
  | ((h1,h2,h3)::t) ->
     let t1,t2,t3 = split3 t in
     (h1::t1,h2::t2,h3::t3)

let kids_bound_by_pat pat =
  let open Rewriter in
  fst (fold_pat ({ (compute_pat_alg KidSet.empty KidSet.union)
                   with p_var = (fun ((s,p),kid) -> (KidSet.add kid s, P_var (p,kid))) }) pat)

(* Add bound variables from a pattern to the environment with the given dependency. *)

let update_env env deps pat =
  let bound = bindings_from_pat pat in
  let var_deps = List.fold_left (fun ds v -> Bindings.add v deps ds) env.var_deps bound in
  let kbound = kids_bound_by_pat pat in
  let kid_deps = KidSet.fold (fun v ds -> KBindings.add v deps ds) kbound env.kid_deps in
  { var_deps = var_deps; kid_deps = kid_deps }

let assigned_vars_exps es =
  List.fold_left (fun vs exp -> IdSet.union vs (assigned_vars exp))
    IdSet.empty es

(* For adding control dependencies to mutable variables *)

let add_dep_to_assigned dep assigns es =
  let assigned = assigned_vars_exps es in
  Bindings.mapi (fun id d -> if IdSet.mem id assigned then dmerge dep d else d) assigns

(* Functions to give dependencies for type variables in nexps, constraints, types and
   unification variables.  For function calls we also supply a list of dependencies for
   arguments so that we can find dependencies for existentially bound sizes. *)

let deps_of_tyvars kid_deps arg_deps kids =
  let check kid deps =
    match KBindings.find kid kid_deps with
    | deps' -> dmerge deps deps'
    | exception Not_found ->
       match kid with
       | Kid_aux (Var kidstr, l) ->
          let unknown = Unknown (l, "Unknown type variable " ^ string_of_kid kid) in
          (* Tyvars from existentials in arguments have a special format *)
          if String.length kidstr > 5 && String.sub kidstr 0 4 = "'arg" then
            try
              let i = String.index kidstr '#' in
              let n = String.sub kidstr 4 (i-4) in
              let arg = int_of_string n in
              List.nth arg_deps arg
            with Not_found | Failure _ -> unknown
          else unknown
  in
  KidSet.fold check kids dempty

let deps_of_nexp kid_deps arg_deps nexp =
  let kids = nexp_frees nexp in
  deps_of_tyvars kid_deps arg_deps kids

let rec deps_of_nc kid_deps (NC_aux (nc,l)) =
  match nc with
  | NC_equal (nexp1,nexp2)
  | NC_bounded_ge (nexp1,nexp2)
  | NC_bounded_le (nexp1,nexp2)
  | NC_not_equal (nexp1,nexp2)
    -> dmerge (deps_of_nexp kid_deps [] nexp1) (deps_of_nexp kid_deps [] nexp2)
  | NC_set (kid,_) ->
     (match KBindings.find kid kid_deps with
     | deps -> deps
     | exception Not_found -> Unknown (l, "Unknown type variable " ^ string_of_kid kid))
  | NC_or (nc1,nc2)
  | NC_and (nc1,nc2)
    -> dmerge (deps_of_nc kid_deps nc1) (deps_of_nc kid_deps nc2)
  | NC_true
  | NC_false
    -> dempty

let deps_of_typ kid_deps arg_deps typ =
  deps_of_tyvars kid_deps arg_deps (tyvars_of_typ typ)

let deps_of_uvar kid_deps arg_deps = function
  | U_nexp nexp -> deps_of_nexp kid_deps arg_deps nexp
  | U_order _
  | U_effect _ -> dempty
  | U_typ typ -> deps_of_typ kid_deps arg_deps typ

(* Takes an environment of dependencies on vars, type vars, and flow control,
   and dependencies on mutable variables.  The latter are quite conservative,
   we currently drop variables assigned inside loops, for example. *)

let rec analyse_exp fn_id env assigns (E_aux (e,(l,annot)) as exp) =
  let remove_assigns es message =
    let assigned = assigned_vars_exps es in
    IdSet.fold
      (fun id asn ->
        Bindings.add id (Unknown (l, string_of_id id ^ message)) asn)
      assigned assigns
  in
  let non_det es =
    let assigns = remove_assigns es " assigned in non-deterministic expressions" in
    let deps, _, rs = split3 (List.map (analyse_exp fn_id env assigns) es) in
    (deps, assigns, List.fold_left merge empty rs)
  in
  let merge_deps deps = List.fold_left dmerge dempty deps in
  let deps, assigns, r =
    match e with
    | E_block es ->
       let rec aux assigns = function
         | [] -> (dempty, assigns, empty)
         | [e] -> analyse_exp fn_id env assigns e
         | e::es ->
            let _, assigns, r' = analyse_exp fn_id env assigns e in
            let d, assigns, r = aux assigns es in
            d, assigns, merge r r'
       in
       aux assigns es
    | E_nondet es ->
       let _, assigns, r = non_det es in
       (dempty, assigns, r)
    | E_id id ->
       begin 
         match Bindings.find id env.var_deps with
         | args -> (args,assigns,empty)
         | exception Not_found ->
            match Bindings.find id assigns with
            | args -> (args,assigns,empty)
            | exception Not_found ->
               match Env.lookup_id id (Type_check.env_of_annot (l,annot)) with
               | Enum _ | Union _ -> dempty,assigns,empty
               | Register _ -> Unknown (l, string_of_id id ^ " is a register"),assigns,empty
               | _ ->
                  Unknown (l, string_of_id id ^ " is not in the environment"),assigns,empty
       end
    | E_lit _ -> (dempty,assigns,empty)
    | E_cast (_,e) -> analyse_exp fn_id env assigns e
    | E_app (id,args) ->
       let deps, assigns, r = non_det args in
       let (_,fn_typ) = Env.get_val_spec id (env_of_annot (l,annot)) in
       let fn_effect = match fn_typ with
         | Typ_aux (Typ_fn (_,_,eff),_) -> eff
         | _ -> Effect_aux (Effect_set [],Unknown)
       in
       let eff_dep = match fn_effect with
         | Effect_aux (Effect_set ([] | [BE_aux (BE_undef,_)]),_) -> dempty
         | _ -> Unknown (l, "Effects from function application")
       in
       let kid_inst = instantiation_of exp in
       (* Change kids in instantiation to the canonical ones from the type signature *)
       let kid_inst = KBindings.fold (fun kid -> KBindings.add (orig_kid kid)) kid_inst KBindings.empty in
       let kid_deps = KBindings.map (deps_of_uvar env.kid_deps deps) kid_inst in
       let rdep,r' =
         if Id.compare fn_id id == 0 then
           let bad = Unknown (l,"Recursive call of " ^ string_of_id id) in
           let deps = List.map (fun _ -> bad) deps in
           let kid_deps = KBindings.map (fun _ -> bad) kid_deps in
           bad, { empty with split_on_call = Bindings.singleton id (deps, kid_deps) }
         else
           dempty, { empty with split_on_call = Bindings.singleton id (deps, kid_deps) } in
       (merge_deps (rdep::eff_dep::deps), assigns, merge r r')
    | E_tuple es
    | E_list es ->
       let deps, assigns, r = non_det es in
       (merge_deps deps, assigns, r)
    | E_if (e1,e2,e3) ->
       let d1,assigns,r1 = analyse_exp fn_id env assigns e1 in
       let d2,a2,r2 = analyse_exp fn_id env assigns e2 in
       let d3,a3,r3 = analyse_exp fn_id env assigns e3 in
       let assigns = add_dep_to_assigned d1 (dep_bindings_merge a2 a3) [e2;e3] in
       (dmerge d1 (dmerge d2 d3), assigns, merge r1 (merge r2 r3))
    | E_loop (_,e1,e2) ->
       (* We remove all of the variables assigned in the loop, so we don't
          need to add control dependencies *)
       let assigns = remove_assigns [e1;e2] " assigned in a loop" in
       let d1,a1,r1 = analyse_exp fn_id env assigns e1 in
       let d2,a2,r2 = analyse_exp fn_id env assigns e2 in
     (dempty, assigns, merge r1 r2)
    | E_for (var,efrom,eto,eby,ord,body) ->
       let d1,assigns,r1 = non_det [efrom;eto;eby] in
       let assigns = remove_assigns [body] " assigned in a loop" in
       let d = merge_deps d1 in
       let loop_kid = mk_kid ("loop_" ^ string_of_id var) in
       let env' = { env with
         kid_deps = KBindings.add loop_kid d env.kid_deps} in
       let d2,a2,r2 = analyse_exp fn_id env' assigns body in
       (dempty, assigns, merge r1 r2)
    | E_vector es ->
       let ds, assigns, r = non_det es in
       (merge_deps ds, assigns, r)
    | E_vector_access (e1,e2)
    | E_vector_append (e1,e2)
    | E_cons (e1,e2) ->
       let ds, assigns, r = non_det [e1;e2] in
       (merge_deps ds, assigns, r)
    | E_vector_subrange (e1,e2,e3)
    | E_vector_update (e1,e2,e3) ->
       let ds, assigns, r = non_det [e1;e2;e3] in
       (merge_deps ds, assigns, r)
    | E_vector_update_subrange (e1,e2,e3,e4) ->
       let ds, assigns, r = non_det [e1;e2;e3;e4] in
       (merge_deps ds, assigns, r)
    | E_record (FES_aux (FES_Fexps (fexps,_),_)) ->
       let es = List.map (function (FE_aux (FE_Fexp (_,e),_)) -> e) fexps in
       let ds, assigns, r = non_det es in
       (merge_deps ds, assigns, r)
    | E_record_update (e,FES_aux (FES_Fexps (fexps,_),_)) ->
       let es = List.map (function (FE_aux (FE_Fexp (_,e),_)) -> e) fexps in
       let ds, assigns, r = non_det (e::es) in
       (merge_deps ds, assigns, r)
    | E_field (e,_) -> analyse_exp fn_id env assigns e
    | E_case (e,cases) ->
       let deps,assigns,r = analyse_exp fn_id env assigns e in
       let analyse_case (Pat_aux (pexp,_)) =
         match pexp with
         | Pat_exp (pat,e1) ->
            let env = update_env env deps pat in
            let d,assigns,r = analyse_exp fn_id env assigns e1 in
            let assigns = add_dep_to_assigned deps assigns [e1] in
            (d,assigns,r)
         | Pat_when (pat,e1,e2) ->
            let env = update_env env deps pat in
            let d1,assigns,r1 = analyse_exp fn_id env assigns e1 in
            let d2,assigns,r2 = analyse_exp fn_id env assigns e2 in
            let assigns = add_dep_to_assigned deps assigns [e1;e2] in
            (dmerge d1 d2, assigns, merge r1 r2)
       in
       let ds,assigns,rs = split3 (List.map analyse_case cases) in
       (merge_deps (deps::ds),
        List.fold_left dep_bindings_merge Bindings.empty assigns,
        List.fold_left merge r rs)
    | E_let (LB_aux (LB_val (pat,e1),_),e2) ->
       let d1,assigns,r1 = analyse_exp fn_id env assigns e1 in
       let env = update_env env d1 pat in
       let d2,assigns,r2 = analyse_exp fn_id env assigns e2 in
       (d2,assigns,merge r1 r2)
    | E_assign (lexp,e1) ->
       let d1,assigns,r1 = analyse_exp fn_id env assigns e1 in
       let assigns,r2 = analyse_lexp fn_id env assigns d1 lexp in
       (dempty, assigns, merge r1 r2)
    | E_sizeof nexp ->
       (deps_of_nexp env.kid_deps [] nexp, assigns, empty)
    | E_return e
    | E_exit e
    | E_throw e ->
       let _, _, r = analyse_exp fn_id env assigns e in
       (dempty, Bindings.empty, r)
    | E_try (e,cases) ->
       let deps,_,r = analyse_exp fn_id env assigns e in
       let assigns = remove_assigns [e] " assigned in try expression" in
       let analyse_handler (Pat_aux (pexp,_)) =
         match pexp with
         | Pat_exp (pat,e1) ->
            let env = update_env env (Unknown (l,"Exception")) pat in
            let d,assigns,r = analyse_exp fn_id env assigns e1 in
            let assigns = add_dep_to_assigned deps assigns [e1] in
            (d,assigns,r)
         | Pat_when (pat,e1,e2) ->
            let env = update_env env (Unknown (l,"Exception")) pat in
            let d1,assigns,r1 = analyse_exp fn_id env assigns e1 in
            let d2,assigns,r2 = analyse_exp fn_id env assigns e2 in
            let assigns = add_dep_to_assigned deps assigns [e1;e2] in
            (dmerge d1 d2, assigns, merge r1 r2)
       in
       let ds,assigns,rs = split3 (List.map analyse_handler cases) in
       (merge_deps (deps::ds),
        List.fold_left dep_bindings_merge Bindings.empty assigns,
        List.fold_left merge r rs)
    | E_assert (e1,_) -> analyse_exp fn_id env assigns e1

    | E_app_infix _
    | E_internal_cast _
    | E_internal_exp _
    | E_sizeof_internal _
    | E_internal_exp_user _
    | E_comment _
    | E_comment_struc _
    | E_internal_plet _
    | E_internal_return _
      -> raise (Reporting_basic.err_unreachable l
                  ("Unexpected expression encountered in monomorphisation: " ^ string_of_exp exp))
       
    | E_var (lexp,e1,e2) ->
       (* Really we ought to remove the assignment after e2 *)
       let d1,assigns,r1 = analyse_exp fn_id env assigns e1 in
       let assigns,r' = analyse_lexp fn_id env assigns d1 lexp in
       let d2,assigns,r2 = analyse_exp fn_id env assigns e2 in
       (dempty, assigns, merge r1 (merge r' r2))
    | E_constraint nc ->
       (deps_of_nc env.kid_deps nc, assigns, empty)
  in
  let r =
    (* Check for bitvector types with parametrised sizes *)
    match annot with
    | None -> r
    | Some (tenv,typ,_) ->
       (* TODO: existential wrappers *)
       let typ = Env.expand_synonyms tenv typ in
       if is_bitvector_typ typ then
         let _,size,_,_ = vector_typ_args_of typ in
         match deps_of_nexp env.kid_deps [] size with
         | Have (args,caller,caller_kids) ->
            { r with
              split = ArgSet.union r.split args;
              split_in_caller = CallerArgSet.union r.split_in_caller caller;
              kid_in_caller = CallerKidSet.union r.kid_in_caller caller_kids
            }
         | Unknown (l,msg) ->
            { r with
              failures =
                Failures.add l (StringSet.singleton ("Unable to monomorphise " ^ string_of_nexp size ^ ": " ^ msg))
                  r.failures }
       else
         r
  in (deps, assigns, r)


and analyse_lexp fn_id env assigns deps (LEXP_aux (lexp,_)) =
 (* TODO: maybe subexps and sublexps should be non-det (and in const_prop_lexp, too?) *)
 match lexp with
  | LEXP_id id
  | LEXP_cast (_,id) ->
     Bindings.add id deps assigns, empty
  | LEXP_memory (id,es) ->
     let _, assigns, r = analyse_exp fn_id env assigns (E_aux (E_tuple es,(Unknown,None))) in
     assigns, r
  | LEXP_tup lexps ->
      List.fold_left (fun (assigns,r) lexp ->
       let assigns,r' = analyse_lexp fn_id env assigns deps lexp
       in assigns,merge r r') (assigns,empty) lexps
  | LEXP_vector (lexp,e) ->
     let _, assigns, r1 = analyse_exp fn_id env assigns e in
     let assigns, r2 = analyse_lexp fn_id env assigns deps lexp in
     assigns, merge r1 r2
  | LEXP_vector_range (lexp,e1,e2) ->
     let _, assigns, r1 = analyse_exp fn_id env assigns e1 in
     let _, assigns, r2 = analyse_exp fn_id env assigns e2 in
     let assigns, r3 = analyse_lexp fn_id env assigns deps lexp in
     assigns, merge r3 (merge r1 r2)
  | LEXP_field (lexp,_) -> analyse_lexp fn_id env assigns deps lexp


let translate_id (Id_aux (_,l) as id) =
  let rec aux l =
    match l with
    | Range (pos,_) -> Some (id,(pos.Lexing.pos_fname,pos.Lexing.pos_lnum))
    | Generated l -> aux l
    | _ -> None
  in aux l

let initial_env fn_id (TypQ_aux (tq,_)) pat =
  let pats = 
    match pat with
    | P_aux (P_tup pats,_) -> pats
    | _ -> [pat]
  in
  let arg i pat =
    let rec aux (P_aux (p,(l,_))) =
      let of_list pats =
        let ss,vs,ks = split3 (List.map aux pats) in
        let s = List.fold_left ArgSet.union ArgSet.empty ss in
        let v = List.fold_left dep_bindings_merge Bindings.empty vs in
        let k = List.fold_left dep_kbindings_merge KBindings.empty ks in
        s,v,k
      in
      match p with
      | P_lit _
      | P_wild
        -> ArgSet.empty,Bindings.empty,KBindings.empty
      | P_as (pat,id) ->
         begin
           let s,v,k = aux pat in
           match translate_id id with
           | Some id' -> ArgSet.add id' s, Bindings.add id (Have (ArgSet.singleton id',CallerArgSet.empty,CallerKidSet.empty)) v,k
           | None -> s, Bindings.add id (Unknown (l, ("Unable to give location for " ^ string_of_id id))) v, k
         end
      | P_typ (_,pat) -> aux pat
      | P_id id ->
         begin
         match translate_id id with
         | Some id' ->
            let s = ArgSet.singleton id' in
            s, Bindings.singleton id (Have (s,CallerArgSet.empty,CallerKidSet.empty)), KBindings.empty
         | None ->
            ArgSet.empty, Bindings.singleton id (Unknown (l, ("Unable to give location for " ^ string_of_id id))), KBindings.empty
         end
      | P_var (pat,kid) ->
         let s,v,k = aux pat in
         s,v,KBindings.add kid (Have (ArgSet.empty,CallerArgSet.singleton (fn_id,i),CallerKidSet.empty)) k
      | P_app (_,pats) -> of_list pats
      | P_record (fpats,_) -> of_list (List.map (fun (FP_aux (FP_Fpat (_,p),_)) -> p) fpats)
      | P_vector pats
      | P_vector_concat pats
      | P_tup pats
      | P_list pats
        -> of_list pats
      | P_cons (p1,p2) -> of_list [p1;p2]
    in aux pat
  in
  let quant k = function
    | QI_aux (QI_id (KOpt_aux ((KOpt_none kid | KOpt_kind (_,kid)),_)),_) ->
       KBindings.add kid (Have (ArgSet.empty,CallerArgSet.empty,CallerKidSet.singleton (fn_id,kid))) k
    | QI_aux (QI_const _,_) -> k
  in
  let kid_quant_deps =
    match tq with
    | TypQ_no_forall -> KBindings.empty
    | TypQ_tq qs -> List.fold_left quant KBindings.empty qs
  in
  let _,var_deps,kid_deps = split3 (List.mapi arg pats) in
  let var_deps = List.fold_left dep_bindings_merge Bindings.empty var_deps in
  let kid_deps = List.fold_left dep_kbindings_merge kid_quant_deps kid_deps in
  { var_deps = var_deps; kid_deps = kid_deps }

let print_result r =
  let _ = print_endline ("  splits: " ^ string_of_argset r.split) in
  let print_kbinding kid dep =
    let _ = print_endline ("      " ^ string_of_kid kid ^ ": " ^ string_of_dep dep) in
    ()
  in
  let print_binding id (deps,kdep) =
    let _ = print_endline ("    " ^ string_of_id id ^ ":") in
    let _ = List.iter (fun dep -> print_endline ("      " ^ string_of_dep dep)) deps in
    let _ = KBindings.iter print_kbinding kdep in
    ()
  in
  let _ = print_endline "  split_on_call: " in
  let _ = Bindings.iter print_binding r.split_on_call in
  let _ = print_endline ("  split_in_caller: " ^ string_of_callerset r.split_in_caller) in
  let _ = print_endline ("  kid_in_caller: " ^ string_of_callerkidset r.kid_in_caller) in
  let _ = print_endline ("  failures: \n    " ^
                            (String.concat "\n    "
                               (List.map (fun (l,s) -> Reporting_basic.loc_to_string l ^ ":\n     " ^
                                 String.concat "\n      " (StringSet.elements s))
                                  (Failures.bindings r.failures)))) in
  ()

let analyse_funcl debug tenv (FCL_aux (FCL_Funcl (id,pexp),_)) =
  let pat,guard,body,_ = destruct_pexp pexp in
  let (tq,_) = Env.get_val_spec id tenv in
  let aenv = initial_env id tq pat in
  let _,_,r = analyse_exp id aenv Bindings.empty body in
  let r = match guard with
    | None -> r
    | Some exp -> let _,_,r' = analyse_exp id aenv Bindings.empty exp in
                  merge r r'
  in
  let _ =
    if debug > 2 then
      (print_endline (string_of_id id);
       print_result r)
    else ()
  in r

let analyse_def debug env = function
  | DEF_fundef (FD_aux (FD_function (_,_,_,funcls),_)) ->
     List.fold_left (fun r f -> merge r (analyse_funcl debug env f)) empty funcls

  | _ -> empty

let analyse_defs debug env (Defs defs) =
  let r = List.fold_left (fun r d -> merge r (analyse_def debug env d)) empty defs in

  (* Resolve the interprocedural dependencies *)

  let rec chase_deps = function
    | Have (splits, caller_args, caller_kids) ->
       let splits,fails = CallerArgSet.fold add_arg caller_args (splits,Failures.empty) in
       let splits,fails = CallerKidSet.fold add_kid caller_kids (splits,fails) in
       splits, fails
    | Unknown (l,msg) ->
       ArgSet.empty , Failures.singleton l (StringSet.singleton ("Unable to monomorphise dependency: " ^ msg))
  and chase_kid_caller (id,kid) =
    match Bindings.find id r.split_on_call with
    | (_,kid_deps) -> begin
      match KBindings.find kid kid_deps with
      | deps -> chase_deps deps
      | exception Not_found -> ArgSet.empty,Failures.empty
    end
    | exception Not_found -> ArgSet.empty,Failures.empty
  and chase_arg_caller (id,i) =
    match Bindings.find id r.split_on_call with
    | (arg_deps,_) -> chase_deps (List.nth arg_deps i)
    | exception Not_found -> ArgSet.empty,Failures.empty
  and add_arg arg (splits,fails) =
    let splits',fails' = chase_arg_caller arg in
    ArgSet.union splits splits', Failures.merge failure_merge fails fails'
  and add_kid k (splits,fails) =
    let splits',fails' = chase_kid_caller k in
    ArgSet.union splits splits', Failures.merge failure_merge fails fails'
  in
  let _ = if debug > 1 then print_result r else () in
  let splits,fails = CallerArgSet.fold add_arg r.split_in_caller (r.split,r.failures) in
  let splits,fails = CallerKidSet.fold add_kid r.kid_in_caller (splits,fails) in
  let _ =
    if debug > 0 then
      (print_endline "Final splits:";
       print_endline (string_of_argset splits))
    else ()
  in
  let _ =
    if Failures.is_empty fails then () else
      begin
        Failures.iter (fun l msgs ->
          Reporting_basic.print_err false false l "Monomorphisation" (String.concat "\n" (StringSet.elements msgs)))
          fails;
        raise (Reporting_basic.err_general Unknown "Unable to monomorphise program")
      end
  in splits

let argset_to_list splits =
  let l = ArgSet.elements splits in
  let argelt (id,(file,loc)) = ((file,loc),string_of_id id) in
  List.map argelt l
end

module MonoRewrites =
struct

let is_constant_range = function
  | E_aux (E_lit _,_), E_aux (E_lit _,_) -> true
  | _ -> false

let is_constant = function
  | E_aux (E_lit _,_) -> true
  | _ -> false

let is_constant_vec_typ env typ =
  let typ = Env.base_typ_of env typ in
  match destruct_vector env typ with
  | Some (size,_,_) ->
     (match nexp_simp size with
     | Nexp_aux (Nexp_constant _,_) -> true
     | _ -> false)
  | _ -> false

let is_id env id =
  let ids = Env.get_overloads (Id_aux (id,Parse_ast.Unknown)) env in
  let ids = id :: List.map (fun (Id_aux (id,_)) -> id) ids in
  fun (Id_aux (x,_)) -> List.mem x ids

(* We have to add casts in here with appropriate length information so that the
   type checker knows the expected return types. *)

let rewrite_app env typ (id,args) =
  let is_append = is_id env (Id "append") in
  if is_append id then
    let is_subrange = is_id env (Id "vector_subrange") in
    let is_slice = is_id env (Id "slice") in
    let is_zeros = is_id env (Id "Zeros") in
    match args with
      (* (known-size-vector @ variable-vector) @ variable-vector *)
    | [E_aux (E_app (append,
              [e1;
               E_aux (E_app (subrange1,
                             [vector1; start1; end1]),_)]),_);
       E_aux (E_app (subrange2,
                     [vector2; start2; end2]),_)]
        when is_append append && is_subrange subrange1 && is_subrange subrange2 &&
          is_constant_vec_typ env (typ_of e1) &&
          not (is_constant_range (start1, end1) || is_constant_range (start2, end2)) ->
       let (start,size,order,bittyp) = vector_typ_args_of (Env.base_typ_of env typ) in
       let (_,size1,_,_) = vector_typ_args_of (Env.base_typ_of env (typ_of e1)) in
       let midsize = nminus size size1 in
       let midtyp = vector_typ midsize order bittyp in
       E_app (append,
              [e1;
               E_aux (E_cast (midtyp,
                              E_aux (E_app (mk_id "subrange_subrange_concat",
                                            [vector1; start1; end1; vector2; start2; end2]),
                                     (Unknown,None))),(Unknown,None))])
    | [E_aux (E_app (append,
              [e1;
               E_aux (E_app (slice1,
                             [vector1; start1; length1]),_)]),_);
       E_aux (E_app (slice2,
                     [vector2; start2; length2]),_)]
        when is_append append && is_slice slice1 && is_slice slice2 &&
          is_constant_vec_typ env (typ_of e1) &&
          not (is_constant length1 || is_constant length2) ->
       let (start,size,order,bittyp) = vector_typ_args_of (Env.base_typ_of env typ) in
       let (_,size1,_,_) = vector_typ_args_of (Env.base_typ_of env (typ_of e1)) in
       let midsize = nminus size size1 in
       let midtyp = vector_typ midsize order bittyp in
       E_app (append,
              [e1;
               E_aux (E_cast (midtyp,
                              E_aux (E_app (mk_id "slice_slice_concat",
                                            [vector1; start1; length1; vector2; start2; length2]),
                                     (Unknown,None))),(Unknown,None))])

    (* variable-range @ variable-range *)
    | [E_aux (E_app (subrange1,
                     [vector1; start1; end1]),_);
       E_aux (E_app (subrange2,
                     [vector2; start2; end2]),_)]
        when is_subrange subrange1 && is_subrange subrange2 &&
          not (is_constant_range (start1, end1) || is_constant_range (start2, end2)) ->
       E_cast (typ,
               E_aux (E_app (mk_id "subrange_subrange_concat",
                             [vector1; start1; end1; vector2; start2; end2]),
                      (Unknown,None)))

    (* variable-slice @ variable-slice *)
    | [E_aux (E_app (slice1,
                     [vector1; start1; length1]),_);
       E_aux (E_app (slice2,
                     [vector2; start2; length2]),_)]
        when is_slice slice1 && is_slice slice2 &&
          not (is_constant length1 || is_constant length2) ->
       E_cast (typ,
               E_aux (E_app (mk_id "slice_slice_concat",
                             [vector1; start1; length1; vector2; start2; length2]),(Unknown,None)))

    | [E_aux (E_app (append1,
                     [e1;
                      E_aux (E_app (slice1, [vector1; start1; length1]),_)]),_);
       E_aux (E_app (zeros1, [length2]),_)]
        when is_append append1 && is_slice slice1 && is_zeros zeros1 &&
          is_constant_vec_typ env (typ_of e1) &&
          not (is_constant length1 || is_constant length2) ->
       let (start,size,order,bittyp) = vector_typ_args_of (Env.base_typ_of env typ) in
       let (_,size1,_,_) = vector_typ_args_of (Env.base_typ_of env (typ_of e1)) in
       let midsize = nminus size size1 in
       let midtyp = vector_typ midsize order bittyp in
       E_cast (typ,
               E_aux (E_app (mk_id "append",
                             [e1;
                              E_aux (E_cast (midtyp,
                                             E_aux (E_app (mk_id "slice_zeros_concat",
                                                           [vector1; start1; length1; length2]),(Unknown,None))),(Unknown,None))]),
                      (Unknown,None)))

    | _ -> E_app (id,args)

  else if is_id env (Id "eq_vec") id then
    (* variable-range == variable_range *)
    let is_subrange = is_id env (Id "vector_subrange") in
    match args with
    | [E_aux (E_app (subrange1,
                     [vector1; start1; end1]),_);
       E_aux (E_app (subrange2,
                     [vector2; start2; end2]),_)]
        when is_subrange subrange1 && is_subrange subrange2 &&
          not (is_constant_range (start1, end1) || is_constant_range (start2, end2)) ->
       E_app (mk_id "subrange_subrange_eq",
              [vector1; start1; end1; vector2; start2; end2])
    | _ -> E_app (id,args)

  else if is_id env (Id "IsZero") id then
    match args with
    | [E_aux (E_app (subrange1, [vector1; start1; end1]),_)]
        when is_id env (Id "vector_subrange") subrange1 &&
          not (is_constant_range (start1,end1)) ->
       E_app (mk_id "is_zero_subrange",
              [vector1; start1; end1])
    | _ -> E_app (id,args)

  else if is_id env (Id "IsOnes") id then
    match args with
    | [E_aux (E_app (subrange1, [vector1; start1; end1]),_)]
        when is_id env (Id "vector_subrange") subrange1 &&
          not (is_constant_range (start1,end1)) ->
       E_app (mk_id "is_ones_subrange",
              [vector1; start1; end1])
    | _ -> E_app (id,args)

  else if is_id env (Id "Extend") id || is_id env (Id "ZeroExtend") id then
    let is_subrange = is_id env (Id "vector_subrange") in
    let is_slice = is_id env (Id "slice") in
    let is_zeros = is_id env (Id "Zeros") in
    match args with
    | (E_aux (E_app (append1,
                     [E_aux (E_app (subrange1, [vector1; start1; end1]), _);
                      E_aux (E_app (zeros1, [len1]),_)]),_))::
        ([] | [_;E_aux (E_id (Id_aux (Id "unsigned",_)),_)])
        when is_subrange subrange1 && is_zeros zeros1 && is_append append1
      -> E_app (mk_id "place_subrange",
                [vector1; start1; end1; len1])

    | (E_aux (E_app (append1,
                     [E_aux (E_app (slice1, [vector1; start1; length1]), _);
                      E_aux (E_app (zeros1, [length2]),_)]),_))::
        ([] | [_;E_aux (E_id (Id_aux (Id "unsigned",_)),_)])
        when is_slice slice1 && is_zeros zeros1 && is_append append1
      -> E_app (mk_id "place_slice",
                [vector1; start1; length1; length2])

    (* If we've already rewritten to slice_slice_concat, we can just drop the
       zero extension because it can do it *)
    | (E_aux (E_cast (_, (E_aux (E_app (Id_aux (Id "slice_slice_concat",_), args),_))),_))::
        ([] | [_;E_aux (E_id (Id_aux (Id "unsigned",_)),_)])
      -> E_app (mk_id "slice_slice_concat", args)

    | [E_aux (E_app (slice1, [vector1; start1; length1]),_)]
        when is_slice slice1 && not (is_constant length1) ->
       E_app (mk_id "zext_slice", [vector1; start1; length1])

    | _ -> E_app (id,args)

  else if is_id env (Id "SignExtend") id then
    let is_slice = is_id env (Id "slice") in
    match args with
    | [E_aux (E_app (slice1, [vector1; start1; length1]),_)]
        when is_slice slice1 && not (is_constant length1) ->
       E_app (mk_id "sext_slice", [vector1; start1; length1])

    | _ -> E_app (id,args)

  else if is_id env (Id "UInt") id then
    let is_slice = is_id env (Id "slice") in
    match args with
    | [E_aux (E_app (slice1, [vector1; start1; length1]),_)]
        when is_slice slice1 && not (is_constant length1) ->
       E_app (mk_id "UInt_slice", [vector1; start1; length1])

    | _ -> E_app (id,args)

  else E_app (id,args)

let rewrite_aux = function
  | (E_app (id,args),((_,Some (env,ty,_)) as annot)) ->
     E_aux (rewrite_app env ty (id,args),annot)
  | exp,annot -> E_aux (exp,annot)

let mono_rewrite defs =
  let open Rewriter in
  rewrite_defs_base
    { rewriters_base with
      rewrite_exp = fun _ -> fold_exp { id_exp_alg with e_aux = rewrite_aux } }
    defs
end

type options = {
  auto : bool;
  debug_analysis : int;
  rewrites : bool;
  rewrite_size_parameters : bool;
  all_split_errors : bool
}

let monomorphise opts splits env defs =
  let (defs,env) =
    if opts.rewrites then
      let defs = MonoRewrites.mono_rewrite defs in
    (* TODO: is this necessary? *)
      Type_check.check (Type_check.Env.no_casts Type_check.initial_env) defs
    else (defs,env)
  in
(*let _ = Pretty_print.pp_defs stdout defs in*)
  let new_splits =
    if opts.auto
    then Analysis.argset_to_list (Analysis.analyse_defs opts.debug_analysis env defs)
    else [] in
  let defs = split_defs opts.all_split_errors (new_splits@splits) defs in
  (* TODO: stop if opts.all_split_errors && something went wrong *)
  (* TODO: currently doing this because constant propagation leaves numeric literals as
     int, try to avoid this later; also use final env for DEF_spec case above, because the
     type checker doesn't store the env at that point :( *)
  if opts.rewrite_size_parameters then
    let (defs,env) = Type_check.check (Type_check.Env.no_casts Type_check.initial_env) defs in
    let defs = AtomToItself.rewrite_size_parameters env defs in
    defs
  else
    defs<|MERGE_RESOLUTION|>--- conflicted
+++ resolved
@@ -1315,21 +1315,10 @@
     | Typ_app (Id_aux (Id "vector",_), [_;Typ_arg_aux (Typ_arg_nexp len,_);_;Typ_arg_aux (Typ_arg_typ (Typ_aux (Typ_id (Id_aux (Id "bit",_)),_)),_)]) ->
        (match len with
        | Nexp_aux (Nexp_constant sz,_) ->
-<<<<<<< HEAD
-          if Big_int.to_int sz <= vector_split_limit then
-            let lits = make_vectors (Big_int.to_int sz) in
-            List.map (fun lit ->
-              P_aux (P_lit lit,(l,annot)),
-              [var,E_aux (E_lit lit,(new_l,annot))]) lits
-          else
-            cannot ("Refusing to split vector type of length " ^ Big_int.to_string sz ^
-                       " (above limit " ^ string_of_int vector_split_limit ^ ")")
-=======
-          let lits = make_vectors (int_of_big_int sz) in
+          let lits = make_vectors (Big_int.to_int sz) in
           List.map (fun lit ->
             P_aux (P_lit lit,(l,annot)),
             [var,E_aux (E_lit lit,(new_l,annot))]) lits
->>>>>>> 373b081b
        | _ ->
           cannot ("length not constant, " ^ string_of_nexp len)
        )
