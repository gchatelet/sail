(**************************************************************************)
(*     Sail                                                               *)
(*                                                                        *)
(*  Copyright (c) 2013-2017                                               *)
(*    Kathyrn Gray                                                        *)
(*    Shaked Flur                                                         *)
(*    Stephen Kell                                                        *)
(*    Gabriel Kerneis                                                     *)
(*    Robert Norton-Wright                                                *)
(*    Christopher Pulte                                                   *)
(*    Peter Sewell                                                        *)
(*    Alasdair Armstrong                                                  *)
(*    Brian Campbell                                                      *)
(*    Thomas Bauereiss                                                    *)
(*    Anthony Fox                                                         *)
(*    Jon French                                                          *)
(*    Dominic Mulligan                                                    *)
(*    Stephen Kell                                                        *)
(*    Mark Wassell                                                        *)
(*                                                                        *)
(*  All rights reserved.                                                  *)
(*                                                                        *)
(*  This software was developed by the University of Cambridge Computer   *)
(*  Laboratory as part of the Rigorous Engineering of Mainstream Systems  *)
(*  (REMS) project, funded by EPSRC grant EP/K008528/1.                   *)
(*                                                                        *)
(*  Redistribution and use in source and binary forms, with or without    *)
(*  modification, are permitted provided that the following conditions    *)
(*  are met:                                                              *)
(*  1. Redistributions of source code must retain the above copyright     *)
(*     notice, this list of conditions and the following disclaimer.      *)
(*  2. Redistributions in binary form must reproduce the above copyright  *)
(*     notice, this list of conditions and the following disclaimer in    *)
(*     the documentation and/or other materials provided with the         *)
(*     distribution.                                                      *)
(*                                                                        *)
(*  THIS SOFTWARE IS PROVIDED BY THE AUTHOR AND CONTRIBUTORS ``AS IS''    *)
(*  AND ANY EXPRESS OR IMPLIED WARRANTIES, INCLUDING, BUT NOT LIMITED     *)
(*  TO, THE IMPLIED WARRANTIES OF MERCHANTABILITY AND FITNESS FOR A       *)
(*  PARTICULAR PURPOSE ARE DISCLAIMED.  IN NO EVENT SHALL THE AUTHOR OR   *)
(*  CONTRIBUTORS BE LIABLE FOR ANY DIRECT, INDIRECT, INCIDENTAL,          *)
(*  SPECIAL, EXEMPLARY, OR CONSEQUENTIAL DAMAGES (INCLUDING, BUT NOT      *)
(*  LIMITED TO, PROCUREMENT OF SUBSTITUTE GOODS OR SERVICES; LOSS OF      *)
(*  USE, DATA, OR PROFITS; OR BUSINESS INTERRUPTION) HOWEVER CAUSED AND   *)
(*  ON ANY THEORY OF LIABILITY, WHETHER IN CONTRACT, STRICT LIABILITY,    *)
(*  OR TORT (INCLUDING NEGLIGENCE OR OTHERWISE) ARISING IN ANY WAY OUT    *)
(*  OF THE USE OF THIS SOFTWARE, EVEN IF ADVISED OF THE POSSIBILITY OF    *)
(*  SUCH DAMAGE.                                                          *)
(**************************************************************************)

open Ast
open Ast_util
open Bytecode
open Type_check
open PPrint
module Big_int = Nat_big_num

let c_verbosity = ref 1
let opt_ddump_flow_graphs = ref false

(* Optimization flags *)
let optimize_primops = ref false

let c_debug str =
  if !c_verbosity > 0 then prerr_endline str else ()

let c_error ?loc:(l=Parse_ast.Unknown) message =
  raise (Reporting_basic.err_general l ("\nC backend: " ^ message))

let zencode_id = function
  | Id_aux (Id str, l) -> Id_aux (Id (Util.zencode_string str), l)
  | Id_aux (DeIid str, l) -> Id_aux (Id (Util.zencode_string ("op " ^ str)), l)

let lvar_typ = function
  | Local (_, typ) -> typ
  | Register typ -> typ
  | Enum typ -> typ
  (* | Union (_, typ) -> typ *)
  | _ -> assert false

let rec string_of_fragment ?zencode:(zencode=true) = function
  | F_id id when zencode -> Util.zencode_string (string_of_id id)
  | F_id id -> string_of_id id
  | F_lit str -> str
  | F_field (f, field) ->
     Printf.sprintf "%s.%s" (string_of_fragment' ~zencode:zencode f) field
  | F_op (f1, op, f2) ->
     Printf.sprintf "%s %s %s" (string_of_fragment' ~zencode:zencode f1) op (string_of_fragment' ~zencode:zencode f2)
  | F_unary (op, f) ->
     op ^ string_of_fragment' ~zencode:zencode f
  | F_have_exception -> "have_exception"
  | F_current_exception -> "(*current_exception)"
and string_of_fragment' ?zencode:(zencode=true) f =
  match f with
  | F_op _ | F_unary _ -> "(" ^ string_of_fragment ~zencode:zencode f ^ ")"
  | _ -> string_of_fragment ~zencode:zencode f

(**************************************************************************)
(* 1. Conversion to A-normal form (ANF)                                   *)
(**************************************************************************)

(* The first step in compiling sail is converting the Sail expression
   grammar into A-normal form. Essentially this converts expressions
   such as f(g(x), h(y)) into something like:

   let v0 = g(x) in let v1 = h(x) in f(v0, v1)

   Essentially the arguments to every function must be trivial, and
   complex expressions must be let bound to new variables, or used in
   a block, assignment, or control flow statement (if, for, and
   while/until loops). The aexp datatype represents these expressions,
   while aval represents the trivial values.

   The X_aux construct in ast.ml isn't used here, but the typing
   information is collapsed into the aexp and aval types. The
   convention is that the type of an aexp is given by last argument to
   a constructor. It is omitted where it is obvious - for example all
   for loops have unit as their type. If some constituent part of the
   aexp has an annotation, the it refers to the previous argument, so
   in

   AE_let (id, typ1, _, body, typ2)

   typ1 is the type of the bound identifer, whereas typ2 is the type
   of the whole let expression (and therefore also the body).

   See Flanagan et al's 'The Essence of Compiling with Continuations' *)
type aexp =
  | AE_val of aval
  | AE_app of id * aval list * typ
  | AE_cast of aexp * typ
  | AE_assign of id * typ * aexp
  | AE_let of id * typ * aexp * aexp * typ
  | AE_block of aexp list * aexp * typ
  | AE_return of aval * typ
  | AE_throw of aval * typ
  | AE_if of aval * aexp * aexp * typ
  | AE_field of aval * id * typ
  | AE_case of aval * (apat * aexp * aexp) list * typ
  | AE_try of aexp * (apat * aexp * aexp) list * typ
  | AE_record_update of aval * aval Bindings.t * typ
  | AE_for of id * aexp * aexp * aexp * order * aexp
  | AE_loop of loop * aexp * aexp
  | AE_short_circuit of sc_op * aval * aexp

and sc_op = SC_and | SC_or

and apat =
  | AP_tup of apat list
  | AP_id of id
  | AP_global of id * typ
  | AP_app of id * apat
  | AP_cons of apat * apat
  | AP_nil
  | AP_wild

and aval =
  | AV_lit of lit * typ
  | AV_id of id * lvar
  | AV_ref of id * lvar
  | AV_tuple of aval list
  | AV_list of aval list * typ
  | AV_vector of aval list * typ
  | AV_record of aval Bindings.t * typ
  | AV_C_fragment of fragment * typ

(* Renaming variables in ANF expressions *)

let rec frag_rename from_id to_id = function
  | F_id id when Id.compare id from_id = 0 -> F_id to_id
  | F_id id -> F_id id
  | F_lit str -> F_lit str
  | F_have_exception -> F_have_exception
  | F_current_exception -> F_current_exception
  | F_op (f1, op, f2) -> F_op (frag_rename from_id to_id f1, op, frag_rename from_id to_id f2)
  | F_unary (op, f) -> F_unary (op, frag_rename from_id to_id f)
  | F_field (f, field) -> F_field (frag_rename from_id to_id f, field)

let rec apat_bindings = function
  | AP_tup apats -> List.fold_left IdSet.union IdSet.empty (List.map apat_bindings apats)
  | AP_id id -> IdSet.singleton id
  | AP_global (id, typ) -> IdSet.empty
  | AP_app (id, apat) -> apat_bindings apat
  | AP_cons (apat1, apat2) -> IdSet.union (apat_bindings apat1) (apat_bindings apat2)
  | AP_nil -> IdSet.empty
  | AP_wild -> IdSet.empty

let rec aval_rename from_id to_id = function
  | AV_lit (lit, typ) -> AV_lit (lit, typ)
  | AV_id (id, lvar) when Id.compare id from_id = 0 -> AV_id (to_id, lvar)
  | AV_id (id, lvar) -> AV_id (id, lvar)
  | AV_ref (id, lvar) when Id.compare id from_id = 0 -> AV_ref (to_id, lvar)
  | AV_ref (id, lvar) -> AV_ref (id, lvar)
  | AV_tuple avals -> AV_tuple (List.map (aval_rename from_id to_id) avals)
  | AV_list (avals, typ) -> AV_list (List.map (aval_rename from_id to_id) avals, typ)
  | AV_vector (avals, typ) -> AV_vector (List.map (aval_rename from_id to_id) avals, typ)
  | AV_record (avals, typ) -> AV_record (Bindings.map (aval_rename from_id to_id) avals, typ)
  | AV_C_fragment (fragment, typ) -> AV_C_fragment (frag_rename from_id to_id fragment, typ)

let rec aexp_rename from_id to_id aexp =
  let recur = aexp_rename from_id to_id in
  match aexp with
  | AE_val aval -> AE_val (aval_rename from_id to_id aval)
  | AE_app (id, avals, typ) -> AE_app (id, List.map (aval_rename from_id to_id) avals, typ)
  | AE_cast (aexp, typ) -> AE_cast (recur aexp, typ)
  | AE_assign (id, typ, aexp) when Id.compare from_id id = 0 -> AE_assign (to_id, typ, aexp)
  | AE_assign (id, typ, aexp) -> AE_assign (id, typ, aexp)
  | AE_let (id, typ1, aexp1, aexp2, typ2) when Id.compare from_id id = 0 -> AE_let (id, typ1, aexp1, aexp2, typ2)
  | AE_let (id, typ1, aexp1, aexp2, typ2) -> AE_let (id, typ1, recur aexp1, recur aexp2, typ2)
  | AE_block (aexps, aexp, typ) -> AE_block (List.map recur aexps, recur aexp, typ)
  | AE_return (aval, typ) -> AE_return (aval_rename from_id to_id aval, typ)
  | AE_throw (aval, typ) -> AE_throw (aval_rename from_id to_id aval, typ)
  | AE_if (aval, then_aexp, else_aexp, typ) -> AE_if (aval_rename from_id to_id aval, recur then_aexp, recur else_aexp, typ)
  | AE_field (aval, id, typ) -> AE_field (aval_rename from_id to_id aval, id, typ)
  | AE_case (aval, apexps, typ) -> AE_case (aval_rename from_id to_id aval, List.map (apexp_rename from_id to_id) apexps, typ)
  | AE_try (aexp, apexps, typ) -> AE_try (aexp_rename from_id to_id aexp, List.map (apexp_rename from_id to_id) apexps, typ)
  | AE_record_update (aval, avals, typ) -> AE_record_update (aval_rename from_id to_id aval, Bindings.map (aval_rename from_id to_id) avals, typ)
  | AE_for (id, aexp1, aexp2, aexp3, order, aexp4) when Id.compare from_id to_id = 0 -> AE_for (id, aexp1, aexp2, aexp3, order, aexp4)
  | AE_for (id, aexp1, aexp2, aexp3, order, aexp4) -> AE_for (id, recur aexp1, recur aexp2, recur aexp3, order, recur aexp4)
  | AE_loop (loop, aexp1, aexp2) -> AE_loop (loop, recur aexp1, recur aexp2)
  | AE_short_circuit (op, aval, aexp) -> AE_short_circuit (op, aval_rename from_id to_id aval, recur aexp)

and apexp_rename from_id to_id (apat, aexp1, aexp2) =
  if IdSet.mem from_id (apat_bindings apat) then
    (apat, aexp1, aexp2)
  else
    (apat, aexp_rename from_id to_id aexp1, aexp_rename from_id to_id aexp2)

let shadow_counter = ref 0

let new_shadow id =
  let shadow_id = append_id id ("shadow#" ^ string_of_int !shadow_counter) in
  incr shadow_counter;
  shadow_id

let rec no_shadow ids aexp =
  match aexp with
  | AE_val aval -> AE_val aval
  | AE_app (id, avals, typ) -> AE_app (id, avals, typ)
  | AE_cast (aexp, typ) -> AE_cast (no_shadow ids aexp, typ)
  | AE_assign (id, typ, aexp) -> AE_assign (id, typ, no_shadow ids aexp)
  | AE_let (id, typ1, aexp1, aexp2, typ2) when IdSet.mem id ids ->
     let shadow_id = new_shadow id in
     let aexp1 = no_shadow ids aexp1 in
     let ids = IdSet.add shadow_id ids in
     AE_let (shadow_id, typ1, aexp1, no_shadow ids (aexp_rename id shadow_id aexp2), typ2)
  | AE_let (id, typ1, aexp1, aexp2, typ2) ->
     AE_let (id, typ1, no_shadow ids aexp1, no_shadow (IdSet.add id ids) aexp2, typ2)
  | AE_block (aexps, aexp, typ) -> AE_block (List.map (no_shadow ids) aexps, no_shadow ids aexp, typ)
  | AE_return (aval, typ) -> AE_return (aval, typ)
  | AE_throw (aval, typ) -> AE_throw (aval, typ)
  | AE_if (aval, then_aexp, else_aexp, typ) -> AE_if (aval, no_shadow ids then_aexp, no_shadow ids else_aexp, typ)
  | AE_field (aval, id, typ) -> AE_field (aval, id, typ)
  | AE_case (aval, apexps, typ) -> AE_case (aval, List.map (no_shadow_apexp ids) apexps, typ)
  | AE_try (aexp, apexps, typ) -> AE_try (no_shadow ids aexp, List.map (no_shadow_apexp ids) apexps, typ)
  | AE_record_update (aval, avals, typ) -> AE_record_update (aval, avals, typ)
  | AE_for (id, aexp1, aexp2, aexp3, order, aexp4) ->
     let ids = IdSet.add id ids in
     AE_for (id, no_shadow ids aexp1, no_shadow ids aexp2, no_shadow ids aexp3, order, no_shadow ids aexp4)
  | AE_loop (loop, aexp1, aexp2) -> AE_loop (loop, no_shadow ids aexp1, no_shadow ids aexp2)
  | AE_short_circuit (op, aval, aexp) -> AE_short_circuit (op, aval, no_shadow ids aexp)

and no_shadow_apexp ids (apat, aexp1, aexp2) =
  let shadows = IdSet.inter (apat_bindings apat) ids in
  let shadows = List.map (fun id -> id, new_shadow id) (IdSet.elements shadows) in
  let rename aexp = List.fold_left (fun aexp (from_id, to_id) -> aexp_rename from_id to_id aexp) aexp shadows in
  let ids = IdSet.union ids (IdSet.of_list (List.map snd shadows)) in
  (apat, no_shadow ids (rename aexp1), no_shadow ids (rename aexp2))

(* Map over all the avals in an aexp. *)
let rec map_aval f = function
  | AE_val v -> AE_val (f v)
  | AE_cast (aexp, typ) -> AE_cast (map_aval f aexp, typ)
  | AE_assign (id, typ, aexp) -> AE_assign (id, typ, map_aval f aexp)
  | AE_app (id, vs, typ) -> AE_app (id, List.map f vs, typ)
  | AE_let (id, typ1, aexp1, aexp2, typ2) ->
     AE_let (id, typ1, map_aval f aexp1, map_aval f aexp2, typ2)
  | AE_block (aexps, aexp, typ) -> AE_block (List.map (map_aval f) aexps, map_aval f aexp, typ)
  | AE_return (aval, typ) -> AE_return (f aval, typ)
  | AE_throw (aval, typ) -> AE_throw (f aval, typ)
  | AE_if (aval, aexp1, aexp2, typ2) ->
     AE_if (f aval, map_aval f aexp1, map_aval f aexp2, typ2)
  | AE_loop (loop_typ, aexp1, aexp2) -> AE_loop (loop_typ, map_aval f aexp1, map_aval f aexp2)
  | AE_for (id, aexp1, aexp2, aexp3, order, aexp4) ->
     AE_for (id, map_aval f aexp1, map_aval f aexp2, map_aval f aexp3, order, map_aval f aexp4)
  | AE_record_update (aval, updates, typ) ->
     AE_record_update (f aval, Bindings.map f updates, typ)
  | AE_field (aval, field, typ) ->
     AE_field (f aval, field, typ)
  | AE_case (aval, cases, typ) ->
     AE_case (f aval, List.map (fun (pat, aexp1, aexp2) -> pat, map_aval f aexp1, map_aval f aexp2) cases, typ)
  | AE_try (aexp, cases, typ) ->
     AE_try (map_aval f aexp, List.map (fun (pat, aexp1, aexp2) -> pat, map_aval f aexp1, map_aval f aexp2) cases, typ)
  | AE_short_circuit (op, aval, aexp) -> AE_short_circuit (op, f aval, map_aval f aexp)

(* Map over all the functions in an aexp. *)
let rec map_functions f = function
  | AE_app (id, vs, typ) -> f id vs typ
  | AE_cast (aexp, typ) -> AE_cast (map_functions f aexp, typ)
  | AE_assign (id, typ, aexp) -> AE_assign (id, typ, map_functions f aexp)
  | AE_short_circuit (op, aval, aexp) -> AE_short_circuit (op, aval, map_functions f aexp)
  | AE_let (id, typ1, aexp1, aexp2, typ2) -> AE_let (id, typ1, map_functions f aexp1, map_functions f aexp2, typ2)
  | AE_block (aexps, aexp, typ) -> AE_block (List.map (map_functions f) aexps, map_functions f aexp, typ)
  | AE_if (aval, aexp1, aexp2, typ) ->
     AE_if (aval, map_functions f aexp1, map_functions f aexp2, typ)
  | AE_loop (loop_typ, aexp1, aexp2) -> AE_loop (loop_typ, map_functions f aexp1, map_functions f aexp2)
  | AE_for (id, aexp1, aexp2, aexp3, order, aexp4) ->
     AE_for (id, map_functions f aexp1, map_functions f aexp2, map_functions f aexp3, order, map_functions f aexp4)
  | AE_case (aval, cases, typ) ->
     AE_case (aval, List.map (fun (pat, aexp1, aexp2) -> pat, map_functions f aexp1, map_functions f aexp2) cases, typ)
  | AE_try (aexp, cases, typ) ->
     AE_try (map_functions f aexp, List.map (fun (pat, aexp1, aexp2) -> pat, map_functions f aexp1, map_functions f aexp2) cases, typ)
  | AE_field _ | AE_record_update _ | AE_val _ | AE_return _ | AE_throw _ as v -> v

(* For debugging we provide a pretty printer for ANF expressions. *)

let pp_id id =
  string (string_of_id id)

let pp_lvar lvar doc =
  match lvar with
  | Register typ ->
     string "[R/" ^^ string (string_of_typ typ |> Util.yellow |> Util.clear) ^^ string "]" ^^ doc
  | Local (Mutable, typ) ->
     string "[M/" ^^ string (string_of_typ typ |> Util.yellow |> Util.clear) ^^ string "]" ^^ doc
  | Local (Immutable, typ) ->
     string "[I/" ^^ string (string_of_typ typ |> Util.yellow |> Util.clear) ^^ string "]" ^^ doc
  | Enum typ ->
     string "[E/" ^^ string (string_of_typ typ |> Util.yellow |> Util.clear) ^^ string "]" ^^ doc
  | Union (typq, typ) ->
     string "[U/" ^^ string (string_of_typquant typq ^ "/" ^ string_of_typ typ |> Util.yellow |> Util.clear) ^^ string "]" ^^ doc
  | Unbound -> string "[?]" ^^ doc

let pp_annot typ doc =
  string "[" ^^ string (string_of_typ typ |> Util.yellow |> Util.clear) ^^ string "]" ^^ doc

let pp_order = function
  | Ord_aux (Ord_inc, _) -> string "inc"
  | Ord_aux (Ord_dec, _) -> string "dec"
  | _ -> assert false (* Order types have been specialised, so no polymorphism in C backend. *)

let rec pp_aexp = function
  | AE_val v -> pp_aval v
  | AE_cast (aexp, typ) ->
     pp_annot typ (string "$" ^^ pp_aexp aexp)
  | AE_assign (id, typ, aexp) ->
     pp_annot typ (pp_id id) ^^ string " := " ^^ pp_aexp aexp
  | AE_app (id, args, typ) ->
     pp_annot typ (pp_id id ^^ parens (separate_map (comma ^^ space) pp_aval args))
  | AE_short_circuit (SC_or, aval, aexp) ->
     pp_aval aval ^^ string " || " ^^ pp_aexp aexp
  | AE_short_circuit (SC_and, aval, aexp) ->
     pp_aval aval ^^ string " && " ^^ pp_aexp aexp
  | AE_let (id, id_typ, binding, body, typ) -> group
     begin
       match binding with
       | AE_let _ ->
          (pp_annot typ (separate space [string "let"; pp_annot id_typ (pp_id id); string "="])
           ^^ hardline ^^ nest 2 (pp_aexp binding))
          ^^ hardline ^^ string "in" ^^ space ^^ pp_aexp body
       | _ ->
          pp_annot typ (separate space [string "let"; pp_annot id_typ (pp_id id); string "="; pp_aexp binding; string "in"])
          ^^ hardline ^^ pp_aexp body
     end
  | AE_if (cond, then_aexp, else_aexp, typ) ->
     pp_annot typ (separate space [ string "if"; pp_aval cond;
                                    string "then"; pp_aexp then_aexp;
                                    string "else"; pp_aexp else_aexp ])
  | AE_block (aexps, aexp, typ) ->
     pp_annot typ (surround 2 0 lbrace (pp_block (aexps @ [aexp])) rbrace)
  | AE_return (v, typ) -> pp_annot typ (string "return" ^^ parens (pp_aval v))
  | AE_throw (v, typ) -> pp_annot typ (string "throw" ^^ parens (pp_aval v))
  | AE_loop (While, aexp1, aexp2) ->
     separate space [string "while"; pp_aexp aexp1; string "do"; pp_aexp aexp2]
  | AE_loop (Until, aexp1, aexp2) ->
     separate space [string "repeat"; pp_aexp aexp2; string "until"; pp_aexp aexp1]
  | AE_for (id, aexp1, aexp2, aexp3, order, aexp4) ->
     let header =
       string "foreach" ^^ space ^^
         group (parens (separate (break 1)
                                 [ pp_id id;
                                   string "from " ^^ pp_aexp aexp1;
                                   string "to " ^^ pp_aexp aexp2;
                                   string "by " ^^ pp_aexp aexp3;
                                   string "in " ^^ pp_order order ]))
     in
     header ^//^ pp_aexp aexp4
  | AE_field (aval, field, typ) -> pp_annot typ (parens (pp_aval aval ^^ string "." ^^ pp_id field))
  | AE_case (aval, cases, typ) ->
     pp_annot typ (separate space [string "match"; pp_aval aval; pp_cases cases])
  | AE_try (aexp, cases, typ) ->
     pp_annot typ (separate space [string "try"; pp_aexp aexp; pp_cases cases])
  | AE_record_update (_, _, typ) -> pp_annot typ (string "RECORD UPDATE")

and pp_apat = function
  | AP_wild -> string "_"
  | AP_id id -> pp_id id
  | AP_global (id, _) -> pp_id id
  | AP_tup apats -> parens (separate_map (comma ^^ space) pp_apat apats)
  | AP_app (id, apat) -> pp_id id ^^ parens (pp_apat apat)
  | AP_nil -> string "[||]"
  | AP_cons (hd_apat, tl_apat) -> pp_apat hd_apat ^^ string " :: " ^^ pp_apat tl_apat

and pp_cases cases = surround 2 0 lbrace (separate_map (comma ^^ hardline) pp_case cases) rbrace

and pp_case (apat, guard, body) =
  separate space [pp_apat apat; string "if"; pp_aexp guard; string "=>"; pp_aexp body]

and pp_block = function
  | [] -> string "()"
  | [aexp] -> pp_aexp aexp
  | aexp :: aexps -> pp_aexp aexp ^^ semi ^^ hardline ^^ pp_block aexps

and pp_aval = function
  | AV_lit (lit, typ) -> pp_annot typ (string (string_of_lit lit))
  | AV_id (id, lvar) -> pp_lvar lvar (pp_id id)
  | AV_tuple avals -> parens (separate_map (comma ^^ space) pp_aval avals)
  | AV_ref (id, lvar) -> string "ref" ^^ space ^^ pp_lvar lvar (pp_id id)
  | AV_C_fragment (frag, typ) -> pp_annot typ (string (string_of_fragment frag |> Util.cyan |> Util.clear))
  | AV_vector (avals, typ) ->
     pp_annot typ (string "[" ^^ separate_map (comma ^^ space) pp_aval avals ^^ string "]")
  | AV_list (avals, typ) ->
     pp_annot typ (string "[|" ^^ separate_map (comma ^^ space) pp_aval avals ^^ string "|]")
  | AV_record (fields, typ) ->
     pp_annot typ (string "struct {"
                   ^^ separate_map (comma ^^ space) (fun (id, field) -> pp_id id ^^ string " = " ^^ pp_aval field) (Bindings.bindings fields)
                   ^^ string "}")

let ae_lit lit typ = AE_val (AV_lit (lit, typ))

(** GLOBAL: gensym_counter is used to generate fresh identifiers where
   needed. It should be safe to reset between top level
   definitions. **)
let gensym_counter = ref 0

let gensym () =
  let id = mk_id ("gs#" ^ string_of_int !gensym_counter) in
  incr gensym_counter;
  id

let rec split_block = function
  | [exp] -> [], exp
  | exp :: exps ->
     let exps, last = split_block exps in
     exp :: exps, last
  | [] -> c_error "empty block"

let rec anf_pat ?global:(global=false) (P_aux (p_aux, (l, _)) as pat) =
  match p_aux with
  | P_id id when global -> AP_global (id, pat_typ_of pat)
  | P_id id -> AP_id id
  | P_wild -> AP_wild
  | P_tup pats -> AP_tup (List.map (fun pat -> anf_pat ~global:global pat) pats)
  | P_app (id, [pat]) -> AP_app (id, anf_pat ~global:global pat)
  | P_app (id, pats) -> AP_app (id, AP_tup (List.map (fun pat -> anf_pat ~global:global pat) pats))
  | P_typ (_, pat) -> anf_pat ~global:global pat
  | P_var (pat, _) -> anf_pat ~global:global pat
  | P_cons (hd_pat, tl_pat) -> AP_cons (anf_pat ~global:global hd_pat, anf_pat ~global:global tl_pat)
  | P_list pats -> List.fold_right (fun pat apat -> AP_cons (anf_pat ~global:global pat, apat)) pats AP_nil
  | _ -> c_error ~loc:l ("Could not convert pattern to ANF: " ^ string_of_pat pat)

let rec apat_globals = function
  | AP_nil | AP_wild | AP_id _ -> []
  | AP_global (id, typ) -> [(id, typ)]
  | AP_tup apats -> List.concat (List.map apat_globals apats)
  | AP_app (_, apat) -> apat_globals apat
  | AP_cons (hd_apat, tl_apat) -> apat_globals hd_apat @ apat_globals tl_apat

let rec anf (E_aux (e_aux, exp_annot) as exp) =
  let to_aval = function
    | AE_val v -> (v, fun x -> x)
    | AE_short_circuit (_, _, _) as aexp ->
       let id = gensym () in
       (AV_id (id, Local (Immutable, bool_typ)), fun x -> AE_let (id, bool_typ, aexp, x, typ_of exp))
    | AE_app (_, _, typ)
      | AE_let (_, _, _, _, typ)
      | AE_return (_, typ)
      | AE_throw (_, typ)
      | AE_cast (_, typ)
      | AE_if (_, _, _, typ)
      | AE_field (_, _, typ)
      | AE_case (_, _, typ)
      | AE_try (_, _, typ)
      | AE_record_update (_, _, typ)
      as aexp ->
       let id = gensym () in
       (AV_id (id, Local (Immutable, typ)), fun x -> AE_let (id, typ, aexp, x, typ_of exp))
    | AE_assign _ | AE_block _ | AE_for _ | AE_loop _ as aexp ->
       let id = gensym () in
       (AV_id (id, Local (Immutable, unit_typ)), fun x -> AE_let (id, unit_typ, aexp, x, typ_of exp))
  in
  match e_aux with
  | E_lit lit -> ae_lit lit (typ_of exp)

  | E_block exps ->
     let exps, last = split_block exps in
     let aexps = List.map anf exps in
     let alast = anf last in
     AE_block (aexps, alast, typ_of exp)

  | E_assign (LEXP_aux (LEXP_id id, _), exp)
  | E_assign (LEXP_aux (LEXP_cast (_, id), _), exp) ->
     let aexp = anf exp in
     AE_assign (id, lvar_typ (Env.lookup_id id (env_of exp)), aexp)

  | E_assign (lexp, _) ->
     failwith ("Encountered complex l-expression " ^ string_of_lexp lexp ^ " when converting to ANF")

  | E_loop (loop_typ, cond, exp) ->
     let acond = anf cond in
     let aexp = anf exp in
     AE_loop (loop_typ, acond, aexp)

  | E_for (id, exp1, exp2, exp3, order, body) ->
     let aexp1, aexp2, aexp3, abody = anf exp1, anf exp2, anf exp3, anf body in
     AE_for (id, aexp1, aexp2, aexp3, order, abody)

  | E_if (cond, then_exp, else_exp) ->
     let cond_val, wrap = to_aval (anf cond) in
     let then_aexp = anf then_exp in
     let else_aexp = anf else_exp in
     wrap (AE_if (cond_val, then_aexp, else_aexp, typ_of then_exp))

  | E_app_infix (x, Id_aux (Id op, l), y) ->
     anf (E_aux (E_app (Id_aux (DeIid op, l), [x; y]), exp_annot))
  | E_app_infix (x, Id_aux (DeIid op, l), y) ->
     anf (E_aux (E_app (Id_aux (Id op, l), [x; y]), exp_annot))

  | E_vector exps ->
     let aexps = List.map anf exps in
     let avals = List.map to_aval aexps in
     let wrap = List.fold_left (fun f g x -> f (g x)) (fun x -> x) (List.map snd avals) in
     wrap (AE_val (AV_vector (List.map fst avals, typ_of exp)))

  | E_list exps ->
     let aexps = List.map anf exps in
     let avals = List.map to_aval aexps in
     let wrap = List.fold_left (fun f g x -> f (g x)) (fun x -> x) (List.map snd avals) in
     wrap (AE_val (AV_list (List.map fst avals, typ_of exp)))

  | E_field (field_exp, id) ->
     let aval, wrap = to_aval (anf field_exp) in
     wrap (AE_field (aval, id, typ_of exp))

  | E_record_update (exp, FES_aux (FES_Fexps (fexps, _), _)) ->
    let anf_fexp (FE_aux (FE_Fexp (id, exp), _)) =
      let aval, wrap = to_aval (anf exp) in
      (id, aval), wrap
    in
    let aval, exp_wrap = to_aval (anf exp) in
    let fexps = List.map anf_fexp fexps in
    let wrap = List.fold_left (fun f g x -> f (g x)) (fun x -> x) (List.map snd fexps) in
    let record = List.fold_left (fun r (id, aval) -> Bindings.add id aval r) Bindings.empty (List.map fst fexps) in
    exp_wrap (wrap (AE_record_update (aval, record, typ_of exp)))

  | E_app (id, [exp1; exp2]) when string_of_id id = "and_bool" ->
     let aexp1 = anf exp1 in
     let aexp2 = anf exp2 in
     let aval1, wrap = to_aval aexp1 in
     wrap (AE_short_circuit (SC_and, aval1, aexp2))

  | E_app (id, [exp1; exp2]) when string_of_id id = "or_bool" ->
     let aexp1 = anf exp1 in
     let aexp2 = anf exp2 in
     let aval1, wrap = to_aval aexp1 in
     wrap (AE_short_circuit (SC_or, aval1, aexp2))

  | E_app (id, exps) ->
     let aexps = List.map anf exps in
     let avals = List.map to_aval aexps in
     let wrap = List.fold_left (fun f g x -> f (g x)) (fun x -> x) (List.map snd avals) in
     wrap (AE_app (id, List.map fst avals, typ_of exp))

  | E_throw exn_exp ->
     let aexp = anf exn_exp in
     let aval, wrap = to_aval aexp in
     wrap (AE_throw (aval, typ_of exp))

  | E_exit exp ->
     let aexp = anf exp in
     let aval, wrap = to_aval aexp in
     wrap (AE_app (mk_id "sail_exit", [aval], unit_typ))

  | E_return ret_exp ->
     let aexp = anf ret_exp in
     let aval, wrap = to_aval aexp in
     wrap (AE_return (aval, typ_of exp))

  | E_assert (exp1, exp2) ->
     let aexp1 = anf exp1 in
     let aexp2 = anf exp2 in
     let aval1, wrap1 = to_aval aexp1 in
     let aval2, wrap2 = to_aval aexp2 in
     wrap1 (wrap2 (AE_app (mk_id "sail_assert", [aval1; aval2], unit_typ)))

  | E_cons (exp1, exp2) ->
     let aexp1 = anf exp1 in
     let aexp2 = anf exp2 in
     let aval1, wrap1 = to_aval aexp1 in
     let aval2, wrap2 = to_aval aexp2 in
     wrap1 (wrap2 (AE_app (mk_id "cons", [aval1; aval2], unit_typ)))

  | E_id id ->
     let lvar = Env.lookup_id id (env_of exp) in
     begin match lvar with
     | Union (_, typ) -> AE_app (id, [AV_lit (mk_lit L_unit, unit_typ)], typ)
     | _ -> AE_val (AV_id (id, lvar))
     end

  | E_ref id ->
     let lvar = Env.lookup_id id (env_of exp) in
     AE_val (AV_ref (id, lvar))

  | E_case (match_exp, pexps) ->
     let match_aval, match_wrap = to_aval (anf match_exp) in
     let anf_pexp (Pat_aux (pat_aux, _)) =
       match pat_aux with
       | Pat_when (pat, guard, body) ->
          (anf_pat pat, anf guard, anf body)
       | Pat_exp (pat, body) ->
          (anf_pat pat, AE_val (AV_lit (mk_lit (L_true), bool_typ)), anf body)
     in
     match_wrap (AE_case (match_aval, List.map anf_pexp pexps, typ_of exp))

  | E_try (match_exp, pexps) ->
     let match_aexp = anf match_exp in
     let anf_pexp (Pat_aux (pat_aux, _)) =
       match pat_aux with
       | Pat_when (pat, guard, body) ->
          (anf_pat pat, anf guard, anf body)
       | Pat_exp (pat, body) ->
          (anf_pat pat, AE_val (AV_lit (mk_lit (L_true), bool_typ)), anf body)
     in
     AE_try (match_aexp, List.map anf_pexp pexps, typ_of exp)

  | E_var (LEXP_aux (LEXP_id id, _), binding, body)
  | E_var (LEXP_aux (LEXP_cast (_, id), _), binding, body)
  | E_let (LB_aux (LB_val (P_aux (P_id id, _), binding), _), body) ->
     let env = env_of body in
     let lvar = Env.lookup_id id env in
     AE_let (id, lvar_typ lvar, anf binding, anf body, typ_of exp)

  | E_var (lexp, _, _) ->
     failwith ("Encountered complex l-expression " ^ string_of_lexp lexp ^ " when converting to ANF")

  | E_let (LB_aux (LB_val (pat, binding), _), body) ->
     anf (E_aux (E_case (binding, [Pat_aux (Pat_exp (pat, body), (Parse_ast.Unknown, None))]), exp_annot))

  | E_tuple exps ->
     let aexps = List.map anf exps in
     let avals = List.map to_aval aexps in
     let wrap = List.fold_left (fun f g x -> f (g x)) (fun x -> x) (List.map snd avals) in
     wrap (AE_val (AV_tuple (List.map fst avals)))

  | E_record (FES_aux (FES_Fexps (fexps, _), _)) ->
     let anf_fexp (FE_aux (FE_Fexp (id, exp), _)) =
       let aval, wrap = to_aval (anf exp) in
       (id, aval), wrap
     in
     let fexps = List.map anf_fexp fexps in
     let wrap = List.fold_left (fun f g x -> f (g x)) (fun x -> x) (List.map snd fexps) in
     let record = List.fold_left (fun r (id, aval) -> Bindings.add id aval r) Bindings.empty (List.map fst fexps) in
     wrap (AE_val (AV_record (record, typ_of exp)))

  | E_cast (typ, exp) -> AE_cast (anf exp, typ)

  | E_vector_access _ | E_vector_subrange _ | E_vector_update _ | E_vector_update_subrange _ | E_vector_append _ ->
     (* Should be re-written by type checker *)
     failwith "encountered raw vector operation when converting to ANF"

  | E_internal_value _ ->
     (* Interpreter specific *)
     failwith "encountered E_internal_value when converting to ANF"

  | E_sizeof _ | E_constraint _ ->
     (* Sizeof nodes removed by sizeof rewriting pass *)
     failwith "encountered E_sizeof or E_constraint node when converting to ANF"

  | E_nondet _ ->
     (* We don't compile E_nondet nodes *)
     failwith "encountered E_nondet node when converting to ANF"

  | E_comment _ | E_comment_struc _ ->
     (* comment AST nodes not-supported *)
     failwith "encountered E_comment or E_comment_struc node when converting to ANF"

  | E_internal_cast _ | E_internal_exp _ | E_sizeof_internal _ | E_internal_plet _ | E_internal_return _ | E_internal_exp_user _ ->
     failwith "encountered unexpected internal node when converting to ANF"

(**************************************************************************)
(* 2. Converting sail types to C types                                    *)
(**************************************************************************)

let max_int64 = Big_int.of_int64 Int64.max_int
let min_int64 = Big_int.of_int64 Int64.min_int

type ctx =
  { records : (ctyp Bindings.t) Bindings.t;
    enums : IdSet.t Bindings.t;
    variants : (ctyp Bindings.t) Bindings.t;
    tc_env : Env.t;
    letbinds : int list
  }

let initial_ctx env =
  { records = Bindings.empty;
    enums = Bindings.empty;
    variants = Bindings.empty;
    tc_env = env;
    letbinds = []
  }

let rec ctyp_equal ctyp1 ctyp2 =
  match ctyp1, ctyp2 with
  | CT_mpz, CT_mpz -> true
  | CT_bv d1, CT_bv d2 -> d1 = d2
  | CT_uint64 (m1, d1), CT_uint64 (m2, d2) -> m1 = m2 && d1 = d2
  | CT_bit, CT_bit -> true
  | CT_int64, CT_int64 -> true
  | CT_unit, CT_unit -> true
  | CT_bool, CT_bool -> true
  | CT_struct (id1, _), CT_struct (id2, _) -> Id.compare id1 id2 = 0
  | CT_enum (id1, _), CT_enum (id2, _) -> Id.compare id1 id2 = 0
  | CT_variant (id1, _), CT_variant (id2, _) -> Id.compare id1 id2 = 0
  | CT_tup ctyps1, CT_tup ctyps2 when List.length ctyps1 = List.length ctyps2 ->
     List.for_all2 ctyp_equal ctyps1 ctyps2
  | CT_string, CT_string -> true
  | CT_real, CT_real -> true
  | CT_vector (d1, ctyp1), CT_vector (d2, ctyp2) -> d1 = d2 && ctyp_equal ctyp1 ctyp2
  | CT_list ctyp1, CT_list ctyp2 -> ctyp_equal ctyp1 ctyp2
  | _, _ -> false

(* String representation of ctyps here is only for debugging and
   intermediate language pretty-printer. *)
let rec string_of_ctyp = function
  | CT_mpz -> "mpz_t"
  | CT_bv true -> "bv_t<dec>"
  | CT_bv false -> "bv_t<inc>"
  | CT_uint64 (n, true) -> "uint64_t<" ^ string_of_int n ^ ", dec>"
  | CT_uint64 (n, false) -> "uint64_t<" ^ string_of_int n ^ ", int>"
  | CT_int64 -> "int64_t"
  | CT_bit -> "bit"
  | CT_unit -> "unit"
  | CT_bool -> "bool"
  | CT_real -> "real"
  | CT_tup ctyps -> "(" ^ Util.string_of_list ", " string_of_ctyp ctyps ^ ")"
  | CT_struct (id, _) | CT_enum (id, _) | CT_variant (id, _) -> string_of_id id
  | CT_string -> "string"
  | CT_vector (true, ctyp) -> "vector<dec, " ^ string_of_ctyp ctyp ^ ">"
  | CT_vector (false, ctyp) -> "vector<inc, " ^ string_of_ctyp ctyp ^ ">"
  | CT_list ctyp -> "list<" ^ string_of_ctyp ctyp ^ ">"

(** Convert a sail type into a C-type **)
let rec ctyp_of_typ ctx typ =
  let Typ_aux (typ_aux, l) as typ = Env.expand_synonyms ctx.tc_env typ in
  match typ_aux with
  | Typ_id id when string_of_id id = "bit" -> CT_bit
  | Typ_id id when string_of_id id = "bool" -> CT_bool
  | Typ_id id when string_of_id id = "int" -> CT_mpz
  | Typ_id id when string_of_id id = "nat" -> CT_mpz
  | Typ_app (id, _) when string_of_id id = "range" || string_of_id id = "atom" ->
     begin
       match None (* FIXME!!!! *) with
       | None -> assert false (* Checked if range type in guard *)
       | Some (n, m) ->
          match nexp_simp n, nexp_simp m with
          | Nexp_aux (Nexp_constant n, _), Nexp_aux (Nexp_constant m, _)
               when Big_int.less_equal min_int64 n && Big_int.less_equal m max_int64 ->
             CT_int64
          | _ -> CT_mpz
     end

  | Typ_app (id, [Typ_arg_aux (Typ_arg_typ typ, _)]) when string_of_id id = "list" ->
     CT_list (ctyp_of_typ ctx typ)

  | Typ_app (id, [Typ_arg_aux (Typ_arg_nexp n, _);
                  Typ_arg_aux (Typ_arg_order ord, _);
                  Typ_arg_aux (Typ_arg_typ (Typ_aux (Typ_id vtyp_id, _)), _)])
       when string_of_id id = "vector" && string_of_id vtyp_id = "bit" ->
     begin
       let direction = match ord with Ord_aux (Ord_dec, _) -> true | Ord_aux (Ord_inc, _) -> false | _ -> assert false in
       match nexp_simp n with
       | Nexp_aux (Nexp_constant n, _) when Big_int.less_equal n (Big_int.of_int 64) -> CT_uint64 (Big_int.to_int n, direction)
       | _ -> CT_bv direction
     end
  | Typ_app (id, [Typ_arg_aux (Typ_arg_nexp n, _);
                  Typ_arg_aux (Typ_arg_order ord, _);
                  Typ_arg_aux (Typ_arg_typ typ, _)])
       when string_of_id id = "vector" ->
     let direction = match ord with Ord_aux (Ord_dec, _) -> true | Ord_aux (Ord_inc, _) -> false | _ -> assert false in
     CT_vector (direction, ctyp_of_typ ctx typ)

  | Typ_id id when string_of_id id = "unit" -> CT_unit
  | Typ_id id when string_of_id id = "string" -> CT_string
  | Typ_id id when string_of_id id = "real" -> CT_real

  | Typ_id id | Typ_app (id, _) when Bindings.mem id ctx.records -> CT_struct (id, Bindings.find id ctx.records |> Bindings.bindings)
  | Typ_id id | Typ_app (id, _) when Bindings.mem id ctx.variants -> CT_variant (id, Bindings.find id ctx.variants |> Bindings.bindings)
  | Typ_id id when Bindings.mem id ctx.enums -> CT_enum (id, Bindings.find id ctx.enums |> IdSet.elements)

  | Typ_tup typs -> CT_tup (List.map (ctyp_of_typ ctx) typs)

  | Typ_exist (_, _, typ) -> ctyp_of_typ ctx typ

  | _ -> c_error ~loc:l ("No C type for type " ^ string_of_typ typ)

let rec is_stack_ctyp ctyp = match ctyp with
  | CT_uint64 _ | CT_int64 | CT_bit | CT_unit | CT_bool | CT_enum _ -> true
  | CT_bv _ | CT_mpz | CT_real | CT_string | CT_list _ | CT_vector _ -> false
  | CT_struct (_, fields) -> List.for_all (fun (_, ctyp) -> is_stack_ctyp ctyp) fields
  | CT_variant (_, ctors) -> List.for_all (fun (_, ctyp) -> is_stack_ctyp ctyp) ctors
  | CT_tup ctyps -> List.for_all is_stack_ctyp ctyps

let is_stack_typ ctx typ = is_stack_ctyp (ctyp_of_typ ctx typ)

let ctor_bindings = List.fold_left (fun map (id, ctyp) -> Bindings.add id ctyp map) Bindings.empty

(**************************************************************************)
(* 3. Optimization of primitives and literals                             *)
(**************************************************************************)

let literal_to_fragment (L_aux (l_aux, _) as lit) =
  match l_aux with
  | L_num n when Big_int.less_equal min_int64 n && Big_int.less_equal n max_int64 ->
     Some (F_lit (Big_int.to_string n ^ "L"))
  | L_hex str when String.length str <= 16 ->
     let padding = 16 - String.length str in
     Some (F_lit ("0x" ^ String.make padding '0' ^ str ^ "ul"))
  | L_unit -> Some (F_lit "UNIT")
  | L_true -> Some (F_lit "true")
  | L_false -> Some (F_lit "false")
  | _ -> None

let c_literals ctx =
  let rec c_literal = function
    | AV_lit (lit, typ) as v when is_stack_ctyp (ctyp_of_typ ctx typ) ->
       begin
         match literal_to_fragment lit with
         | Some frag -> AV_C_fragment (frag, typ)
         | None -> v
       end
    | AV_tuple avals -> AV_tuple (List.map c_literal avals)
    | v -> v
  in
  map_aval c_literal

let mask m =
  if Big_int.less_equal m (Big_int.of_int 64) then
    let n = Big_int.to_int m in
    if n mod 4 == 0
    then "0x" ^ String.make (16 - n / 4) '0' ^ String.make (n / 4) 'F' ^ "ul"
    else "0b" ^ String.make (64 - n) '0' ^ String.make n '1' ^ "ul"
  else
    failwith "Tried to create a mask literal for a vector greater than 64 bits."

let rec is_bitvector = function
  | [] -> true
  | AV_lit (L_aux (L_zero, _), _) :: avals -> is_bitvector avals
  | AV_lit (L_aux (L_one, _), _) :: avals -> is_bitvector avals
  | _ :: _ -> false

let rec string_of_aval_bit = function
  | AV_lit (L_aux (L_zero, _), _) -> "0"
  | AV_lit (L_aux (L_one, _), _) -> "1"
  | _ -> assert false

let rec c_aval ctx = function
  | AV_lit (lit, typ) as v ->
     begin
       match literal_to_fragment lit with
       | Some frag -> AV_C_fragment (frag, typ)
       | None -> v
     end
  | AV_C_fragment (str, typ) -> AV_C_fragment (str, typ)
  (* An id can be converted to a C fragment if it's type can be stack-allocated. *)
  | AV_id (id, lvar) as v ->
     begin
       match lvar with
       | Local (_, typ) when is_stack_typ ctx typ ->
          AV_C_fragment (F_id id, typ)
       | Register typ when is_stack_typ ctx typ ->
          AV_C_fragment (F_id id, typ)
       | _ -> v
     end
  | AV_vector (v, typ) when is_bitvector v && List.length v <= 64 ->
     let bitstring = F_lit ("0b" ^ String.concat "" (List.map string_of_aval_bit v) ^ "ul") in
     AV_C_fragment (bitstring, typ)
  | AV_tuple avals -> AV_tuple (List.map (c_aval ctx) avals)
  | aval -> aval

let is_c_fragment = function
  | AV_C_fragment _ -> true
  | _ -> false

let c_fragment = function
  | AV_C_fragment (frag, _) -> frag
  | _ -> assert false

let analyze_primop' ctx id args typ =
  let no_change = AE_app (id, args, typ) in
  let args = List.map (c_aval ctx) args in
  let extern = if Env.is_extern id ctx.tc_env "c" then Env.get_extern id ctx.tc_env "c" else failwith "Not extern" in
  prerr_endline ("Analysing: " ^ extern ^ Pretty_print_sail.to_string (separate_map (string ", ") pp_aval args));

<<<<<<< HEAD
  (* primops add_range and add_atom *)
  if string_of_id id = "add_range" || string_of_id id = "add_atom" then
    begin
      let n, m, x, y = match None (* FIXME *), args with
        | Some (n, m), [x; y] -> n, m, x, y
        | _ -> failwith ("add_range has incorrect return type or arity ^ " ^ string_of_typ typ)
      in
      match nexp_simp n, nexp_simp m with
      | Nexp_aux (Nexp_constant n, _), Nexp_aux (Nexp_constant m, _) ->
         if Big_int.less_equal min_int64 n && Big_int.less_equal m max_int64 then
           if is_c_fragment x && is_c_fragment y then
             AE_val (AV_C_fragment (F_op (c_fragment x, "+", c_fragment y), typ))
           else
             no_change
         else
           no_change
      | _ -> no_change
    end
=======
  match extern, args with
  | "eq_bits", [AV_C_fragment (v1, typ1); AV_C_fragment (v2, typ2)] ->
     AE_val (AV_C_fragment (F_op (v1, "==", v2), typ))
>>>>>>> f100cf44

  | "vector_subrange", [AV_C_fragment (vec, _); AV_C_fragment (f, _); AV_C_fragment (t, _)] ->
     let len = F_op (f, "-", F_op (t, "-", F_lit "1L")) in
     AE_val (AV_C_fragment (F_op (F_op (F_op (F_lit "1L", "<<", len), "-", F_lit "1L"), "&", F_op (vec, ">>", t)), typ))

  | "vector_access", [AV_C_fragment (vec, _); AV_C_fragment (n, _)] ->
     AE_val (AV_C_fragment (F_op (F_lit "1L", "&", F_op (vec, ">>", n)), typ))

  | "eq_bit", [AV_C_fragment (a, _); AV_C_fragment (b, _)] ->
     AE_val (AV_C_fragment (F_op (a, "==", b), typ))

  | "undefined_bit", _ ->
     AE_val (AV_C_fragment (F_lit "0ul", typ))

  | "undefined_bv_t", _ ->
     AE_val (AV_C_fragment (F_lit "0ul", typ))

  | _, _ -> no_change

let analyze_primop ctx id args typ =
  let no_change = AE_app (id, args, typ) in
  if !optimize_primops  then
    try analyze_primop' ctx id args typ with
    | Failure _ -> no_change
  else
    no_change

(**************************************************************************)
(* 4. Conversion to low-level AST                                         *)
(**************************************************************************)

(** We now use a low-level AST (see language/bytecode.ott) that is
   only slightly abstracted away from C. To be succint in comments we
   usually refer to this as Sail IR or IR rather than low-level AST
   repeatedly.

   The general idea is ANF expressions are converted into lists of
   instructions (type instr) where allocations and deallocations are
   now made explicit. ANF values (aval) are mapped to the cval type,
   which is even simpler still. Some things are still more abstract
   than in C, so the type definitions follow the sail type definition
   structure, just with typ (from ast.ml) replaced with
   ctyp. Top-level declarations that have no meaning for the backend
   are not included at this level.

   The convention used here is that functions of the form compile_X
   compile the type X into types in this AST, so compile_aval maps
   avals into cvals. Note that the return types for these functions
   are often quite complex, and they usually return some tuple
   containing setup instructions (to allocate memory for the
   expression), cleanup instructions (to deallocate that memory) and
   possibly typing information about what has been translated. **)

let instr_counter = ref 0

let instr_number () =
  let n = !instr_counter in
  incr instr_counter;
  n

let idecl ?loc:(l=Parse_ast.Unknown) ctyp id =
  I_aux (I_decl (ctyp, id), (instr_number (), l))
let ialloc ?loc:(l=Parse_ast.Unknown) ctyp id =
  I_aux (I_alloc (ctyp, id), (instr_number (), l))
let iinit ?loc:(l=Parse_ast.Unknown) ctyp id cval =
  I_aux (I_init (ctyp, id, cval), (instr_number (), l))
let iif ?loc:(l=Parse_ast.Unknown) cval then_instrs else_instrs ctyp =
  I_aux (I_if (cval, then_instrs, else_instrs, ctyp), (instr_number (), l))
let ifuncall ?loc:(l=Parse_ast.Unknown) clexp id cvals ctyp =
  I_aux (I_funcall (clexp, id, cvals, ctyp), (instr_number (), l))
let icopy ?loc:(l=Parse_ast.Unknown) clexp cval =
  I_aux (I_copy (clexp, cval), (instr_number (), l))
let iconvert ?loc:(l=Parse_ast.Unknown) clexp ctyp1 id ctyp2 =
  I_aux (I_convert (clexp, ctyp1, id, ctyp2), (instr_number (), l))
let iclear ?loc:(l=Parse_ast.Unknown) ctyp id =
  I_aux (I_clear (ctyp, id), (instr_number (), l))
let ireturn ?loc:(l=Parse_ast.Unknown) cval =
  I_aux (I_return cval, (instr_number (), l))
let iblock ?loc:(l=Parse_ast.Unknown) instrs =
  I_aux (I_block instrs, (instr_number (), l))
let itry_block ?loc:(l=Parse_ast.Unknown) instrs =
  I_aux (I_try_block instrs, (instr_number (), l))
let ithrow ?loc:(l=Parse_ast.Unknown) cval =
  I_aux (I_throw cval, (instr_number (), l))
let icomment ?loc:(l=Parse_ast.Unknown) str =
  I_aux (I_comment str, (instr_number (), l))
let ilabel ?loc:(l=Parse_ast.Unknown) label =
  I_aux (I_label label, (instr_number (), l))
let igoto ?loc:(l=Parse_ast.Unknown) label =
  I_aux (I_goto label, (instr_number (), l))
let imatch_failure ?loc:(l=Parse_ast.Unknown) () =
  I_aux (I_match_failure, (instr_number (), l))
let iraw ?loc:(l=Parse_ast.Unknown) str =
  I_aux (I_raw str, (instr_number (), l))
let ijump ?loc:(l=Parse_ast.Unknown) cval label =
  I_aux (I_jump (cval, label), (instr_number (), l))

let ctype_def_ctyps = function
  | CTD_enum _ -> []
  | CTD_struct (_, fields) -> List.map snd fields
  | CTD_variant (_, ctors) -> List.map snd ctors

let cval_ctyp = function (_, ctyp) -> ctyp

let rec map_instrs f (I_aux (instr, aux)) =
  let instr = match instr with
    | I_decl _ | I_alloc _ | I_init _ -> instr
    | I_if (cval, instrs1, instrs2, ctyp) ->
       I_if (cval, f (List.map (map_instrs f) instrs1), f (List.map (map_instrs f) instrs2), ctyp)
    | I_funcall _ | I_convert _ | I_copy _ | I_clear _ | I_jump _ | I_throw _ | I_return _ -> instr
    | I_block instrs -> I_block (f (List.map (map_instrs f) instrs))
    | I_try_block instrs -> I_try_block (f (List.map (map_instrs f) instrs))
    | I_comment _ | I_label _ | I_goto _ | I_raw _ | I_match_failure -> instr
  in
  I_aux (instr, aux)

let rec instr_ctyps (I_aux (instr, aux)) =
  match instr with
  | I_decl (ctyp, _) | I_alloc (ctyp, _) | I_clear (ctyp, _) -> [ctyp]
  | I_init (ctyp, _, cval) -> [ctyp; cval_ctyp cval]
  | I_if (cval, instrs1, instrs2, ctyp) ->
     ctyp :: cval_ctyp cval :: List.concat (List.map instr_ctyps instrs1 @ List.map instr_ctyps instrs2)
  | I_funcall (_, _, cvals, ctyp) ->
     ctyp :: List.map cval_ctyp cvals
  | I_convert (_, ctyp1, _, ctyp2) -> [ctyp1; ctyp2]
  | I_copy (_, cval) -> [cval_ctyp cval]
  | I_block instrs | I_try_block instrs -> List.concat (List.map instr_ctyps instrs)
  | I_throw cval | I_jump (cval, _) | I_return cval -> [cval_ctyp cval]
  | I_comment _ | I_label _ | I_goto _ | I_raw _ | I_match_failure -> []

let rec c_ast_registers = function
  | CDEF_reg_dec (id, ctyp) :: ast -> (id, ctyp) :: c_ast_registers ast
  | _ :: ast -> c_ast_registers ast
  | [] -> []

let cdef_ctyps ctx = function
  | CDEF_reg_dec (_, ctyp) -> [ctyp]
  | CDEF_spec (_, ctyps, ctyp) -> ctyp :: ctyps
  | CDEF_fundef (id, _, _, instrs) ->
     (* TODO: Move this code to DEF_fundef -> CDEF_fundef translation, and modify bytecode.ott *)
     let _, Typ_aux (fn_typ, _) =
       try Env.get_val_spec id ctx.tc_env with
       | Type_error _ ->
          (* If we can't find the function type, then it must be a nullary union constructor. *)
          begin match Env.lookup_id id ctx.tc_env with
          | Union (typq, typ) -> typq, function_typ unit_typ typ no_effect
          | _ -> failwith ("Got function identifier " ^ string_of_id id ^ " which is neither a function nor a constructor.")
          end
     in
     let arg_typs, ret_typ = match fn_typ with
       | Typ_fn (Typ_aux (Typ_tup arg_typs, _), ret_typ, _) -> arg_typs, ret_typ
       | Typ_fn (arg_typ, ret_typ, _) -> [arg_typ], ret_typ
       | _ -> assert false
     in
     let arg_ctyps, ret_ctyp = List.map (ctyp_of_typ ctx) arg_typs, ctyp_of_typ ctx ret_typ in
     ret_ctyp :: arg_ctyps @ List.concat (List.map instr_ctyps instrs)

  | CDEF_type tdef -> ctype_def_ctyps tdef
  | CDEF_let (_, bindings, instrs, cleanup) ->
     List.map snd bindings
     @ List.concat (List.map instr_ctyps instrs)
     @ List.concat (List.map instr_ctyps cleanup)

(* For debugging we define a pretty printer for Sail IR instructions *)

let pp_ctyp ctyp =
  string (string_of_ctyp ctyp |> Util.yellow |> Util.clear)

let pp_keyword str =
  string ((str |> Util.red |> Util.clear) ^ " ")

let pp_cval (frag, ctyp) = string (string_of_fragment ~zencode:false frag) ^^ string " : " ^^ pp_ctyp ctyp

let rec pp_clexp = function
  | CL_id id -> pp_id id
  | CL_field (id, field) -> pp_id id ^^ string "." ^^ string field
  | CL_addr id -> string "*" ^^ pp_id id
  | CL_current_exception -> string "current_exception"
  | CL_have_exception -> string "have_exception"

let rec pp_instr ?short:(short=false) (I_aux (instr, aux)) =
  match instr with
  | I_decl (ctyp, id) ->
     pp_id id ^^ string " : " ^^ pp_ctyp ctyp
  | I_if (cval, then_instrs, else_instrs, ctyp) ->
     let pp_if_block = function
       | [] -> string "{}"
       | instrs -> surround 2 0 lbrace (separate_map (semi ^^ hardline) pp_instr instrs) rbrace
     in
     parens (pp_ctyp ctyp) ^^ space
     ^^ pp_keyword "if" ^^ pp_cval cval
     ^^ if short then
          empty
        else
          pp_keyword " then" ^^ pp_if_block then_instrs
          ^^ pp_keyword " else" ^^ pp_if_block else_instrs
  | I_jump (cval, label) ->
     pp_keyword "jump" ^^ pp_cval cval ^^ space ^^ string (label |> Util.blue |> Util.clear)
  | I_block instrs ->
     surround 2 0 lbrace (separate_map (semi ^^ hardline) pp_instr instrs) rbrace
  | I_try_block instrs ->
     pp_keyword "try" ^^ surround 2 0 lbrace (separate_map (semi ^^ hardline) pp_instr instrs) rbrace
  | I_alloc (ctyp, id) ->
     pp_keyword "create" ^^ pp_id id ^^ string " : " ^^ pp_ctyp ctyp
  | I_init (ctyp, id, cval) ->
     pp_keyword "create" ^^ pp_id id ^^ string " : " ^^ pp_ctyp ctyp ^^ string " = " ^^ pp_cval cval
  | I_funcall (x, f, args, ctyp2) ->
     separate space [ pp_clexp x; string "=";
                      string (string_of_id f |> Util.green |> Util.clear) ^^ parens (separate_map (string ", ") pp_cval args);
                      string ":"; pp_ctyp ctyp2 ]
  | I_convert (x, ctyp1, y, ctyp2) ->
     separate space [ pp_clexp x; string "=";
                      pp_keyword "convert" ^^ pp_ctyp ctyp2 ^^ parens (pp_id y);
                      string ":"; pp_ctyp ctyp1 ]
  | I_copy (clexp, cval) ->
     separate space [pp_clexp clexp; string "="; pp_cval cval]
  | I_clear (ctyp, id) ->
     pp_keyword "kill" ^^ parens (pp_ctyp ctyp) ^^ pp_id id
  | I_return cval ->
     pp_keyword "return" ^^ pp_cval cval
  | I_throw cval ->
     pp_keyword "throw" ^^ pp_cval cval
  | I_comment str ->
     string ("// " ^ str |> Util.magenta |> Util.clear)
  | I_label str ->
     string (str |> Util.blue |> Util.clear) ^^ string ":"
  | I_goto str ->
     pp_keyword "goto" ^^ string (str |> Util.blue |> Util.clear)
  | I_match_failure ->
     pp_keyword "match_failure"
  | I_raw str ->
     pp_keyword "C" ^^ string (str |> Util.cyan |> Util.clear)

let pp_ctype_def = function
  | CTD_enum (id, ids) ->
     pp_keyword "enum" ^^ pp_id id ^^ string " = "
     ^^ separate_map (string " | ") pp_id ids
  | CTD_struct (id, fields) ->
     pp_keyword "struct" ^^ pp_id id ^^ string " = "
     ^^ surround 2 0 lbrace (separate_map (semi ^^ hardline) (fun (id, ctyp) -> pp_id id ^^ string " : " ^^ pp_ctyp ctyp) fields) rbrace
  | CTD_variant (id, ctors) ->
     pp_keyword "variant" ^^ pp_id id ^^ string " = "
     ^^ surround 2 0 lbrace (separate_map (semi ^^ hardline) (fun (id, ctyp) -> pp_id id ^^ string " : " ^^ pp_ctyp ctyp) ctors) rbrace

let pp_cdef = function
  | CDEF_spec (id, ctyps, ctyp) ->
     pp_keyword "val" ^^ pp_id id ^^ space ^^ parens (separate_map (comma ^^ space) pp_ctyp ctyps) ^^ string " -> " ^^ pp_ctyp ctyp
  | CDEF_fundef (id, ret, args, instrs) ->
     let ret = match ret with
       | None -> empty
       | Some id -> space ^^ pp_id id
     in
     pp_keyword "function" ^^ pp_id id ^^ ret ^^ parens (separate_map (comma ^^ space) pp_id args) ^^ space
     ^^ surround 2 0 lbrace (separate_map (semi ^^ hardline) pp_instr instrs) rbrace
     ^^ hardline
  | CDEF_reg_dec (id, ctyp) ->
     pp_keyword "register" ^^ pp_id id ^^ string " : " ^^ pp_ctyp ctyp
     ^^ hardline
  | CDEF_type tdef -> pp_ctype_def tdef ^^ hardline
  | CDEF_let (n, bindings, instrs, cleanup) ->
     let pp_binding (id, ctyp) = pp_id id ^^ string " : " ^^ pp_ctyp ctyp in
     pp_keyword "let" ^^ string (string_of_int n) ^^ parens (separate_map (comma ^^ space) pp_binding bindings) ^^ space
     ^^ surround 2 0 lbrace (separate_map (semi ^^ hardline) pp_instr instrs) rbrace ^^ space
     ^^ surround 2 0 lbrace (separate_map (semi ^^ hardline) pp_instr cleanup) rbrace ^^ space
     ^^ hardline

let is_ct_enum = function
  | CT_enum _ -> true
  | _ -> false

let is_ct_variant = function
  | CT_variant _ -> true
  | _ -> false

let is_ct_tup = function
  | CT_tup _ -> true
  | _ -> false

let is_ct_list = function
  | CT_list _ -> true
  | _ -> false

let is_ct_vector = function
  | CT_vector _ -> true
  | _ -> false

let rec chunkify n xs =
  match Util.take n xs, Util.drop n xs with
  | xs, [] -> [xs]
  | xs, ys -> xs :: chunkify n ys

let rec compile_aval ctx = function
  | AV_C_fragment (frag, typ) ->
     [], (frag, ctyp_of_typ ctx typ), []

  | AV_id (id, typ) ->
     [], (F_id id, ctyp_of_typ ctx (lvar_typ typ)), []

  | AV_lit (L_aux (L_string str, _), typ) ->
     [], (F_lit ("\"" ^ String.escaped str ^ "\""), ctyp_of_typ ctx typ), []

  | AV_lit (L_aux (L_num n, _), typ) when Big_int.less_equal min_int64 n && Big_int.less_equal n max_int64 ->
     let gs = gensym () in
     [idecl CT_mpz gs;
      iinit CT_mpz gs (F_lit (Big_int.to_string n ^ "l"), CT_int64)],
     (F_id gs, CT_mpz),
     [iclear CT_mpz gs]

  | AV_lit (L_aux (L_num n, _), typ) ->
     let gs = gensym () in
     [idecl CT_mpz gs;
      iinit CT_mpz gs (F_lit ("\"" ^ Big_int.to_string n ^ "\""), CT_string)],
     (F_id gs, CT_mpz),
     [iclear CT_mpz gs]

  | AV_lit (L_aux (L_zero, _), _) -> [], (F_lit "0", CT_bit), []
  | AV_lit (L_aux (L_one, _), _) -> [], (F_lit "1", CT_bit), []

  | AV_lit (L_aux (L_true, _), _) -> [], (F_lit "true", CT_bool), []
  | AV_lit (L_aux (L_false, _), _) -> [], (F_lit "false", CT_bool), []

  | AV_lit (L_aux (L_real str, _), _) ->
     let gs = gensym () in
     [idecl CT_real gs;
      iinit CT_real gs (F_lit ("\"" ^ str ^ "\""), CT_string)],
     (F_id gs, CT_real),
     [iclear CT_real gs]

  | AV_lit (L_aux (_, l) as lit, _) ->
     c_error ~loc:l ("Encountered unexpected literal " ^ string_of_lit lit)

  | AV_tuple avals ->
     let elements = List.map (compile_aval ctx) avals in
     let cvals = List.map (fun (_, cval, _) -> cval) elements in
     let setup = List.concat (List.map (fun (setup, _, _) -> setup) elements) in
     let cleanup = List.concat (List.rev (List.map (fun (_, _, cleanup) -> cleanup) elements)) in
     let tup_ctyp = CT_tup (List.map cval_ctyp cvals) in
     let gs = gensym () in
     let tup_setup, tup_cleanup =
       if is_stack_ctyp tup_ctyp then [], [] else [ialloc tup_ctyp gs], [iclear tup_ctyp gs]
     in
     setup
     @ [idecl tup_ctyp gs] @ tup_setup
     @ List.mapi (fun n cval -> icopy (CL_field (gs, "tup" ^ string_of_int n)) cval) cvals,
     (F_id gs, CT_tup (List.map cval_ctyp cvals)),
     tup_cleanup @ cleanup

  | AV_record (fields, typ) ->
     let ctyp = ctyp_of_typ ctx typ in
     let gs = gensym () in
     let setup, cleanup = if is_stack_ctyp ctyp then [], [] else [ialloc ctyp gs], [iclear ctyp gs] in
     let compile_fields (id, aval) =
       let field_setup, cval, field_cleanup = compile_aval ctx aval in
       field_setup
       @ [icopy (CL_field (gs, string_of_id id)) cval]
       @ field_cleanup
     in
     [idecl ctyp gs]
     @ setup
     @ List.concat (List.map compile_fields (Bindings.bindings fields)),
     (F_id gs, ctyp),
     cleanup

  | AV_vector ([], _) ->
     c_error "Encountered empty vector literal"

  (* Convert a small bitvector to a uint64_t literal. *)
  | AV_vector (avals, typ) when is_bitvector avals && List.length avals <= 64 ->
     begin
       let bitstring = F_lit ("0b" ^ String.concat "" (List.map string_of_aval_bit avals) ^ "ul") in
       let len = List.length avals in
       match destruct_vector ctx.tc_env typ with
       | Some (_, Ord_aux (Ord_inc, _), _) ->
          [], (bitstring, CT_uint64 (len, false)), []
       | Some (_, Ord_aux (Ord_dec, _), _) ->
          [], (bitstring, CT_uint64 (len, true)), []
       | Some _ ->
          c_error "Encountered order polymorphic bitvector literal"
       | None ->
          c_error "Encountered vector literal without vector type"
     end

  (* Convert a bitvector literal that is larger than 64-bits to a
     variable size bitvector, converting it in 64-bit chunks. *)
  | AV_vector (avals, typ) when is_bitvector avals ->
     let len = List.length avals in
     let bitstring avals = F_lit ("0b" ^ String.concat "" (List.map string_of_aval_bit avals) ^ "ul") in
     let first_chunk = bitstring (Util.take (len mod 64) avals) in
     let chunks = Util.drop (len mod 64) avals |> chunkify 64 |> List.map bitstring in
     let gs = gensym () in
     [idecl (CT_bv true) gs;
      iinit (CT_bv true) gs (first_chunk, CT_uint64 (len mod 64, true))]
     @ List.map (fun chunk -> ifuncall (CL_id gs)
                                       (mk_id "append_64")
                                       [(F_id gs, CT_bv true); (chunk, CT_uint64 (64, true))]
                                       (CT_bv true)) chunks,
     (F_id gs, CT_bv true),
     [iclear (CT_bv true) gs]

  (* If we have a bitvector value, that isn't a literal then we need to set bits individually. *)
  | AV_vector (avals, Typ_aux (Typ_app (id, [_; Typ_arg_aux (Typ_arg_order ord, _); Typ_arg_aux (Typ_arg_typ (Typ_aux (Typ_id bit_id, _)), _)]), _))
       when string_of_id bit_id = "bit" && string_of_id id = "vector" && List.length avals <= 64 ->
     let len = List.length avals in
     let direction = match ord with
       | Ord_aux (Ord_inc, _) -> false
       | Ord_aux (Ord_dec, _) -> true
     in
     let gs = gensym () in
     let ctyp = CT_uint64 (len, direction) in
     let mask i = "0b" ^ String.make (63 - i) '0' ^ "1" ^ String.make i '0' ^ "ul" in
     let aval_mask i aval =
       let setup, cval, cleanup = compile_aval ctx aval in
       match cval with
       | (F_lit "0", _) -> []
       | (F_lit "1", _) ->
          [icopy (CL_id gs) (F_op (F_id gs, "|", F_lit (mask i)), ctyp)]
       | _ ->
          setup @ [iif cval [icopy (CL_id gs) (F_op (F_id gs, "|", F_lit (mask i)), ctyp)] [] CT_unit] @ cleanup
     in
     [idecl ctyp gs;
      icopy (CL_id gs) (F_lit "0ul", ctyp)]
     @ List.concat (List.mapi aval_mask (List.rev avals)),
     (F_id gs, ctyp),
     []
                                             (*
     c_error ("Have AV_vector (small/bits): " ^ Pretty_print_sail.to_string (separate_map (comma ^^ space) pp_aval avals)) *)

  | AV_vector _ as aval ->
     c_error ("Have AV_vector: " ^ Pretty_print_sail.to_string (pp_aval aval))

  | AV_list (avals, Typ_aux (typ, _)) ->
     let ctyp = match typ with
       | Typ_app (id, [Typ_arg_aux (Typ_arg_typ typ, _)]) when string_of_id id = "list" -> ctyp_of_typ ctx typ
       | _ -> c_error "Invalid list type"
     in
     let gs = gensym () in
     let mk_cons aval =
       let setup, cval, cleanup = compile_aval ctx aval in
       setup @ [ifuncall (CL_id gs) (mk_id ("cons#" ^ string_of_ctyp ctyp)) [cval; (F_id gs, CT_list ctyp)] (CT_list ctyp)] @ cleanup
     in
     [idecl (CT_list ctyp) gs;
      ialloc (CT_list ctyp) gs]
     @ List.concat (List.map mk_cons (List.rev avals)),
     (F_id gs, CT_list ctyp),
     [iclear (CT_list ctyp) gs]

  | AV_ref _ ->
     c_error "Have AV_ref"

let compile_funcall ctx id args typ =
  let setup = ref [] in
  let cleanup = ref [] in

  let _, Typ_aux (fn_typ, _) =
    try Env.get_val_spec id ctx.tc_env with
    | Type_error _ ->
       (* If we can't find the function type, then it must be a nullary union constructor. *)
       begin match Env.lookup_id id ctx.tc_env with
       | Union (typq, typ) -> typq, function_typ unit_typ typ no_effect
       | _ -> failwith ("Got function identifier " ^ string_of_id id ^ " which is neither a function nor a constructor.")
       end
  in
  let arg_typs, ret_typ = match fn_typ with
    | Typ_fn (Typ_aux (Typ_tup arg_typs, _), ret_typ, _) -> arg_typs, ret_typ
    | Typ_fn (arg_typ, ret_typ, _) -> [arg_typ], ret_typ
    | _ -> assert false
  in
  let arg_ctyps, ret_ctyp = List.map (ctyp_of_typ ctx) arg_typs, ctyp_of_typ ctx ret_typ in
  let final_ctyp = ctyp_of_typ ctx typ in

  let setup_arg ctyp aval =
    let arg_setup, cval, arg_cleanup = compile_aval ctx aval in
    setup := List.rev arg_setup @ !setup;
    cleanup := arg_cleanup @ !cleanup;
    let have_ctyp = cval_ctyp cval in
    if ctyp_equal ctyp have_ctyp then
      cval
    else if is_stack_ctyp have_ctyp && not (is_stack_ctyp ctyp) then
      let gs = gensym () in
      setup := idecl ctyp gs :: !setup;
      setup := iinit ctyp gs cval :: !setup;
      cleanup := iclear ctyp gs :: !cleanup;
      (F_id gs, ctyp)
    else
      c_error ~loc:(id_loc id)
        (Printf.sprintf "Failure when setting up function arguments: %s and %s." (string_of_ctyp have_ctyp) (string_of_ctyp ctyp))
  in

  let sargs = List.map2 setup_arg arg_ctyps args in

  let call =
    if ctyp_equal final_ctyp ret_ctyp then
      fun ret -> ifuncall ret id sargs ret_ctyp
    else if not (is_stack_ctyp ret_ctyp) && is_stack_ctyp final_ctyp then
      let gs = gensym () in
      setup := ialloc ret_ctyp gs :: idecl ret_ctyp gs :: !setup;
      setup := ifuncall (CL_id gs) id sargs ret_ctyp :: !setup;
      cleanup := iclear ret_ctyp gs :: !cleanup;
      fun ret -> iconvert ret final_ctyp gs ret_ctyp
    else
      assert false
  in

  (List.rev !setup, final_ctyp, call, !cleanup)

let rec compile_match ctx apat cval case_label =
  match apat, cval with
  | AP_id pid, (frag, ctyp) when is_ct_variant ctyp ->
     [ijump (F_op (F_field (frag, "kind"), "!=", F_lit ("Kind_" ^ Util.zencode_string (string_of_id pid))), CT_bool) case_label],
     []
  | AP_global (pid, _), _ -> [icopy (CL_id pid) cval], []
  | AP_id pid, (frag, ctyp) when is_ct_enum ctyp ->
     begin match Env.lookup_id pid ctx.tc_env with
     | Unbound -> [idecl ctyp pid; icopy (CL_id pid) (frag, ctyp)], []
     | _ -> [ijump (F_op (F_id pid, "!=", frag), CT_bool) case_label], []
     end
  | AP_id pid, _ ->
     let ctyp = cval_ctyp cval in
     let init, cleanup = if is_stack_ctyp ctyp then [], [] else [ialloc ctyp pid], [iclear ctyp pid] in
     [idecl ctyp pid] @ init @ [icopy (CL_id pid) cval], cleanup
  | AP_tup apats, (frag, ctyp) ->
     begin
       let get_tup n ctyp = (F_field (frag, "ztup" ^ string_of_int n), ctyp) in
       let fold (instrs, cleanup, n) apat ctyp =
         let instrs', cleanup' = compile_match ctx apat (get_tup n ctyp) case_label in
         instrs @ instrs', cleanup' @ cleanup, n + 1
       in
       match ctyp with
       | CT_tup ctyps ->
          let instrs, cleanup, _ = List.fold_left2 fold ([], [], 0) apats ctyps in
          instrs, cleanup
       | _ -> assert false
     end
  | AP_app (ctor, apat), (frag, ctyp) ->
     begin match ctyp with
     | CT_variant (_, ctors) ->
        let ctor_c_id = Util.zencode_string (string_of_id ctor) in
        let ctor_ctyp = Bindings.find ctor (ctor_bindings ctors) in
        let instrs, cleanup = compile_match ctx apat ((F_field (frag, ctor_c_id), ctor_ctyp)) case_label in
        [ijump (F_op (F_field (frag, "kind"), "!=", F_lit ("Kind_" ^ ctor_c_id)), CT_bool) case_label]
        @ instrs,
        cleanup
     | _ -> failwith "AP_app constructor with non-variant type"
     end
  | AP_wild, _ -> [], []

  | AP_cons (hd_apat, tl_apat), (frag, CT_list ctyp) ->
     let hd_setup, hd_cleanup = compile_match ctx hd_apat (F_field (F_unary ("*", frag), "hd"), ctyp) case_label in
     let tl_setup, tl_cleanup = compile_match ctx tl_apat (F_field (F_unary ("*", frag), "tl"), CT_list ctyp) case_label in
     [ijump (F_op (frag, "==", F_lit "NULL"), CT_bool) case_label] @ hd_setup @ tl_setup, tl_cleanup @ hd_cleanup
  | AP_cons _, (_, _) -> c_error "Tried to pattern match cons on non list type"

  | AP_nil, (frag, _) -> [ijump (F_op (frag, "!=", F_lit "NULL"), CT_bool) case_label], []

let unit_fragment = (F_lit "UNIT", CT_unit)

(** GLOBAL: label_counter is used to make sure all labels have unique
   names. Like gensym_counter it should be safe to reset between
   top-level definitions. **)
let label_counter = ref 0

let label str =
  let str = str ^ string_of_int !label_counter in
  incr label_counter;
  str

let rec compile_aexp ctx = function
  | AE_let (id, _, binding, body, typ) ->
     let setup, ctyp, call, cleanup = compile_aexp ctx binding in
     let letb_setup, letb_cleanup =
       if is_stack_ctyp ctyp then
         [idecl ctyp id; iblock (setup @ [call (CL_id id)] @ cleanup)], []
       else
         [idecl ctyp id; ialloc ctyp id; iblock (setup @ [call (CL_id id)] @ cleanup)], [iclear ctyp id]
     in
     let setup, ctyp, call, cleanup = compile_aexp ctx body in
     letb_setup @ setup, ctyp, call, cleanup @ letb_cleanup

  | AE_app (id, vs, typ) ->
     compile_funcall ctx id vs typ

  | AE_val aval ->
     let setup, cval, cleanup = compile_aval ctx aval in
     setup, cval_ctyp cval, (fun clexp -> icopy clexp cval), cleanup

  (* Compile case statements *)
  | AE_case (aval, cases, typ) ->
     let ctyp = ctyp_of_typ ctx typ in
     let aval_setup, cval, aval_cleanup = compile_aval ctx aval in
     let case_return_id = gensym () in
     let finish_match_label = label "finish_match_" in
     let compile_case (apat, guard, body) =
       let trivial_guard = match guard with
         | AE_val (AV_lit (L_aux (L_true, _), _))
         | AE_val (AV_C_fragment (F_lit "true", _)) -> true
         | _ -> false
       in
       let case_label = label "case_" in
       let destructure, destructure_cleanup = compile_match ctx apat cval case_label in
       let guard_setup, _, guard_call, guard_cleanup = compile_aexp ctx guard in
       let body_setup, _, body_call, body_cleanup = compile_aexp ctx body in
       let gs = gensym () in
       let case_instrs =
         destructure @ [icomment "end destructuring"]
         @ (if not trivial_guard then
              guard_setup @ [idecl CT_bool gs; guard_call (CL_id gs)] @ guard_cleanup
              @ [iif (F_unary ("!", F_id gs), CT_bool) (destructure_cleanup @ [igoto case_label]) [] CT_unit]
              @ [icomment "end guard"]
            else [])
         @ body_setup @ [body_call (CL_id case_return_id)] @ body_cleanup @ destructure_cleanup
         @ [igoto finish_match_label]
       in
       [iblock case_instrs; ilabel case_label]
     in
     [icomment "begin match"]
     @ aval_setup @ [idecl ctyp case_return_id] @ (if is_stack_ctyp ctyp then [] else [ialloc ctyp case_return_id])
     @ List.concat (List.map compile_case cases)
     @ [imatch_failure ()]
     @ [ilabel finish_match_label],
     ctyp,
     (fun clexp -> icopy clexp (F_id case_return_id, ctyp)),
     (if is_stack_ctyp ctyp then [] else [iclear ctyp case_return_id])
     @ aval_cleanup
     @ [icomment "end match"]

  (* Compile try statement *)
  | AE_try (aexp, cases, typ) ->
     let aexp_setup, ctyp, aexp_call, aexp_cleanup = compile_aexp ctx aexp in
     let try_return_id = gensym () in
     let handled_exception_label = label "handled_exception_" in
     let compile_case (apat, guard, body) =
       let trivial_guard = match guard with
         | AE_val (AV_lit (L_aux (L_true, _), _))
         | AE_val (AV_C_fragment (F_lit "true", _)) -> true
         | _ -> false
       in
       let try_label = label "try_" in
       let exn_cval = (F_current_exception, ctyp_of_typ ctx (mk_typ (Typ_id (mk_id "exception")))) in
       let destructure, destructure_cleanup = compile_match ctx apat exn_cval try_label in
       let guard_setup, _, guard_call, guard_cleanup = compile_aexp ctx guard in
       let body_setup, _, body_call, body_cleanup = compile_aexp ctx body in
       let gs = gensym () in
       let case_instrs =
         destructure @ [icomment "end destructuring"]
         @ (if not trivial_guard then
              guard_setup @ [idecl CT_bool gs; guard_call (CL_id gs)] @ guard_cleanup
              @ [ijump (F_unary ("!", F_id gs), CT_bool) try_label]
              @ [icomment "end guard"]
            else [])
         @ body_setup @ [body_call (CL_id try_return_id)] @ body_cleanup @ destructure_cleanup
         @ [igoto handled_exception_label]
       in
       [iblock case_instrs; ilabel try_label]
     in
     [icomment "begin try catch";
      idecl ctyp try_return_id],
     ctyp,
     (fun clexp -> itry_block (aexp_setup @ [aexp_call clexp] @ aexp_cleanup)),
     [ijump (F_unary ("!", F_have_exception), CT_bool) handled_exception_label]
     @ List.concat (List.map compile_case cases)
     @ [imatch_failure ()]
     @ [ilabel handled_exception_label]
     @ [icopy CL_have_exception (F_lit "false", CT_bool)]

  | AE_if (aval, then_aexp, else_aexp, if_typ) ->
     let if_ctyp = ctyp_of_typ ctx if_typ in
     let compile_branch aexp =
       let setup, ctyp, call, cleanup = compile_aexp ctx aexp in
       fun clexp -> setup @ [call clexp] @ cleanup
     in
     let setup, ctyp, call, cleanup = compile_aexp ctx (AE_val aval) in
     let gs = gensym () in
     setup @ [idecl ctyp gs; call (CL_id gs)],
     if_ctyp,
     (fun clexp -> iif (F_id gs, ctyp)
                       (compile_branch then_aexp clexp)
                       (compile_branch else_aexp clexp)
                       if_ctyp),
     cleanup

  (* FIXME: AE_record_update could be AV_record_update - would reduce some copying. *)
  | AE_record_update (aval, fields, typ) ->
     let ctyp = ctyp_of_typ ctx typ in
     let gs = gensym () in
     let gs_setup, gs_cleanup = if is_stack_ctyp ctyp then [], [] else [ialloc ctyp gs], [iclear ctyp gs] in
     let compile_fields (id, aval) =
       let field_setup, cval, field_cleanup = compile_aval ctx aval in
       field_setup
       @ [icopy (CL_field (gs, string_of_id id)) cval]
       @ field_cleanup
     in
     let setup, cval, cleanup = compile_aval ctx aval in
     [idecl ctyp gs]
     @ gs_setup
     @ setup
     @ [icopy (CL_id gs) cval]
     @ cleanup
     @ List.concat (List.map compile_fields (Bindings.bindings fields)),
     ctyp,
     (fun clexp -> icopy clexp (F_id gs, ctyp)),
     gs_cleanup

  | AE_short_circuit (SC_and, aval, aexp) ->
     let left_setup, cval, left_cleanup = compile_aval ctx aval in
     let right_setup, _, call, right_cleanup = compile_aexp ctx aexp in
     let gs = gensym () in
     left_setup
     @ [ idecl CT_bool gs;
         iif cval (right_setup @ [call (CL_id gs)] @ right_cleanup) [icopy (CL_id gs) (F_lit "false", CT_bool)] CT_bool ]
     @ left_cleanup,
     CT_bool,
     (fun clexp -> icopy clexp (F_id gs, CT_bool)),
     []
  | AE_short_circuit (SC_or, aval, aexp) ->
     let left_setup, cval, left_cleanup = compile_aval ctx aval in
     let right_setup, _, call, right_cleanup = compile_aexp ctx aexp in
     let gs = gensym () in
     left_setup
     @ [ idecl CT_bool gs;
         iif cval [icopy (CL_id gs) (F_lit "true", CT_bool)] (right_setup @ [call (CL_id gs)] @ right_cleanup) CT_bool ]
     @ left_cleanup,
     CT_bool,
     (fun clexp -> icopy clexp (F_id gs, CT_bool)),
     []

  | AE_assign (id, assign_typ, aexp) ->
     (* assign_ctyp is the type of the C variable we are assigning to,
        ctyp is the type of the C expression being assigned. These may
        be different. *)
     let assign_ctyp = ctyp_of_typ ctx assign_typ in
     let setup, ctyp, call, cleanup = compile_aexp ctx aexp in
     let comment = "assign " ^ string_of_ctyp assign_ctyp ^ " := " ^ string_of_ctyp ctyp in
     if ctyp_equal assign_ctyp ctyp then
       setup @ [call (CL_id id)], CT_unit, (fun clexp -> icopy clexp unit_fragment), cleanup
     else if not (is_stack_ctyp assign_ctyp) && is_stack_ctyp ctyp then
       let gs = gensym () in
       setup @ [ icomment comment;
                 idecl ctyp gs;
                 call (CL_id gs);
                 iconvert (CL_id id) assign_ctyp gs ctyp
               ],
       CT_unit,
       (fun clexp -> icopy clexp unit_fragment),
       cleanup
     else
       failwith comment

  | AE_block (aexps, aexp, _) ->
     let block = compile_block ctx aexps in
     let setup, ctyp, call, cleanup = compile_aexp ctx aexp in
     block @ setup, ctyp, call, cleanup

  | AE_loop (While, cond, body) ->
     let loop_start_label = label "while_" in
     let loop_end_label = label "wend_" in
     let cond_setup, _, cond_call, cond_cleanup = compile_aexp ctx cond in
     let body_setup, _, body_call, body_cleanup = compile_aexp ctx body in
     let gs = gensym () in
     let unit_gs = gensym () in
     let loop_test = (F_unary ("!", F_id gs), CT_bool) in
     [idecl CT_bool gs; idecl CT_unit unit_gs]
     @ [ilabel loop_start_label]
     @ [iblock (cond_setup
                @ [cond_call (CL_id gs)]
                @ cond_cleanup
                @ [ijump loop_test loop_end_label]
                @ body_setup
                @ [body_call (CL_id unit_gs)]
                @ body_cleanup
                @ [igoto loop_start_label])]
     @ [ilabel loop_end_label],
     CT_unit,
     (fun clexp -> icopy clexp unit_fragment),
     []

  | AE_loop (Until, cond, body) ->
     let loop_start_label = label "repeat_" in
     let loop_end_label = label "until_" in
     let cond_setup, _, cond_call, cond_cleanup = compile_aexp ctx cond in
     let body_setup, _, body_call, body_cleanup = compile_aexp ctx body in
     let gs = gensym () in
     let unit_gs = gensym () in
     let loop_test = (F_unary ("!", F_id gs), CT_bool) in
     [idecl CT_bool gs; idecl CT_unit unit_gs]
     @ [ilabel loop_start_label]
     @ [iblock (body_setup
                @ [body_call (CL_id unit_gs)]
                @ body_cleanup
                @ cond_setup
                @ [cond_call (CL_id gs)]
                @ cond_cleanup
                @ [ijump loop_test loop_end_label]
                @ [igoto loop_start_label])]
     @ [ilabel loop_end_label],
     CT_unit,
     (fun clexp -> icopy clexp unit_fragment),
     []

  | AE_cast (aexp, typ) -> compile_aexp ctx aexp

  | AE_return (aval, typ) ->
     (* Cleanup info will be re-added by fix_early_return *)
     let return_setup, cval, _ = compile_aval ctx aval in
     return_setup @ [ireturn cval],
     cval_ctyp cval,
     (fun clexp -> icomment "unreachable after return"),
     []

  | AE_throw (aval, typ) ->
     (* Cleanup info will be handled by fix_exceptions *)
     let throw_setup, cval, _ = compile_aval ctx aval in
     throw_setup @ [ithrow cval],
     ctyp_of_typ ctx typ,
     (fun clexp -> icomment "unreachable after throw"),
     []

  | AE_field (aval, id, typ) ->
     let ctyp = ctyp_of_typ ctx typ in
     let setup, cval, cleanup = compile_aval ctx aval in
     setup,
     ctyp,
     (fun clexp -> icopy clexp (F_field (fst cval, Util.zencode_string (string_of_id id)), ctyp)),
     cleanup

  | AE_for _ ->
     [],
     CT_unit,
     (fun clexp -> icomment "for loop"),
     []

(*
  | aexp -> failwith ("Cannot compile ANF expression: " ^ Pretty_print_sail.to_string (pp_aexp aexp))
 *)

and compile_block ctx = function
  | [] -> []
  | exp :: exps ->
     let setup, _, call, cleanup = compile_aexp ctx exp in
     let rest = compile_block ctx exps in
     let gs = gensym () in
     setup @ [idecl CT_unit gs; call (CL_id gs)] @ cleanup @ rest

(* FIXME: this function is a bit of a hack *)
let rec pat_ids (Typ_aux (arg_typ_aux, _) as arg_typ) (P_aux (p_aux, (l, _)) as pat) =
  prerr_endline (string_of_typ arg_typ);
  match p_aux, arg_typ_aux with
  | P_id id, _ -> [id]
  | P_tup pats, Typ_tup arg_typs when List.length pats = List.length arg_typs ->
     List.concat (List.map2 pat_ids arg_typs pats)
  | P_tup pats, _ -> c_error ~loc:l ("Cannot compile tuple pattern " ^ string_of_pat pat ^ " to C, as it doesn't have tuple type.")
  | P_lit (L_aux (L_unit, _)), _ -> let gs = gensym () in [gs]
  | P_wild, Typ_tup arg_typs -> List.map (fun _ -> let gs = gensym () in gs) arg_typs
  | P_wild, _ -> let gs = gensym () in [gs]
  | P_var (pat, _), _ -> pat_ids arg_typ pat
  | P_typ (_, pat), _ -> pat_ids arg_typ pat
  | _, _ -> c_error ~loc:l ("Cannot compile pattern " ^ string_of_pat pat ^ " to C")

(** Compile a sail type definition into a IR one. Most of the
   actual work of translating the typedefs into C is done by the code
   generator, as it's easy to keep track of structs, tuples and unions
   in their sail form at this level, and leave the fiddly details of
   how they get mapped to C in the next stage. This function also adds
   details of the types it compiles to the context, ctx, which is why
   it returns a ctypdef * ctx pair. **)
let compile_type_def ctx (TD_aux (type_def, _)) =
  match type_def with
  | TD_enum (id, _, ids, _) ->
     CTD_enum (id, ids),
     { ctx with enums = Bindings.add id (IdSet.of_list ids) ctx.enums }

  | TD_record (id, _, _, ctors, _) ->
     let ctors = List.fold_left (fun ctors (typ, id) -> Bindings.add id (ctyp_of_typ ctx typ) ctors) Bindings.empty ctors in
     CTD_struct (id, Bindings.bindings ctors),
     { ctx with records = Bindings.add id ctors ctx.records }

  | TD_variant (id, _, _, tus, _) ->
     let compile_tu (Tu_aux (tu_aux, _)) =
       match tu_aux with
       | Tu_id id -> CT_unit, id
       | Tu_ty_id (typ, id) -> ctyp_of_typ ctx typ, id
     in
     let ctus = List.fold_left (fun ctus (ctyp, id) -> Bindings.add id ctyp ctus) Bindings.empty (List.map compile_tu tus) in
     CTD_variant (id, Bindings.bindings ctus),
     { ctx with variants = Bindings.add id ctus ctx.variants }

  (* Will be re-written before here, see bitfield.ml *)
  | TD_bitfield _ -> failwith "Cannot compile TD_bitfield"
  (* All type abbreviations are filtered out in compile_def  *)
  | TD_abbrev _ -> assert false

let instr_split_at f =
  let rec instr_split_at' f before = function
    | [] -> (List.rev before, [])
    | instr :: instrs when f instr -> (List.rev before, instr :: instrs)
    | instr :: instrs -> instr_split_at' f (instr :: before) instrs
  in
  instr_split_at' f []

let generate_cleanup instrs =
  let generate_cleanup' (I_aux (instr, _)) =
    match instr with
    | I_init (ctyp, id, cval) when not (is_stack_ctyp ctyp) -> [(id, iclear ctyp id)]
    | I_alloc (ctyp, id) when not (is_stack_ctyp ctyp) -> [(id, iclear ctyp id)]
    | instr -> []
  in
  let is_clear ids = function
    | I_aux (I_clear (_, id), _) -> IdSet.add id ids
    | _ -> ids
  in
  let cleaned = List.fold_left is_clear IdSet.empty instrs in
  instrs
  |> List.map generate_cleanup'
  |> List.concat
  |> List.filter (fun (id, _) -> not (IdSet.mem id cleaned))
  |> List.map snd

(** Functions that have heap-allocated return types are implemented by
   passing a pointer a location where the return value should be
   stored. The ANF -> Sail IR pass for expressions simply outputs an
   I_return instruction for any return value, so this function walks
   over the IR ast for expressions and modifies the return statements
   into code that sets that pointer, as well as adds extra control
   flow to cleanup heap-allocated variables correctly when a function
   terminates early. See the generate_cleanup function for how this is
   done. FIXME: could be some memory leaks introduced here, do we do
   the right thing with generate_cleanup and multiple returns in the
   same block? *)
let fix_early_return ret ctx instrs =
  let end_function_label = label "end_function_" in
  let is_return_recur (I_aux (instr, _)) =
    match instr with
    | I_return _ | I_if _ | I_block _ -> true
    | _ -> false
  in
  let rec rewrite_return historic instrs =
    match instr_split_at is_return_recur instrs with
    | instrs, [] -> instrs
    | before, I_aux (I_block instrs, _) :: after ->
       before
       @ [iblock (rewrite_return (generate_cleanup (historic @ before)) instrs)]
       @ rewrite_return (historic @ before) after
    | before, I_aux (I_if (cval, then_instrs, else_instrs, ctyp), _) :: after ->
       let historic = historic @ before in
       before
       @ [iif cval (rewrite_return historic then_instrs) (rewrite_return historic else_instrs) ctyp]
       @ rewrite_return historic after
    | before, I_aux (I_return cval, _) :: after ->
       let cleanup_label = label "cleanup_" in
       let end_cleanup_label = label "end_cleanup_" in
       before
       @ [icopy ret cval;
          igoto cleanup_label]
       (* This is probably dead code until cleanup_label, but how can we be sure there are no jumps into it? *)
       @ rewrite_return (historic @ before) after
       @ [igoto end_cleanup_label]
       @ [ilabel cleanup_label]
       @ generate_cleanup (historic @ before)
       @ [igoto end_function_label]
       @ [ilabel end_cleanup_label]
    | _, _ -> assert false
  in
  rewrite_return [] instrs
  @ [ilabel end_function_label]

let fix_exception_block ctx instrs =
  let end_block_label = label "end_block_exception_" in
  let is_exception_stop (I_aux (instr, _)) =
    match instr with
    | I_throw _ | I_if _ | I_block _ | I_funcall _ -> true
    | _ -> false
  in
  (* In this function 'after' is instructions after the one we've
     matched on, 'before is instructions before the instruction we've
     matched with, but after the previous match, and 'historic' are
     all the befores from previous matches. *)
  let rec rewrite_exception historic instrs =
    match instr_split_at is_exception_stop instrs with
    | instrs, [] -> instrs
    | before, I_aux (I_block instrs, _) :: after ->
       before
       @ [iblock (rewrite_exception (generate_cleanup (historic @ before)) instrs)]
       @ rewrite_exception (historic @ before) after
    | before, I_aux (I_if (cval, then_instrs, else_instrs, ctyp), _) :: after ->
       let historic = historic @ before in
       before
       @ [iif cval (rewrite_exception historic then_instrs) (rewrite_exception historic else_instrs) ctyp]
       @ rewrite_exception historic after
    | before, I_aux (I_throw cval, _) :: after ->
       before
       @ [icopy CL_current_exception cval;
          icopy CL_have_exception (F_lit "true", CT_bool)]
       @ generate_cleanup (historic @ before)
       @ [igoto end_block_label]
       @ rewrite_exception (historic @ before) after
    | before, (I_aux (I_funcall (x, f, args, ctyp), _) as funcall) :: after ->
       let effects = match Env.get_val_spec f ctx.tc_env with
         | _, Typ_aux (Typ_fn (_, _, effects), _) -> effects
         | exception (Type_error _) -> no_effect (* nullary union constructor, so no val spec *)
         | _ -> assert false (* valspec must have function type *)
       in
       if has_effect effects BE_escape then
         before
         @ [funcall;
            iif (F_have_exception, CT_bool) (generate_cleanup (historic @ before) @ [igoto end_block_label]) [] CT_unit]
         @ rewrite_exception (historic @ before) after
       else
         before @ funcall :: rewrite_exception (historic @ before) after
    | _, _ -> assert false (* unreachable *)
  in
  rewrite_exception [] instrs
  @ [ilabel end_block_label]

let rec map_try_block f (I_aux (instr, aux)) =
  let instr = match instr with
    | I_decl _ | I_alloc _ | I_init _ -> instr
    | I_if (cval, instrs1, instrs2, ctyp) ->
       I_if (cval, List.map (map_try_block f) instrs1, List.map (map_try_block f) instrs2, ctyp)
    | I_funcall _ | I_convert _ | I_copy _ | I_clear _ | I_throw _ | I_return _ -> instr
    | I_block instrs -> I_block (List.map (map_try_block f) instrs)
    | I_try_block instrs -> I_try_block (f (List.map (map_try_block f) instrs))
    | I_comment _ | I_label _ | I_goto _ | I_raw _ | I_jump _ | I_match_failure -> instr
  in
  I_aux (instr, aux)

let fix_exception ctx instrs =
  let instrs = List.map (map_try_block (fix_exception_block ctx)) instrs in
  fix_exception_block ctx instrs

let letdef_count = ref 0

(** Compile a Sail toplevel definition into an IR definition **)
let compile_def ctx = function
  | DEF_reg_dec (DEC_aux (DEC_reg (typ, id), _)) ->
     [CDEF_reg_dec (id, ctyp_of_typ ctx typ)], ctx
  | DEF_reg_dec _ -> failwith "Unsupported register declaration" (* FIXME *)

  | DEF_spec (VS_aux (VS_val_spec (_, id, _, _), _)) ->
     let _, Typ_aux (fn_typ, _) = Env.get_val_spec id ctx.tc_env in
     let arg_typs, ret_typ = match fn_typ with
       | Typ_fn (Typ_aux (Typ_tup arg_typs, _), ret_typ, _) -> arg_typs, ret_typ
       | Typ_fn (arg_typ, ret_typ, _) -> [arg_typ], ret_typ
       | _ -> assert false
     in
     let arg_ctyps, ret_ctyp = List.map (ctyp_of_typ ctx) arg_typs, ctyp_of_typ ctx ret_typ in
     [CDEF_spec (id, arg_ctyps, ret_ctyp)], ctx

  | DEF_fundef (FD_aux (FD_function (_, _, _, [FCL_aux (FCL_Funcl (id, Pat_aux (Pat_exp (pat, exp), _)), _)]), _)) ->
     let aexp = map_functions (analyze_primop ctx) (c_literals ctx (no_shadow IdSet.empty (anf exp))) in
     if string_of_id id = "test" then prerr_endline (Pretty_print_sail.to_string (pp_aexp aexp)) else ();
     let setup, ctyp, call, cleanup = compile_aexp ctx aexp in
     let gs = gensym () in
     let pat = match pat with
       | P_aux (P_tup [], annot) -> P_aux (P_lit (mk_lit L_unit), annot)
       | _ -> pat
     in
     let _, Typ_aux (fn_typ, _) = Env.get_val_spec id ctx.tc_env in
     let arg_typ, ret_typ = match fn_typ with
       | Typ_fn (arg_typ, ret_typ, _) -> arg_typ, ret_typ
       | _ -> assert false
     in
     prerr_endline (string_of_id id ^ " : " ^ string_of_ctyp ctyp);
     if is_stack_ctyp ctyp then
       let instrs = [idecl ctyp gs] @ setup @ [call (CL_id gs)] @ cleanup @ [ireturn (F_id gs, ctyp)] in
       let instrs = fix_exception ctx instrs in
       [CDEF_fundef (id, None, pat_ids arg_typ pat, instrs)], ctx
     else
       let instrs = setup @ [call (CL_addr gs)] @ cleanup in
       let instrs = fix_early_return (CL_addr gs) ctx instrs in
       let instrs = fix_exception ctx instrs in
       [CDEF_fundef (id, Some gs, pat_ids arg_typ pat, instrs)], ctx

  | DEF_fundef (FD_aux (FD_function (_, _, _, []), (l, _))) ->
     c_error ~loc:l "Encountered function with no clauses"
  | DEF_fundef (FD_aux (FD_function (_, _, _, funcls), (l, _))) ->
     c_error ~loc:l "Encountered function with multiple clauses"

  (* All abbreviations should expanded by the typechecker, so we don't
     need to translate type abbreviations into C typedefs. *)
  | DEF_type (TD_aux (TD_abbrev _, _)) -> [], ctx

  | DEF_type type_def ->
     let tdef, ctx = compile_type_def ctx type_def in
     [CDEF_type tdef], ctx

  | DEF_val (LB_aux (LB_val (pat, exp), _)) ->
     let aexp = map_functions (analyze_primop ctx) (c_literals ctx (no_shadow IdSet.empty (anf exp))) in
     let setup, ctyp, call, cleanup = compile_aexp ctx aexp in
     let apat = anf_pat ~global:true pat in
     let gs = gensym () in
     let end_label = label "let_end_" in
     let destructure, destructure_cleanup = compile_match ctx apat (F_id gs, ctyp) end_label in
     let gs_setup, gs_cleanup =
       if is_stack_ctyp ctyp then [idecl ctyp gs], [] else
         [idecl ctyp gs; ialloc ctyp gs], [iclear ctyp gs]
     in
     let bindings = List.map (fun (id, typ) -> id, ctyp_of_typ ctx typ) (apat_globals apat) in
     let global_setup =
       List.concat (List.map (fun (id, ctyp) -> if is_stack_ctyp ctyp then [] else [ialloc ctyp id]) bindings)
     in
     let global_cleanup =
       List.concat (List.map (fun (id, ctyp) -> if is_stack_ctyp ctyp then [] else [iclear ctyp id]) bindings)
     in
     let n = !letdef_count in
     incr letdef_count;
     let instrs =
       global_setup @ [icomment "gs_setup"] @ gs_setup @ [icomment "setup"] @ setup
       @ [icomment "call"]
       @ [call (CL_id gs)]
       @ [icomment "cleanup"]
       @ cleanup
       @ [icomment "destructure"]
       @ destructure
       @ destructure_cleanup @ gs_cleanup
       @ [ilabel end_label]
     in
     [CDEF_let (n, bindings, instrs, global_cleanup)],
     { ctx with letbinds = n :: ctx.letbinds }

  (* Only DEF_default that matters is default Order, but all order
     polymorphism is specialised by this point. *)
  | DEF_default _ -> [], ctx

  (* Overloading resolved by type checker *)
  | DEF_overload _ -> [], ctx

  (* Only the parser and sail pretty printer care about this. *)
  | DEF_fixity _ -> [], ctx

  | def ->
     c_error ("Could not compile:\n" ^ Pretty_print_sail.to_string (Pretty_print_sail.doc_def def))

(** To keep things neat we use GCC's local labels extension to limit
   the scope of labels. We do this by iterating over all the blocks
   and adding a __label__ declaration with all the labels local to
   that block. The add_local_labels function is called by the code
   generator just before it outputs C.

   See https://gcc.gnu.org/onlinedocs/gcc/Local-Labels.html **)
let add_local_labels' instrs =
  let is_label (I_aux (instr, _)) =
    match instr with
    | I_label str -> [str]
    | _ -> []
  in
  let labels = List.concat (List.map is_label instrs) in
  let local_label_decl = iraw ("__label__ " ^ String.concat ", " labels ^ ";\n") in
  if labels = [] then
    instrs
  else
    local_label_decl :: instrs

let add_local_labels instrs =
  match map_instrs add_local_labels' (iblock instrs) with
  | I_aux (I_block instrs, _) -> instrs
  | _ -> assert false

(**************************************************************************)
(* 5. Dependency Graphs                                                   *)
(**************************************************************************)

type graph_node =
  | G_id of id
  | G_label of string
  | G_instr of int * instr
  | G_start

let string_of_node = function
  | G_id id -> string_of_id id
  | G_label label -> label
  | G_instr (n, instr) -> string_of_int n ^ ": " ^ Pretty_print_sail.to_string (pp_instr ~short:true instr)
  | G_start -> "START"

module Node = struct
  type t = graph_node
  let compare gn1 gn2 =
    match gn1, gn2 with
    | G_id id1, G_id id2 -> Id.compare id1 id2
    | G_label str1, G_label str2 -> String.compare str1 str2
    | G_instr (n1, _), G_instr (n2, _) -> compare n1 n2
    | G_start  , _         -> 1
    | _        , G_start   -> -1
    | G_instr _, _         -> 1
    | _        , G_instr _ -> -1
    | G_id _   , _         -> 1
    | _        , G_id _    -> -1
end

module NM = Map.Make(Node)
module NS = Set.Make(Node)

type dep_graph = NS.t NM.t

let rec fragment_deps = function
  | F_id id -> NS.singleton (G_id id)
  | F_lit _ -> NS.empty
  | F_field (frag, _) | F_unary (_, frag) -> fragment_deps frag
  | F_op (frag1, _, frag2) -> NS.union (fragment_deps frag1) (fragment_deps frag2)
  | F_current_exception -> NS.empty
  | F_have_exception -> NS.empty

let cval_deps = function (frag, _) -> fragment_deps frag

let rec clexp_deps = function
  | CL_id id -> NS.singleton (G_id id)
  | CL_field (id, _) -> NS.singleton (G_id id)
  | CL_addr id -> NS.singleton (G_id id)
  | CL_have_exception -> NS.empty
  | CL_current_exception -> NS.empty

(** Return the direct, non program-order dependencies of a single
   instruction **)
let instr_deps = function
  | I_decl (ctyp, id) -> NS.empty, NS.singleton (G_id id)
  | I_alloc (ctyp, id) -> NS.empty, NS.singleton (G_id id)
  | I_init (ctyp, id, cval) -> cval_deps cval, NS.singleton (G_id id)
  | I_if (cval, _, _, _) -> cval_deps cval, NS.empty
  | I_jump (cval, label) -> cval_deps cval, NS.singleton (G_label label)
  | I_funcall (clexp, _, cvals, _) -> List.fold_left NS.union NS.empty (List.map cval_deps cvals), clexp_deps clexp
  | I_convert (clexp, _, id, _) -> NS.singleton (G_id id), clexp_deps clexp
  | I_copy (clexp, cval) -> cval_deps cval, clexp_deps clexp
  | I_clear (_, id) -> NS.singleton (G_id id), NS.singleton (G_id id)
  | I_throw cval | I_return cval -> cval_deps cval, NS.empty
  | I_block _ | I_try_block _ -> NS.empty, NS.empty
  | I_comment _ | I_raw _ -> NS.empty, NS.empty
  | I_label label -> NS.singleton (G_label label), NS.empty
  | I_goto label -> NS.empty, NS.singleton (G_label label)
  | I_match_failure -> NS.empty, NS.empty

let add_link from_node to_node graph =
  try
    NM.add from_node (NS.add to_node (NM.find from_node graph)) graph
  with
  | Not_found -> NM.add from_node (NS.singleton to_node) graph

let leaves graph =
  List.fold_left (fun acc (from_node, to_nodes) -> NS.filter (fun to_node -> Node.compare to_node from_node != 0) (NS.union acc to_nodes))
                 NS.empty
                 (NM.bindings graph)

(* Ensure that all leaves exist in the graph *)
let fix_leaves graph =
  NS.fold (fun leaf graph -> if NM.mem leaf graph then graph else NM.add leaf NS.empty graph) (leaves graph) graph

let instrs_graph instrs =
  let icounter = ref 0 in
  let graph = ref NM.empty in

  let rec add_instr last_instr (I_aux (instr, _) as iaux) =
    incr icounter;
    let node = G_instr (!icounter, iaux) in
    match instr with
    | I_block instrs | I_try_block instrs ->
       List.fold_left add_instr last_instr instrs
    | I_if (_, then_instrs, else_instrs, _) ->
       begin
         let inputs, _ = instr_deps instr in (* if has no outputs *)
         graph := add_link last_instr node !graph;
         NS.iter (fun input -> graph := add_link input node !graph) inputs;
         let n1 = List.fold_left add_instr node then_instrs in
         let n2 = List.fold_left add_instr node else_instrs in
         incr icounter;
         let join = G_instr (!icounter, icomment "join") in
         graph := add_link n1 join !graph;
         graph := add_link n2 join !graph;
         join
       end
    | I_goto label ->
       begin
         let _, outputs = instr_deps instr in
         graph := add_link last_instr node !graph;
         NS.iter (fun output -> graph := add_link node output !graph) outputs;
         incr icounter;
         G_instr (!icounter, icomment "after goto")
       end
    | _ ->
       begin
         let inputs, outputs = instr_deps instr in
         graph := add_link last_instr node !graph;
         NS.iter (fun input -> graph := add_link input node !graph) inputs;
         NS.iter (fun output -> graph := add_link node output !graph) outputs;
         node
       end
  in
  ignore (List.fold_left add_instr G_start instrs);
  fix_leaves !graph

let make_dot id graph =
  Util.opt_colors := false;
  let to_string node = String.escaped (string_of_node node) in
  let node_color = function
    | G_start                           -> "lightpink"
    | G_id _                            -> "yellow"
    | G_instr (_, I_aux (I_decl _, _))  -> "olivedrab1"
    | G_instr (_, I_aux (I_init _, _))  -> "springgreen"
    | G_instr (_, I_aux (I_alloc _, _)) -> "palegreen"
    | G_instr (_, I_aux (I_clear _, _)) -> "peachpuff"
    | G_instr (_, I_aux (I_goto _, _))  -> "orange1"
    | G_instr (_, I_aux (I_label _, _)) -> "white"
    | G_instr (_, I_aux (I_raw _, _))   -> "khaki"
    | G_instr _                         -> "azure"
    | G_label _                         -> "lightpink"
  in
  let edge_color from_node to_node =
    match from_node, to_node with
    | G_start  , _         -> "goldenrod4"
    | G_label _, _         -> "darkgreen"
    | _        , G_label _ -> "goldenrod4"
    | G_instr _, G_instr _ -> "black"
    | G_id _   , G_instr _ -> "blue3"
    | G_instr _, G_id _    -> "red3"
    | _        , _         -> "coral3"
  in
  let out_chan = open_out (Util.zencode_string (string_of_id id) ^ ".gv") in
  output_string out_chan "digraph DEPS {\n";
  let make_node from_node =
    output_string out_chan (Printf.sprintf "  \"%s\" [fillcolor=%s;style=filled];\n" (to_string from_node) (node_color from_node))
  in
  let make_line from_node to_node =
    output_string out_chan (Printf.sprintf "  \"%s\" -> \"%s\" [color=%s];\n" (to_string from_node) (to_string to_node) (edge_color from_node to_node))
  in
  NM.bindings graph |> List.iter (fun (from_node, _) -> make_node from_node);
  NM.bindings graph |> List.iter (fun (from_node, to_nodes) -> NS.iter (make_line from_node) to_nodes);
  output_string out_chan "}\n";
  Util.opt_colors := true;
  close_out out_chan

(**************************************************************************)
(* 6. Code generation                                                     *)
(**************************************************************************)

let sgen_id id = Util.zencode_string (string_of_id id)
let codegen_id id = string (sgen_id id)

let upper_sgen_id id = Util.zencode_string (string_of_id id)
let upper_codegen_id id = string (upper_sgen_id id)

let sgen_ctyp = function
  | CT_unit -> "unit"
  | CT_bit -> "int"
  | CT_bool -> "bool"
  | CT_uint64 _ -> "uint64_t"
  | CT_int64 -> "int64_t"
  | CT_mpz -> "mpz_t"
  | CT_bv _ -> "bv_t"
  | CT_tup _ as tup -> "struct " ^ Util.zencode_string ("tuple_" ^ string_of_ctyp tup)
  | CT_struct (id, _) -> "struct " ^ sgen_id id
  | CT_enum (id, _) -> "enum " ^ sgen_id id
  | CT_variant (id, _) -> "struct " ^ sgen_id id
  | CT_list _ as l -> Util.zencode_string (string_of_ctyp l)
  | CT_vector _ as v -> Util.zencode_string (string_of_ctyp v)
  | CT_string -> "sail_string"
  | CT_real -> "real"

let sgen_ctyp_name = function
  | CT_unit -> "unit"
  | CT_bit -> "int"
  | CT_bool -> "bool"
  | CT_uint64 _ -> "uint64_t"
  | CT_int64 -> "int64_t"
  | CT_mpz -> "mpz_t"
  | CT_bv _ -> "bv_t"
  | CT_tup _ as tup -> Util.zencode_string ("tuple_" ^ string_of_ctyp tup)
  | CT_struct (id, _) -> sgen_id id
  | CT_enum (id, _) -> sgen_id id
  | CT_variant (id, _) -> sgen_id id
  | CT_list _ as l -> Util.zencode_string (string_of_ctyp l)
  | CT_vector _ as v -> Util.zencode_string (string_of_ctyp v)
  | CT_string -> "sail_string"
  | CT_real -> "real"

let sgen_cval_param (frag, ctyp) =
  match ctyp with
  | CT_bv direction ->
     string_of_fragment frag ^ ", " ^ string_of_bool direction
  | CT_uint64 (len, direction) ->
     string_of_fragment frag ^ ", " ^ string_of_int len ^ "ul , " ^ string_of_bool direction
  | _ ->
     string_of_fragment frag

let sgen_cval = function (frag, _) -> string_of_fragment frag

let sgen_clexp = function
  | CL_id id -> "&" ^ sgen_id id
  | CL_field (id, field) -> "&(" ^ sgen_id id ^ "." ^ Util.zencode_string field ^ ")"
  | CL_addr id -> sgen_id id
  | CL_have_exception -> "have_exception"
  | CL_current_exception -> "current_exception"

let sgen_clexp_pure = function
  | CL_id id -> sgen_id id
  | CL_field (id, field) -> sgen_id id ^ "." ^ Util.zencode_string field
  | CL_addr id -> sgen_id id
  | CL_have_exception -> "have_exception"
  | CL_current_exception -> "current_exception"

let rec codegen_instr fid ctx (I_aux (instr, _)) =
  match instr with
  | I_decl (ctyp, id) ->
     string (Printf.sprintf "  %s %s;" (sgen_ctyp ctyp) (sgen_id id))
  | I_copy (clexp, cval) ->
     let ctyp = cval_ctyp cval in
     if is_stack_ctyp ctyp then
       string (Printf.sprintf "  %s = %s;" (sgen_clexp_pure clexp) (sgen_cval cval))
     else
       string (Printf.sprintf "  set_%s(%s, %s);" (sgen_ctyp_name ctyp) (sgen_clexp clexp) (sgen_cval cval))
  | I_jump (cval, label) ->
     string (Printf.sprintf "  if (%s) goto %s;" (sgen_cval cval) label)
  | I_if (cval, [then_instr], [], ctyp) ->
     string (Printf.sprintf "  if (%s)" (sgen_cval cval)) ^^ hardline
     ^^ twice space ^^ codegen_instr fid ctx then_instr
  | I_if (cval, then_instrs, [], ctyp) ->
     string "  if" ^^ space ^^ parens (string (sgen_cval cval)) ^^ space
     ^^ surround 2 0 lbrace (separate_map hardline (codegen_instr fid ctx) then_instrs) (twice space ^^ rbrace)
  | I_if (cval, then_instrs, else_instrs, ctyp) ->
     string "  if" ^^ space ^^ parens (string (sgen_cval cval)) ^^ space
     ^^ surround 2 0 lbrace (separate_map hardline (codegen_instr fid ctx) then_instrs) (twice space ^^ rbrace)
     ^^ space ^^ string "else" ^^ space
     ^^ surround 2 0 lbrace (separate_map hardline (codegen_instr fid ctx) else_instrs) (twice space ^^ rbrace)
  | I_block instrs ->
     string "  {"
     ^^ jump 2 2 (separate_map hardline (codegen_instr fid ctx) instrs) ^^ hardline
     ^^ string "  }"
  | I_try_block instrs ->
     string "  { /* try */"
     ^^ jump 2 2 (separate_map hardline (codegen_instr fid ctx) instrs) ^^ hardline
     ^^ string "  }"
  | I_funcall (x, f, args, ctyp) ->
     let c_args = Util.string_of_list ", " sgen_cval args in
     let fname = if Env.is_extern f ctx.tc_env "c" then Env.get_extern f ctx.tc_env "c" else sgen_id f in
     let fname =
       match fname, ctyp with
       | "internal_pick", _ -> Printf.sprintf "pick_%s" (sgen_ctyp_name ctyp)
       | "eq_anything", _ ->
          begin match args with
          | cval :: _ -> Printf.sprintf "eq_%s" (sgen_ctyp_name (cval_ctyp cval))
          | _ -> c_error "eq_anything function with bad arity."
          end
       | "length", _ ->
          begin match args with
          | cval :: _ -> Printf.sprintf "length_%s" (sgen_ctyp_name (cval_ctyp cval))
          | _ -> c_error "length function with bad arity."
          end
       | "vector_access", CT_bit -> "bitvector_access"
       | "vector_access", _ ->
          begin match args with
          | cval :: _ -> Printf.sprintf "vector_access_%s" (sgen_ctyp_name (cval_ctyp cval))
          | _ -> c_error "vector access function with bad arity."
          end
       | "vector_update_subrange", _ -> Printf.sprintf "vector_update_subrange_%s" (sgen_ctyp_name ctyp)
       | "vector_subrange", _ -> Printf.sprintf "vector_subrange_%s" (sgen_ctyp_name ctyp)
       | "vector_update", CT_uint64 _ -> "update_uint64_t"
       | "vector_update", CT_bv _ -> "update_bv"
       | "vector_update", _ -> Printf.sprintf "vector_update_%s" (sgen_ctyp_name ctyp)
       | "undefined_vector", CT_uint64 _ -> "undefined_uint64_t"
       | "undefined_vector", CT_bv _ -> "undefined_bv_t"
       | "undefined_vector", _ -> Printf.sprintf "undefined_vector_%s" (sgen_ctyp_name ctyp)
       | fname, _ -> fname
     in
     if is_stack_ctyp ctyp then
       string (Printf.sprintf "  %s = %s(%s);" (sgen_clexp_pure x) fname c_args)
     else
       string (Printf.sprintf "  %s(%s, %s);" fname (sgen_clexp x) c_args)
  | I_clear (ctyp, id) ->
     string (Printf.sprintf "  clear_%s(&%s);" (sgen_ctyp_name ctyp) (sgen_id id))
  | I_init (ctyp, id, cval) ->
     string (Printf.sprintf "  init_%s_of_%s(&%s, %s);"
                            (sgen_ctyp_name ctyp)
                            (sgen_ctyp_name (cval_ctyp cval))
                            (sgen_id id)
                            (sgen_cval_param cval))
  | I_alloc (ctyp, id) ->
     string (Printf.sprintf "  init_%s(&%s);" (sgen_ctyp_name ctyp) (sgen_id id))
  (* FIXME: This just covers the cases we see in our specs, need a
     special conversion code-generator for full generality *)
  | I_convert (x, CT_tup ctyps1, y, CT_tup ctyps2) when List.length ctyps1 = List.length ctyps2 ->
     let convert i (ctyp1, ctyp2) =
       if ctyp_equal ctyp1 ctyp2 then string "  /* no change */"
       else if is_stack_ctyp ctyp1 then
         string (Printf.sprintf "  %s.ztup%i = convert_%s_of_%s(%s.ztup%i);"
                                (sgen_clexp_pure x)
                                i
                                (sgen_ctyp_name ctyp1)
                                (sgen_ctyp_name ctyp2)
                                (sgen_id y)
                                i)
       else
         c_error "Cannot compile type conversion"
     in
     separate hardline (List.mapi convert (List.map2 (fun x y -> (x, y)) ctyps1 ctyps2))
  | I_convert (x, ctyp1, y, ctyp2) ->
     if is_stack_ctyp ctyp1 then
       string (Printf.sprintf "  %s = convert_%s_of_%s(%s);"
                 (sgen_clexp_pure x)
                 (sgen_ctyp_name ctyp1)
                 (sgen_ctyp_name ctyp2)
                 (sgen_id y))
     else
       string (Printf.sprintf "  convert_%s_of_%s(%s, %s);"
                 (sgen_ctyp_name ctyp1)
                 (sgen_ctyp_name ctyp2)
                 (sgen_clexp x)
                 (sgen_id y))
  | I_return cval ->
     string (Printf.sprintf "  return %s;" (sgen_cval cval))
  | I_throw cval ->
     string (Printf.sprintf "  THROW(%s)" (sgen_cval cval))
  | I_comment str ->
     string ("  /* " ^ str ^ " */")
  | I_label str ->
     string (str ^ ": ;")
  | I_goto str ->
     string (Printf.sprintf "  goto %s;" str)
  | I_raw str ->
     string ("  " ^ str)
  | I_match_failure ->
     string ("  sail_match_failure(\"" ^ String.escaped (string_of_id fid) ^ "\");")

let codegen_type_def ctx = function
  | CTD_enum (id, ids) ->
     let codegen_eq =
       let name = sgen_id id in
       string (Printf.sprintf "bool eq_%s(enum %s op1, enum %s op2) { return op1 == op2; }" name name name)
     in
     string (Printf.sprintf "// enum %s" (string_of_id id)) ^^ hardline
     ^^ separate space [string "enum"; codegen_id id; lbrace; separate_map (comma ^^ space) upper_codegen_id ids; rbrace ^^ semi]
     ^^ twice hardline
     ^^ codegen_eq

  | CTD_struct (id, ctors) ->
     (* Generate a set_T function for every struct T *)
     let codegen_set (id, ctyp) =
       if is_stack_ctyp ctyp then
         string (Printf.sprintf "rop->%s = op.%s;" (sgen_id id) (sgen_id id))
       else
         string (Printf.sprintf "set_%s(&rop->%s, op.%s);" (sgen_ctyp_name ctyp) (sgen_id id) (sgen_id id))
     in
     let codegen_setter id ctors =
       string (let n = sgen_id id in Printf.sprintf "void set_%s(struct %s *rop, const struct %s op)" n n n) ^^ space
       ^^ surround 2 0 lbrace
                   (separate_map hardline codegen_set (Bindings.bindings ctors))
                   rbrace
     in
     (* Generate an init/clear_T function for every struct T *)
     let codegen_field_init f (id, ctyp) =
       if not (is_stack_ctyp ctyp) then
         [string (Printf.sprintf "%s_%s(&op->%s);" f (sgen_ctyp_name ctyp) (sgen_id id))]
       else []
     in
     let codegen_init f id ctors =
       string (let n = sgen_id id in Printf.sprintf "void %s_%s(struct %s *op)" f n n) ^^ space
       ^^ surround 2 0 lbrace
                   (separate hardline (Bindings.bindings ctors |> List.map (codegen_field_init f) |> List.concat))
                   rbrace
     in
     let codegen_eq =
       string (Printf.sprintf "bool eq_%s(struct %s op1, struct %s op2) { return true; }" (sgen_id id) (sgen_id id) (sgen_id id))
     in
     (* Generate the struct and add the generated functions *)
     let codegen_ctor (id, ctyp) =
       string (sgen_ctyp ctyp) ^^ space ^^ codegen_id id
     in
     string (Printf.sprintf "// struct %s" (string_of_id id)) ^^ hardline
     ^^ string "struct" ^^ space ^^ codegen_id id ^^ space
     ^^ surround 2 0 lbrace
                 (separate_map (semi ^^ hardline) codegen_ctor ctors ^^ semi)
                 rbrace
     ^^ semi ^^ twice hardline
     ^^ codegen_setter id (ctor_bindings ctors)
     ^^ twice hardline
     ^^ codegen_init "init" id (ctor_bindings ctors)
     ^^ twice hardline
     ^^ codegen_init "clear" id (ctor_bindings ctors)
     ^^ twice hardline
     ^^ codegen_eq

  | CTD_variant (id, tus) ->
     let codegen_tu (ctor_id, ctyp) =
       separate space [string "struct"; lbrace; string (sgen_ctyp ctyp); codegen_id ctor_id ^^ semi; rbrace]
     in
     (* Create an if, else if, ... block that does something for each constructor *)
     let rec each_ctor v f = function
       | [] -> string "{}"
       | [(ctor_id, ctyp)] ->
          string (Printf.sprintf "if (%skind == Kind_%s)" v (sgen_id ctor_id)) ^^ lbrace ^^ hardline
          ^^ jump 0 2 (f ctor_id ctyp)
          ^^ hardline ^^ rbrace
       | (ctor_id, ctyp) :: ctors ->
          string (Printf.sprintf "if (%skind == Kind_%s) " v (sgen_id ctor_id)) ^^ lbrace ^^ hardline
          ^^ jump 0 2 (f ctor_id ctyp)
          ^^ hardline ^^ rbrace ^^ string " else " ^^ each_ctor v f ctors
     in
     let codegen_init =
       let n = sgen_id id in
       let ctor_id, ctyp = List.hd tus in
       string (Printf.sprintf "void init_%s(struct %s *op)" n n)
       ^^ hardline
       ^^ surround 2 0 lbrace
                   (string (Printf.sprintf "op->kind = Kind_%s;" (sgen_id ctor_id)) ^^ hardline
                    ^^ if not (is_stack_ctyp ctyp) then
                         string (Printf.sprintf "init_%s(&op->%s);" (sgen_ctyp_name ctyp) (sgen_id ctor_id))
                       else empty)
                   rbrace
     in
     let clear_field v ctor_id ctyp =
       if is_stack_ctyp ctyp then
         string (Printf.sprintf "/* do nothing */")
       else
         string (Printf.sprintf "clear_%s(&%s->%s);" (sgen_ctyp_name ctyp) v (sgen_id ctor_id))
     in
     let codegen_clear =
       let n = sgen_id id in
       string (Printf.sprintf "void clear_%s(struct %s *op)" n n) ^^ hardline
       ^^ surround 2 0 lbrace
                   (each_ctor "op->" (clear_field "op") tus ^^ semi)
                   rbrace
     in
     let codegen_ctor (ctor_id, ctyp) =
       let ctor_args, tuple =
         let tuple_set i ctyp =
           if is_stack_ctyp ctyp then
             string (Printf.sprintf "op.ztup%d = op%d;" i i)
           else
             string (Printf.sprintf "set_%s(&op.ztup%d, op%d);" (sgen_ctyp_name ctyp) i i)
         in
         match ctyp with
         | CT_tup ctyps ->
            String.concat ", " (List.mapi (fun i ctyp -> Printf.sprintf "%s op%d" (sgen_ctyp ctyp) i) ctyps),
            string (Printf.sprintf "%s op;" (sgen_ctyp ctyp)) ^^ hardline
            ^^ string (Printf.sprintf "init_%s(&op);" (sgen_ctyp_name ctyp)) ^^ hardline
            ^^ separate hardline (List.mapi tuple_set ctyps) ^^ hardline
         | ctyp -> Printf.sprintf "%s op" (sgen_ctyp ctyp), empty
       in
       string (Printf.sprintf "void %s(struct %s *rop, %s)" (sgen_id ctor_id) (sgen_id id) ctor_args) ^^ hardline
       ^^ surround 2 0 lbrace
                   (tuple
                    ^^ each_ctor "rop->" (clear_field "rop") tus ^^ hardline
                    ^^ string ("rop->kind = Kind_" ^ sgen_id ctor_id) ^^ semi ^^ hardline
                    ^^ if is_stack_ctyp ctyp then
                         string (Printf.sprintf "rop->%s = op;" (sgen_id ctor_id))
                       else
                         string (Printf.sprintf "init_%s(&rop->%s);" (sgen_ctyp_name ctyp) (sgen_id ctor_id)) ^^ hardline
                         ^^ string (Printf.sprintf "set_%s(&rop->%s, op);" (sgen_ctyp_name ctyp) (sgen_id ctor_id)))
                   rbrace
     in
     let codegen_setter =
       let n = sgen_id id in
       let set_field ctor_id ctyp =
         if is_stack_ctyp ctyp then
           string (Printf.sprintf "rop->%s = op.%s;" (sgen_id ctor_id) (sgen_id ctor_id))
         else
           string (Printf.sprintf "init_%s(&rop->%s);" (sgen_ctyp_name ctyp) (sgen_id ctor_id))
           ^^ string (Printf.sprintf " set_%s(&rop->%s, op.%s);" (sgen_ctyp_name ctyp) (sgen_id ctor_id) (sgen_id ctor_id))
       in
       string (Printf.sprintf "void set_%s(struct %s *rop, struct %s op)" n n n) ^^ hardline
       ^^ surround 2 0 lbrace
                   (each_ctor "rop->" (clear_field "rop") tus
                    ^^ semi ^^ hardline
                    ^^ string "rop->kind = op.kind"
                    ^^ semi ^^ hardline
                    ^^ each_ctor "op." set_field tus)
                   rbrace
     in
     string (Printf.sprintf "// union %s" (string_of_id id)) ^^ hardline
     ^^ string "enum" ^^ space
     ^^ string ("kind_" ^ sgen_id id) ^^ space
     ^^ separate space [ lbrace;
                         separate_map (comma ^^ space) (fun id -> string ("Kind_" ^ sgen_id id)) (List.map fst tus);
                         rbrace ^^ semi ]
     ^^ twice hardline
     ^^ string "struct" ^^ space ^^ codegen_id id ^^ space
     ^^ surround 2 0 lbrace
                 (separate space [string "enum"; string ("kind_" ^ sgen_id id); string "kind" ^^ semi]
                  ^^ hardline
                  ^^ string "union" ^^ space
                  ^^ surround 2 0 lbrace
                              (separate_map (semi ^^ hardline) codegen_tu tus ^^ semi)
                              rbrace
                  ^^ semi)
                 rbrace
     ^^ semi
     ^^ twice hardline
     ^^ codegen_init
     ^^ twice hardline
     ^^ codegen_clear
     ^^ twice hardline
     ^^ codegen_setter
     ^^ twice hardline
     ^^ separate_map (twice hardline) codegen_ctor tus
     (* If this is the exception type, then we setup up some global variables to deal with exceptions. *)
     ^^ if string_of_id id = "exception" then
          twice hardline
          ^^ string "struct zexception *current_exception = NULL;"
          ^^ hardline
          ^^ string "bool have_exception = false;"
        else
          empty

(** GLOBAL: because C doesn't have real anonymous tuple types
   (anonymous structs don't quite work the way we need) every tuple
   type in the spec becomes some generated named struct in C. This is
   done in such a way that every possible tuple type has a unique name
   associated with it. This global variable keeps track of these
   generated struct names, so we never generate two copies of the
   struct that is used to represent them in C.

   The way this works is that codegen_def scans each definition's type
   annotations for tuple types and generates the required structs
   using codegen_type_def before the actual definition is generated by
   codegen_def'.

   This variable should be reset to empty only when the entire AST has
   been translated to C. **)
let generated = ref IdSet.empty

let codegen_tup ctx ctyps =
  let id = mk_id ("tuple_" ^ string_of_ctyp (CT_tup ctyps)) in
  if IdSet.mem id !generated then
    empty
  else
    begin
      let _, fields = List.fold_left (fun (n, fields) ctyp -> n + 1, Bindings.add (mk_id ("tup" ^ string_of_int n)) ctyp fields)
                                     (0, Bindings.empty)
                                     ctyps
      in
      generated := IdSet.add id !generated;
      codegen_type_def ctx (CTD_struct (id, Bindings.bindings fields)) ^^ twice hardline
    end

let codegen_node id ctyp =
  string (Printf.sprintf "struct node_%s {\n  %s hd;\n  struct node_%s *tl;\n};\n" (sgen_id id) (sgen_ctyp ctyp) (sgen_id id))
  ^^ string (Printf.sprintf "typedef struct node_%s *%s;" (sgen_id id) (sgen_id id))

let codegen_list_init id =
  string (Printf.sprintf "void init_%s(%s *rop) { *rop = NULL; }" (sgen_id id) (sgen_id id))

let codegen_list_clear id ctyp =
  string (Printf.sprintf "void clear_%s(%s *rop) {\n" (sgen_id id) (sgen_id id))
  ^^ string (Printf.sprintf "  if (*rop == NULL) return;")
  ^^ (if is_stack_ctyp ctyp then empty
      else string (Printf.sprintf "  clear_%s(&(*rop)->hd);\n" (sgen_ctyp_name ctyp)))
  ^^ string (Printf.sprintf "  clear_%s(&(*rop)->tl);\n" (sgen_id id))
  ^^ string "  free(*rop);"
  ^^ string "}"

let codegen_list_set id ctyp =
  string (Printf.sprintf "void internal_set_%s(%s *rop, const %s op) {\n" (sgen_id id) (sgen_id id) (sgen_id id))
  ^^ string "  if (op == NULL) { *rop = NULL; return; };\n"
  ^^ string (Printf.sprintf "  *rop = malloc(sizeof(struct node_%s));\n" (sgen_id id))
  ^^ (if is_stack_ctyp ctyp then
        string "  (*rop)->hd = op->hd;\n"
      else
        string (Printf.sprintf "  init_%s(&(*rop)->hd);\n" (sgen_ctyp_name ctyp))
        ^^ string (Printf.sprintf "  set_%s(&(*rop)->hd, op->hd);\n" (sgen_ctyp_name ctyp)))
  ^^ string (Printf.sprintf "  internal_set_%s(&(*rop)->tl, op->tl);\n" (sgen_id id))
  ^^ string "}"
  ^^ twice hardline
  ^^ string (Printf.sprintf "void set_%s(%s *rop, const %s op) {\n" (sgen_id id) (sgen_id id) (sgen_id id))
  ^^ string (Printf.sprintf "  clear_%s(rop);\n" (sgen_id id))
  ^^ string (Printf.sprintf "  internal_set_%s(rop, op);\n" (sgen_id id))
  ^^ string "}"

let codegen_cons id ctyp =
  let cons_id = mk_id ("cons#" ^ string_of_ctyp ctyp) in
  string (Printf.sprintf "void %s(%s *rop, const %s x, const %s xs) {\n" (sgen_id cons_id) (sgen_id id) (sgen_ctyp ctyp) (sgen_id id))
  ^^ string (Printf.sprintf "  *rop = malloc(sizeof(struct node_%s));\n" (sgen_id id))
  ^^ (if is_stack_ctyp ctyp then
        string "  (*rop)->hd = x;\n"
      else
        string (Printf.sprintf "  init_%s(&(*rop)->hd);\n" (sgen_ctyp_name ctyp))
        ^^ string (Printf.sprintf "  set_%s(&(*rop)->hd, x);\n" (sgen_ctyp_name ctyp)))
  ^^ string "  (*rop)->tl = xs;\n"
  ^^ string "}"

let codegen_pick id ctyp =
  if is_stack_ctyp ctyp then
    string (Printf.sprintf "%s pick_%s(const %s xs) { return xs->hd; }" (sgen_ctyp ctyp) (sgen_ctyp_name ctyp) (sgen_id id))
  else
    string (Printf.sprintf "void pick_%s(%s *x, const %s xs) { set_%s(x, xs->hd); }" (sgen_ctyp_name ctyp) (sgen_ctyp ctyp) (sgen_id id) (sgen_ctyp_name ctyp))

let codegen_list ctx ctyp =
  let id = mk_id (string_of_ctyp (CT_list ctyp)) in
  if IdSet.mem id !generated then
    empty
  else
    begin
      generated := IdSet.add id !generated;
      codegen_node id ctyp ^^ twice hardline
      ^^ codegen_list_init id ^^ twice hardline
      ^^ codegen_list_clear id ctyp ^^ twice hardline
      ^^ codegen_list_set id ctyp ^^ twice hardline
      ^^ codegen_cons id ctyp ^^ twice hardline
      ^^ codegen_pick id ctyp ^^ twice hardline
    end

let codegen_vector ctx (direction, ctyp) =
  let id = mk_id (string_of_ctyp (CT_vector (direction, ctyp))) in
  if IdSet.mem id !generated then
    empty
  else
    let vector_typedef =
      string (Printf.sprintf "struct %s {\n  size_t len;\n  %s *data;\n};\n" (sgen_id id) (sgen_ctyp ctyp))
      ^^ string (Printf.sprintf "typedef struct %s %s;" (sgen_id id) (sgen_id id))
    in
    let vector_init =
      string (Printf.sprintf "void init_%s(%s *rop) {\n  rop->len = 0;\n  rop->data = NULL;\n}" (sgen_id id) (sgen_id id))
    in
    let vector_set =
      string (Printf.sprintf "void set_%s(%s *rop, %s op) {\n" (sgen_id id) (sgen_id id) (sgen_id id))
      ^^ string (Printf.sprintf "  clear_%s(rop);\n" (sgen_id id))
      ^^ string "  rop->len = op.len;\n"
      ^^ string (Printf.sprintf "  rop->data = malloc((rop->len) * sizeof(%s));\n" (sgen_ctyp ctyp))
      ^^ string "  for (int i = 0; i < op.len; i++) {\n"
      ^^ string (if is_stack_ctyp ctyp then
                   "    (rop->data)[i] = op.data[i];\n"
                 else
                   Printf.sprintf "    init_%s((rop->data) + i);\n    set_%s((rop->data) + i, op.data[i]);\n" (sgen_ctyp_name ctyp) (sgen_ctyp_name ctyp))
      ^^ string "  }\n"
      ^^ string "}"
    in
    let vector_clear =
      string (Printf.sprintf "void clear_%s(%s *rop) {\n" (sgen_id id) (sgen_id id))
      ^^ (if is_stack_ctyp ctyp then empty
         else
           string "  for (int i = 0; i < (rop->len); i++) {\n"
           ^^ string (Printf.sprintf "    clear_%s((rop->data) + i);\n" (sgen_ctyp_name ctyp))
           ^^ string "  }\n")
      ^^ string "  if (rop->data != NULL) free(rop->data);\n"
      ^^ string "}"
    in
    let vector_update =
      string (Printf.sprintf "void vector_update_%s(%s *rop, %s op, mpz_t n, %s elem) {\n" (sgen_id id) (sgen_id id) (sgen_id id) (sgen_ctyp ctyp))
      ^^ string "  int m = mpz_get_ui(n);\n"
      ^^ string "  if (rop->data == op.data) {\n"
      ^^ string (if is_stack_ctyp ctyp then
                   "    rop->data[m] = elem;\n"
                 else
                   Printf.sprintf "  set_%s((rop->data) + m, elem);\n" (sgen_ctyp_name ctyp))
      ^^ string "  } else {\n"
      ^^ string (Printf.sprintf "    set_%s(rop, op);\n" (sgen_id id))
      ^^ string (if is_stack_ctyp ctyp then
                   "    rop->data[m] = elem;\n"
                 else
                   Printf.sprintf "  set_%s((rop->data) + m, elem);\n" (sgen_ctyp_name ctyp))
      ^^ string "  }\n"
      ^^ string "}"
    in
    let vector_access =
      if is_stack_ctyp ctyp then
        string (Printf.sprintf "%s vector_access_%s(%s op, mpz_t n) {\n" (sgen_ctyp ctyp) (sgen_id id) (sgen_id id))
        ^^ string "  int m = mpz_get_ui(n);\n"
        ^^ string "  return op.data[m];\n"
        ^^ string "}"
      else
        string (Printf.sprintf "void vector_access_%s(%s *rop, %s op, mpz_t n) {\n" (sgen_id id) (sgen_ctyp ctyp) (sgen_id id))
        ^^ string "  int m = mpz_get_ui(n);\n"
        ^^ string (Printf.sprintf "  set_%s(rop, op.data[m]);\n" (sgen_ctyp_name ctyp))
        ^^ string "}"
    in
    let vector_undefined =
      string (Printf.sprintf "void undefined_vector_%s(%s *rop, mpz_t len, %s elem) {\n" (sgen_id id) (sgen_id id) (sgen_ctyp ctyp))
      ^^ string (Printf.sprintf "  rop->len = mpz_get_ui(len);\n")
      ^^ string (Printf.sprintf "  rop->data = malloc((rop->len) * sizeof(%s));\n" (sgen_ctyp ctyp))
      ^^ string "  for (int i = 0; i < (rop->len); i++) {\n"
      ^^ string (if is_stack_ctyp ctyp then
                   "    (rop->data)[i] = elem;\n"
                 else
                   Printf.sprintf "    init_%s((rop->data) + i);\n    set_%s((rop->data) + i, elem);\n" (sgen_ctyp_name ctyp) (sgen_ctyp_name ctyp))
      ^^ string "  }\n"
      ^^ string "}"
    in
    begin
      generated := IdSet.add id !generated;
      vector_typedef ^^ twice hardline
      ^^ vector_init ^^ twice hardline
      ^^ vector_clear ^^ twice hardline
      ^^ vector_undefined ^^ twice hardline
      ^^ vector_access ^^ twice hardline
      ^^ vector_set ^^ twice hardline
      ^^ vector_update ^^ twice hardline
    end

let codegen_def' ctx = function
  | CDEF_reg_dec (id, ctyp) ->
     string (Printf.sprintf "// register %s" (string_of_id id)) ^^ hardline
     ^^ string (Printf.sprintf "%s %s;" (sgen_ctyp ctyp) (sgen_id id))

  | CDEF_spec (id, arg_ctyps, ret_ctyp) ->
     if Env.is_extern id ctx.tc_env "c" then
       empty
     else if is_stack_ctyp ret_ctyp then
       string (Printf.sprintf "%s %s(%s);" (sgen_ctyp ret_ctyp) (sgen_id id) (Util.string_of_list ", " sgen_ctyp arg_ctyps))
     else
       string (Printf.sprintf "void %s(%s *rop, %s);" (sgen_id id) (sgen_ctyp ret_ctyp) (Util.string_of_list ", " sgen_ctyp arg_ctyps))

  | CDEF_fundef (id, ret_arg, args, instrs) as def ->
     if !opt_ddump_flow_graphs then make_dot id (instrs_graph instrs) else ();
     let instrs = add_local_labels instrs in
     let _, Typ_aux (fn_typ, _) = Env.get_val_spec id ctx.tc_env in
     let arg_typs, ret_typ = match fn_typ with
       | Typ_fn (Typ_aux (Typ_tup arg_typs, _), ret_typ, _) -> arg_typs, ret_typ
       | Typ_fn (arg_typ, ret_typ, _) -> [arg_typ], ret_typ
       | _ -> assert false
     in
     let arg_ctyps, ret_ctyp = List.map (ctyp_of_typ ctx) arg_typs, ctyp_of_typ ctx ret_typ in
     let args = Util.string_of_list ", " (fun x -> x) (List.map2 (fun ctyp arg -> sgen_ctyp ctyp ^ " " ^ sgen_id arg) arg_ctyps args) in
     let function_header =
       match ret_arg with
       | None ->
          assert (is_stack_ctyp ret_ctyp);
          string (sgen_ctyp ret_ctyp) ^^ space ^^ codegen_id id ^^ parens (string args) ^^ hardline
       | Some gs ->
          assert (not (is_stack_ctyp ret_ctyp));
          string "void" ^^ space ^^ codegen_id id
          ^^ parens (string (sgen_ctyp ret_ctyp ^ " *" ^ sgen_id gs ^ ", ") ^^ string args)
          ^^ hardline
     in
     function_header
     ^^ string "{"
     ^^ jump 0 2 (separate_map hardline (codegen_instr id ctx) instrs) ^^ hardline
     ^^ string "}"

  | CDEF_type ctype_def ->
     codegen_type_def ctx ctype_def

  | CDEF_let (number, bindings, instrs, cleanup) ->
     let instrs = add_local_labels instrs in
     separate_map hardline (fun (id, ctyp) -> string (Printf.sprintf "%s %s;" (sgen_ctyp ctyp) (sgen_id id))) bindings
     ^^ hardline ^^ string (Printf.sprintf "void create_letbind_%d(void) " number)
     ^^ string "{"
     ^^ jump 0 2 (separate_map hardline (codegen_instr (mk_id "let") ctx) instrs) ^^ hardline
     ^^ string "}"
     ^^ hardline ^^ string (Printf.sprintf "void kill_letbind_%d(void) " number)
     ^^ string "{"
     ^^ jump 0 2 (separate_map hardline (codegen_instr (mk_id "let") ctx) cleanup) ^^ hardline
     ^^ string "}"

let codegen_def ctx def =
  let untup = function
    | CT_tup ctyps -> ctyps
    | _ -> assert false
  in
  let unlist = function
    | CT_list ctyp -> ctyp
    | _ -> assert false
  in
  let unvector = function
    | CT_vector (direction, ctyp) -> (direction, ctyp)
    | _ -> assert false
  in
  let tups = List.filter is_ct_tup (cdef_ctyps ctx def) in
  let tups = List.map (fun ctyp -> codegen_tup ctx (untup ctyp)) tups in
  let lists = List.filter is_ct_list (cdef_ctyps ctx def) in
  let lists = List.map (fun ctyp -> codegen_list ctx (unlist ctyp)) lists in
  let vectors = List.filter is_ct_vector (cdef_ctyps ctx def) in
  let vectors = List.map (fun ctyp -> codegen_vector ctx (unvector ctyp)) vectors in
  (* prerr_endline (Pretty_print_sail.to_string (pp_cdef def)); *)
  concat tups
  ^^ concat lists
  ^^ concat vectors
  ^^ codegen_def' ctx def

let compile_ast ctx (Defs defs) =
  try
    let assert_vs = Initial_check.extern_of_string dec_ord (mk_id "sail_assert") "(bool, string) -> unit effect {escape}" in
    let exit_vs = Initial_check.extern_of_string dec_ord (mk_id "sail_exit") "unit -> unit effect {escape}" in
    let ctx = { ctx with tc_env = snd (check ctx.tc_env (Defs [assert_vs; exit_vs])) } in
    let chunks, ctx = List.fold_left (fun (chunks, ctx) def -> let defs, ctx = compile_def ctx def in defs :: chunks, ctx) ([], ctx) defs in
    let cdefs = List.concat (List.rev chunks) in
    let docs = List.map (codegen_def ctx) cdefs in

    let preamble = separate hardline
                            [ string "#include \"sail.h\"" ]
    in

    let exn_boilerplate =
      if not (Bindings.mem (mk_id "exception") ctx.variants) then ([], []) else
        ([ "  current_exception = malloc(sizeof(struct zexception));";
           "  init_zexception(current_exception);" ],
         [ "  clear_zexception(current_exception);";
           "  free(current_exception);";
           "  if (have_exception) fprintf(stderr, \"Exiting due to uncaught exception\\n\");" ])
    in

    let letbind_initializers =
      List.map (fun n -> Printf.sprintf "  create_letbind_%d();" n) (List.rev ctx.letbinds)
    in
    let letbind_finalizers =
      List.map (fun n -> Printf.sprintf "  kill_letbind_%d();" n) ctx.letbinds
    in

    let regs = c_ast_registers cdefs in

    let register_init_clear (id, ctyp) =
      if is_stack_ctyp ctyp then
        [], []
      else
        [ Printf.sprintf "  init_%s(&%s);" (sgen_ctyp_name ctyp) (sgen_id id) ],
        [ Printf.sprintf "  clear_%s(&%s);" (sgen_ctyp_name ctyp) (sgen_id id) ]
    in

    let postamble = separate hardline (List.map string
       ( [ "int main(void)";
           "{";
           "  setup_library();" ]
       @ fst exn_boilerplate
       @ List.concat (List.map (fun r -> fst (register_init_clear r)) regs)
       @ (if regs = [] then [] else [ "  zinitializze_registers(UNIT);" ])
       @ letbind_initializers
       @ [ "  zmain(UNIT);" ]
       @ letbind_finalizers
       @ List.concat (List.map (fun r -> snd (register_init_clear r)) regs)
       @ snd exn_boilerplate
       @ [ "  cleanup_library();";
           "  return 0;";
           "}" ] ))
    in

    let hlhl = hardline ^^ hardline in

    Pretty_print_sail.to_string (preamble ^^ hlhl ^^ separate hlhl docs ^^ hlhl ^^ postamble)
    |> print_endline
  with
    Type_error (l, err) -> prerr_endline ("Unexpected type error when compiling to C:\n" ^ string_of_type_error err)<|MERGE_RESOLUTION|>--- conflicted
+++ resolved
@@ -758,16 +758,10 @@
   | Typ_id id when string_of_id id = "bool" -> CT_bool
   | Typ_id id when string_of_id id = "int" -> CT_mpz
   | Typ_id id when string_of_id id = "nat" -> CT_mpz
-  | Typ_app (id, _) when string_of_id id = "range" || string_of_id id = "atom" ->
-     begin
-       match None (* FIXME!!!! *) with
-       | None -> assert false (* Checked if range type in guard *)
-       | Some (n, m) ->
-          match nexp_simp n, nexp_simp m with
-          | Nexp_aux (Nexp_constant n, _), Nexp_aux (Nexp_constant m, _)
-               when Big_int.less_equal min_int64 n && Big_int.less_equal m max_int64 ->
-             CT_int64
-          | _ -> CT_mpz
+  | Typ_app (id, [Typ_arg_aux (Typ_arg_nexp n, _)]) when string_of_id id = "atom" ->
+     begin match nexp_simp n with
+     | Nexp_aux (Nexp_constant n, _) when Big_int.less_equal min_int64 n && Big_int.less_equal n max_int64 -> CT_int64
+     | _ -> CT_mpz
      end
 
   | Typ_app (id, [Typ_arg_aux (Typ_arg_typ typ, _)]) when string_of_id id = "list" ->
@@ -902,30 +896,9 @@
   let extern = if Env.is_extern id ctx.tc_env "c" then Env.get_extern id ctx.tc_env "c" else failwith "Not extern" in
   prerr_endline ("Analysing: " ^ extern ^ Pretty_print_sail.to_string (separate_map (string ", ") pp_aval args));
 
-<<<<<<< HEAD
-  (* primops add_range and add_atom *)
-  if string_of_id id = "add_range" || string_of_id id = "add_atom" then
-    begin
-      let n, m, x, y = match None (* FIXME *), args with
-        | Some (n, m), [x; y] -> n, m, x, y
-        | _ -> failwith ("add_range has incorrect return type or arity ^ " ^ string_of_typ typ)
-      in
-      match nexp_simp n, nexp_simp m with
-      | Nexp_aux (Nexp_constant n, _), Nexp_aux (Nexp_constant m, _) ->
-         if Big_int.less_equal min_int64 n && Big_int.less_equal m max_int64 then
-           if is_c_fragment x && is_c_fragment y then
-             AE_val (AV_C_fragment (F_op (c_fragment x, "+", c_fragment y), typ))
-           else
-             no_change
-         else
-           no_change
-      | _ -> no_change
-    end
-=======
   match extern, args with
   | "eq_bits", [AV_C_fragment (v1, typ1); AV_C_fragment (v2, typ2)] ->
      AE_val (AV_C_fragment (F_op (v1, "==", v2), typ))
->>>>>>> f100cf44
 
   | "vector_subrange", [AV_C_fragment (vec, _); AV_C_fragment (f, _); AV_C_fragment (t, _)] ->
      let len = F_op (f, "-", F_op (t, "-", F_lit "1L")) in
