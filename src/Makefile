##########################################################################
#     Sail                                                               #
#                                                                        #
#  Copyright (c) 2013-2017                                               #
#    Kathyrn Gray                                                        #
#    Shaked Flur                                                         #
#    Stephen Kell                                                        #
#    Gabriel Kerneis                                                     #
#    Robert Norton-Wright                                                #
#    Christopher Pulte                                                   #
#    Peter Sewell                                                        #
#    Alasdair Armstrong                                                  #
#    Brian Campbell                                                      #
#    Thomas Bauereiss                                                    #
#    Anthony Fox                                                         #
#    Jon French                                                          #
#    Dominic Mulligan                                                    #
#    Stephen Kell                                                        #
#    Mark Wassell                                                        #
#                                                                        #
#  All rights reserved.                                                  #
#                                                                        #
#  This software was developed by the University of Cambridge Computer   #
#  Laboratory as part of the Rigorous Engineering of Mainstream Systems  #
#  (REMS) project, funded by EPSRC grant EP/K008528/1.                   #
#                                                                        #
#  Redistribution and use in source and binary forms, with or without    #
#  modification, are permitted provided that the following conditions    #
#  are met:                                                              #
#  1. Redistributions of source code must retain the above copyright     #
#     notice, this list of conditions and the following disclaimer.      #
#  2. Redistributions in binary form must reproduce the above copyright  #
#     notice, this list of conditions and the following disclaimer in    #
#     the documentation and/or other materials provided with the         #
#     distribution.                                                      #
#                                                                        #
#  THIS SOFTWARE IS PROVIDED BY THE AUTHOR AND CONTRIBUTORS ``AS IS''    #
#  AND ANY EXPRESS OR IMPLIED WARRANTIES, INCLUDING, BUT NOT LIMITED     #
#  TO, THE IMPLIED WARRANTIES OF MERCHANTABILITY AND FITNESS FOR A       #
#  PARTICULAR PURPOSE ARE DISCLAIMED.  IN NO EVENT SHALL THE AUTHOR OR   #
#  CONTRIBUTORS BE LIABLE FOR ANY DIRECT, INDIRECT, INCIDENTAL,          #
#  SPECIAL, EXEMPLARY, OR CONSEQUENTIAL DAMAGES (INCLUDING, BUT NOT      #
#  LIMITED TO, PROCUREMENT OF SUBSTITUTE GOODS OR SERVICES; LOSS OF      #
#  USE, DATA, OR PROFITS; OR BUSINESS INTERRUPTION) HOWEVER CAUSED AND   #
#  ON ANY THEORY OF LIABILITY, WHETHER IN CONTRACT, STRICT LIABILITY,    #
#  OR TORT (INCLUDING NEGLIGENCE OR OTHERWISE) ARISING IN ANY WAY OUT    #
#  OF THE USE OF THIS SOFTWARE, EVEN IF ADVISED OF THE POSSIBILITY OF    #
#  SUCH DAMAGE.                                                          #
##########################################################################

<<<<<<< HEAD
.PHONY: all sail sail.native sail.byte test clean doc lib power test_power test_idempotence
=======
$(warning MAKECMDGOALS is $(MAKECMDGOALS))
ifneq ($(MAKECMDGOALS),clean)
# Lem optionally vendors the zarith dependency, but currently
# we don't use that -- just assume the host system has zarith.
ifeq ($(shell ocamlfind query zarith),)
$(error No zarith installed [anywhere ocamlfind can find it]; install it (opam install zarith || apt-get install libzarith-ocaml{,-dev} || yum install ocaml-zarith), or use make install_dependencies in lem/ocaml-lib.)
endif
# assume the host system has lem
ifeq ($(shell ocamlfind query lem),)
$(error No lem installed [anywhere ocamlfind can find it]; please install it ('make install' from lem/ocaml-lib || 'make local-install' from lem/ocaml-lib and add lem/ocaml-lib/local to OCAMLPATH))
endif
endif


.PHONY: all sail test clean doc lib power test_power test_idempotence
>>>>>>> 89f54415

# set to -p on command line to enable gprof profiling
OCAML_OPTS?=

all: sail lib doc

full: sail lib power doc test

<<<<<<< HEAD
ast.lem: ../language/l2.ott
	ott -sort false -generate_aux_rules true -o ast.lem -picky_multiple_parses true ../language/l2.ott

bytecode.lem: ../language/bytecode.ott ast.lem
	ott -sort false -generate_aux_rules true -o bytecode.lem -picky_multiple_parses true ../language/bytecode.ott

ast.ml: ast.lem
	lem -ocaml ast.lem
	sed -i -f ast.sed ast.ml

bytecode.ml: bytecode.lem
	lem -ocaml bytecode.lem
	sed -i -f ast.sed bytecode.ml

lem_interp/interp_ast.lem: ../language/l2.ott
	ott -sort false -generate_aux_rules true -o lem_interp/interp_ast.lem -picky_multiple_parses true ../language/l2.ott

sail: ast.ml bytecode.ml
	ocamlbuild -use-ocamlfind sail.native

isail: ast.ml bytecode.ml
	ocamlbuild -use-ocamlfind isail.native

sail.native: sail

sail.byte:
	ocamlbuild -use-ocamlfind -cflag -g sail.byte

interpreter: lem_interp/interp_ast.lem
	ocamlbuild lem_interp/extract.cmxa
	ocamlbuild lem_interp/extract.cma
=======
sail:
	ocamlbuild -use-ocamlfind sail.native sail_lib.cma sail_lib.cmxa

sail.native: sail

sail.byte: 
	ocamlbuild -use-ocamlfind -cflag -g sail.byte

interpreter: 
	ocamlbuild -use-ocamlfind lem_interp/extract.cmxa
	ocamlbuild -use-ocamlfind lem_interp/extract.cma
>>>>>>> 89f54415

test: sail interpreter
	ocamlbuild -use-ocamlfind test/run_tests.native
	./run_tests.native

THIS_MAKEFILE := $(realpath $(lastword $(MAKEFILE_LIST)))
<<<<<<< HEAD
SAIL_DIR:=$(realpath $(dir $(THIS_MAKEFILE))..)
BITBUCKET_ROOT=$(realpath $(dir $(THIS_MAKEFILE))../..)

LEM = $(BITBUCKET_ROOT)/lem/lem
LEMLIBOCAML = $(BITBUCKET_ROOT)/lem/ocaml-lib/_build_zarith
ELFDIR= $(BITBUCKET_ROOT)/linksem
ZARITH_DIR=$(LEMLIBOCAML)/dependencies/zarith
ZARITH_LIB=$(ZARITH_DIR)/zarith.cma
# ZARITH_LIB=$(ZARITH_DIR)/zarith.cmxa

SAIL_LIB_DIR:=$(SAIL_DIR)/lib
MIPS_SAIL_DIR:=$(SAIL_DIR)/mips_new_tc
=======
PROJECT_ROOT=$(realpath $(dir $(THIS_MAKEFILE))../..)

LEM = $(PROJECT_ROOT)/lem/lem
ELFDIR= $(PROJECT_ROOT)/linksem

SAIL_DIR:=$(PROJECT_ROOT)/sail
MIPS_SAIL_DIR:=$(SAIL_DIR)/mips
>>>>>>> 89f54415

MIPS_SAILS_PRE:=$(SAIL_LIB_DIR)/flow.sail $(MIPS_SAIL_DIR)/prelude.sail $(MIPS_SAIL_DIR)/mips_prelude.sail $(MIPS_SAIL_DIR)/mips_tlb.sail $(MIPS_SAIL_DIR)/mips_wrappers.sail $(MIPS_SAIL_DIR)/mips_ast_decl.sail $(MIPS_SAIL_DIR)/mips_insts.sail $(MIPS_SAIL_DIR)/mips_ri.sail $(MIPS_SAIL_DIR)/mips_epilogue.sail

MIPS_SAILS:=$(MIPS_SAILS_PRE) $(SAIL_DIR)/etc/regfp.sail $(MIPS_SAIL_DIR)/mips_regfp.sail

MIPS_NOTLB_SAILS_PRE:=$(SAIL_LIB_DIR)/flow.sail $(MIPS_SAIL_DIR)/prelude.sail $(MIPS_SAIL_DIR)/mips_prelude.sail $(MIPS_SAIL_DIR)/mips_tlb_stub.sail $(MIPS_SAIL_DIR)/mips_wrappers.sail $(MIPS_SAIL_DIR)/mips_ast_decl.sail $(MIPS_SAIL_DIR)/mips_insts.sail $(MIPS_SAIL_DIR)/mips_epilogue.sail

MIPS_NOTLB_SAILS:=$(MIPS_NOTLB_SAILS_PRE) $(SAIL_DIR)/etc/regfp.sail $(MIPS_SAIL_DIR)/mips_regfp.sail

CHERI_SAIL_DIR:=$(SAIL_DIR)/cheri

CHERI_NOTLB_SAILS:=$(SAIL_LIB_DIR)/prelude.sail $(SAIL_LIB_DIR)/prelude_wrappers.sail $(MIPS_SAIL_DIR)/mips_prelude.sail $(MIPS_SAIL_DIR)/mips_tlb_stub.sail $(CHERI_SAIL_DIR)/cheri_types.sail $(CHERI_SAIL_DIR)/cheri_prelude_256.sail $(CHERI_SAIL_DIR)/cheri_prelude_common.sail $(MIPS_SAIL_DIR)/mips_insts.sail $(CHERI_SAIL_DIR)/cheri_insts.sail $(MIPS_SAIL_DIR)/mips_ri.sail $(MIPS_SAIL_DIR)/mips_epilogue.sail

CHERI_SAILS:=$(SAIL_LIB_DIR)/prelude.sail $(SAIL_LIB_DIR)/prelude_wrappers.sail $(MIPS_SAIL_DIR)/mips_prelude.sail $(MIPS_SAIL_DIR)/mips_tlb.sail $(CHERI_SAIL_DIR)/cheri_types.sail $(CHERI_SAIL_DIR)/cheri_prelude_256.sail $(CHERI_SAIL_DIR)/cheri_prelude_common.sail $(MIPS_SAIL_DIR)/mips_insts.sail $(CHERI_SAIL_DIR)/cheri_insts.sail $(MIPS_SAIL_DIR)/mips_ri.sail $(MIPS_SAIL_DIR)/mips_epilogue.sail

CHERI128_SAILS:=$(SAIL_LIB_DIR)/prelude.sail $(SAIL_LIB_DIR)/prelude_wrappers.sail $(MIPS_SAIL_DIR)/mips_prelude.sail $(MIPS_SAIL_DIR)/mips_tlb.sail $(CHERI_SAIL_DIR)/cheri_types.sail  $(CHERI_SAIL_DIR)/cheri_prelude_128.sail $(CHERI_SAIL_DIR)/cheri_prelude_common.sail $(MIPS_SAIL_DIR)/mips_insts.sail $(CHERI_SAIL_DIR)/cheri_insts.sail $(MIPS_SAIL_DIR)/mips_ri.sail $(MIPS_SAIL_DIR)/mips_epilogue.sail

elf:
	make -C $(ELFDIR)

CP_TO_BUILD=mkdir -p _build; cp $< $@

_build/mips_extras.lem: ../mips/mips_extras.lem
	$(CP_TO_BUILD)

_build/mips_extras_ml.ml: ../mips/mips_extras_ml.ml
	$(CP_TO_BUILD)

_build/sail_values.ml: gen_lib/sail_values.ml
	$(CP_TO_BUILD)

_build/run_with_elf.ml: lem_interp/run_with_elf.ml
	$(CP_TO_BUILD)

_build/run_with_elf_cheri.ml: lem_interp/run_with_elf_cheri.ml
	$(CP_TO_BUILD)

_build/run_with_elf_cheri128.ml: lem_interp/run_with_elf_cheri128.ml
	$(CP_TO_BUILD)

_build/run_embed.ml: ../mips/run_embed.ml
	$(CP_TO_BUILD)

_build/mips.lem: $(MIPS_SAILS) ./sail.native
	mkdir -p _build
	cd _build ;\
	../sail.native -lem_ast -o mips $(MIPS_SAILS)

_build/mips_embed_types.lem: $(MIPS_NOTLB_SAILS) ./sail.native
	mkdir -p _build
	cd _build ;\
	../sail.native -lem_lib "Mips_extras_embed" -lem -lem_mwords -o mips $(MIPS_NOTLB_SAILS)

_build/Mips_embed.thy: _build/mips_embed_types.lem
	cd _build ;\
	lem -isa -outdir . -lib ../lem_interp -lib ../gen_lib $(MIPS_SAIL_DIR)/mips_extras_embed.lem mips_embed_types.lem mips_embed.lem

_build/mips_notlb.lem: $(MIPS_NOTLB_SAILS) ./sail.native
	mkdir -p _build
	cd _build ; \
	../sail.native -lem_ast -o mips_notlb $(MIPS_NOTLB_SAILS)

_build/mips_notlb_embed.ml: $(MIPS_NOTLB_SAILS_PRE) ./sail.native
	mkdir -p _build
	cd _build ; \
	../sail.native -ocaml -lem -lem_ast -ocaml_lib Mips_extras_ml -o mips_notlb_embed $(MIPS_NOTLB_SAILS_PRE)

_build/mips_embed.ml: $(MIPS_SAILS_PRE) ./sail.native
	mkdir -p _build
	cd _build ; \
	../sail.native -ocaml -lem -lem_ast -ocaml_lib Mips_extras_ml -o mips_embed $(MIPS_SAILS_PRE)

_build/cheri_embed.ml: $(CHERI_SAILS) ./sail.native
	mkdir -p _build
	cd _build ; \
	../sail.native -ocaml -lem -lem_ast -ocaml_lib Mips_extras_ml -o cheri_embed $(CHERI_SAILS)

_build/cheri128_embed.ml: $(CHERI128_SAILS) ./sail.native
	mkdir -p _build
	cd _build ; \
	../sail.native -ocaml -lem -lem_ast -ocaml_lib Mips_extras_ml -o cheri128_embed $(CHERI128_SAILS)

_build/cheri.lem: $(CHERI_SAILS) ./sail.native
	mkdir -p _build
	cd _build ;\
	../sail.native -lem_ast -o cheri $(CHERI_SAILS)

_build/cheri128.lem: $(CHERI128_SAILS) ./sail.native
	mkdir -p _build
	cd _build ;\
	../sail.native -lem_ast -o cheri128 $(CHERI128_SAILS)

_build/cheri_notlb.lem: $(CHERI_NOTLB_SAILS) ./sail.native
	mkdir -p _build
	cd _build ;\
	../sail.native -lem_ast -o cheri_notlb $(CHERI_NOTLB_SAILS)

_build/cheri_embed_types_sequential.lem: $(CHERI_SAILS) ./sail.native
	mkdir -p _build
	cd _build ;\
	../sail.native -lem_lib "Mips_extras_embed" -lem -lem_sequential -lem_mwords -o cheri $(CHERI_SAILS)

_build/Cheri_embed_sequential.thy: _build/cheri_embed_types_sequential.lem
	cd _build ;\
	lem -isa -outdir . -lib ../lem_interp -lib ../gen_lib $(MIPS_SAIL_DIR)/mips_extras_embed_sequential.lem cheri_embed_types_sequential.lem cheri_embed_sequential.lem

_build/mips_all.sail: $(MIPS_SAILS)
	cat $(MIPS_SAILS) > $@

_build/cheri_all.sail: $(CHERI_SAILS)
	cat $(CHERI_SAILS) > $@

_build/%_trimmed.sail: _build/%_all.sail
	grep -v -e '^\s*$$' $< > $@

count: _build/cheri_trimmed.sail _build/mips_trimmed.sail
	wc -l $^

%.ml: %.lem
	$(LEM) -only_changed_output -ocaml -lib lem_interp/ $<

#run_mips.native: _build/mips.ml _build/mips_extras.ml _build/run_with_elf.ml interpreter
#	env OCAMLRUNPARAM=l=100M ocamlfind ocamlopt $(OCAML_OPTS) -g -package num -package str -package unix -I $(ELFDIR)/contrib/ocaml-uint/_build/lib -I $(LEMLIBOCAML) -I $(ZARITH_DIR) -I _build/lem_interp/ -I $(ELFDIR)/src  -I $(ELFDIR)/src/adaptors -I $(ELFDIR)/src/abis/mips64 -I _build -linkpkg $(ZARITH_LIB) $(LEMLIBOCAML)/extract.cmxa $(ELFDIR)/contrib/ocaml-uint/_build/lib/uint.cmxa $(ELFDIR)/src/linksem.cmxa  _build/pprint/src/PPrintLib.cmxa _build/lem_interp/extract.cmxa _build/mips.ml _build/mips_extras.ml _build/run_with_elf.ml  -o run_mips.native

run_mips.native: _build/mips.ml _build/mips_extras.ml _build/run_with_elf.ml interpreter
<<<<<<< HEAD
	env OCAMLRUNPARAM=l=100M ocamlfind ocamlc $(OCAML_OPTS) -g -package num -package str -package unix -I $(ELFDIR)/contrib/ocaml-uint/_build/lib -I $(LEMLIBOCAML) -I $(ZARITH_DIR) -I _build/lem_interp/ -I $(ELFDIR)/src  -I $(ELFDIR)/src/adaptors -I $(ELFDIR)/src/abis/mips64 -I _build -linkpkg $(ZARITH_LIB) $(LEMLIBOCAML)/extract.cma $(ELFDIR)/contrib/ocaml-uint/_build/lib/uint.cma $(ELFDIR)/src/linksem.cma  _build/pprint/src/PPrintLib.cma _build/lem_interp/extract.cma _build/mips.ml _build/mips_extras.ml _build/run_with_elf.ml  -o run_mips.native

run_cheri.native:  _build/cheri.ml _build/mips_extras.ml _build/run_with_elf_cheri.ml interpreter
	env OCAMLRUNPARAM=l=100M ocamlfind ocamlopt $(OCAML_OPTS) -g -package num -package str -package unix -I $(ELFDIR)/contrib/ocaml-uint/_build/lib -I $(LEMLIBOCAML) -I $(ZARITH_DIR) -I _build/lem_interp/ -I $(ELFDIR)/src  -I $(ELFDIR)/src/adaptors -I $(ELFDIR)/src/abis/mips64 -I _build -linkpkg $(ZARITH_LIB) $(LEMLIBOCAML)/extract.cmxa $(ELFDIR)/contrib/ocaml-uint/_build/lib/uint.cmxa $(ELFDIR)/src/linksem.cmxa  _build/pprint/src/PPrintLib.cmxa _build/lem_interp/extract.cmxa _build/cheri.ml _build/mips_extras.ml _build/run_with_elf_cheri.ml  -o run_cheri.native

run_cheri128.native:  _build/cheri128.ml _build/mips_extras.ml _build/run_with_elf_cheri128.ml interpreter
	env OCAMLRUNPARAM=l=100M ocamlfind ocamlopt $(OCAML_OPTS) -g -package num -package str -package unix -I $(ELFDIR)/contrib/ocaml-uint/_build/lib -I $(LEMLIBOCAML) -I $(ZARITH_DIR) -I _build/lem_interp/ -I $(ELFDIR)/src  -I $(ELFDIR)/src/adaptors -I $(ELFDIR)/src/abis/mips64 -I _build -linkpkg $(ZARITH_LIB) $(LEMLIBOCAML)/extract.cmxa $(ELFDIR)/contrib/ocaml-uint/_build/lib/uint.cmxa $(ELFDIR)/src/linksem.cmxa  _build/pprint/src/PPrintLib.cmxa _build/lem_interp/extract.cmxa _build/cheri128.ml _build/mips_extras.ml _build/run_with_elf_cheri128.ml  -o run_cheri128.native
=======
	env OCAMLRUNPARAM=l=100M ocamlfind ocamlopt $(OCAML_OPTS) -g -package num -package str -package unix -package zarith -package lem -package linksem -linkpkg -I _build/lem_interp/ -I _build _build/pprint/src/PPrintLib.cmxa _build/lem_interp/extract.cmxa _build/mips.ml _build/mips_extras.ml _build/run_with_elf.ml -o run_mips.native

run_cheri.native:  _build/cheri.ml _build/mips_extras.ml _build/run_with_elf_cheri.ml interpreter
	env OCAMLRUNPARAM=l=100M ocamlfind ocamlopt $(OCAML_OPTS) -g -package num -package str -package unix -package zarith -package lem -package linksem -linkpkg -I _build/lem_interp/ -I _build _build/pprint/src/PPrintLib.cmxa _build/lem_interp/extract.cmxa _build/cheri.ml _build/mips_extras.ml _build/run_with_elf_cheri.ml  -o run_cheri.native

run_cheri128.native:  _build/cheri128.ml _build/mips_extras.ml _build/run_with_elf_cheri128.ml interpreter
	env OCAMLRUNPARAM=l=100M ocamlfind ocamlopt $(OCAML_OPTS) -g -package num -package str -package unix -package zarith -package lem -package linksem -linkpkg -I _build/lem_interp/ -I _build _build/pprint/src/PPrintLib.cmxa _build/lem_interp/extract.cmxa _build/cheri128.ml _build/mips_extras.ml _build/run_with_elf_cheri128.ml  -o run_cheri128.native
>>>>>>> 89f54415

run_embed.native: _build/sail_values.ml _build/mips_extras_ml.ml _build/mips_embed.ml _build/cheri_embed.ml _build/cheri128_embed.ml _build/run_embed.ml
	env OCAMLRUNPARAM=l=100M ocamlfind ocamlopt $(OCAML_OPTS) -g -package unix -I $(ZARITH_DIR) -I _build -linkpkg $(ZARITH_LIB) $^ -o $@

_build/power.ml: $(SAIL_DIR)/src/test/power.sail sail.native
	cd _build; \
	./sail.native -lem_ast -ocaml $< -o $(basename $(@))

_build/power.native: _build/sail_values.ml _build/power.ml
	env OCAMLRUNPARAM=l=100M ocamlfind ocamlopt $(OCAML_OPTS) -g -package unix -I $(ZARITH_DIR) -I _build -linkpkg $(ZARITH_LIB) $^ -o $@

_build/armv8_embed.ml: sail.native
	make -C ../arm ocaml
	cp ../arm/build/armv8_embed.ml $@

_build/arm.native: _build/sail_values.ml _build/armv8_embed.ml
	env OCAMLRUNPARAM=l=100M ocamlfind ocamlopt $(OCAML_OPTS) -g -package unix -I $(ZARITH_DIR) -I _build -linkpkg $(ZARITH_LIB) $^ -o $@

mips_notlb: _build/mips_notlb.ml  _build/mips_embed_types.lem _build/mips_extras.ml
	true

mips: elf run_mips.native

cheri: elf run_cheri.native

clean:
	-ocamlbuild -clean
	-rm -rf _build *.native
	-rm -rf html-doc
	-rm -rf tex-doc
	-rm -rf lem lib
	-rm -rf sail.docdir
	-rm -f ast.ml
	-rm -f ast.lem
	-rm -f bytecode.ml
	-rm -f bytecode.lem

doc:
	ocamlbuild -use-ocamlfind sail.docdir/index.html

lib:
	ocamlbuild -use-ocamlfind pretty_print.cmxa pretty_print.cma<|MERGE_RESOLUTION|>--- conflicted
+++ resolved
@@ -48,9 +48,6 @@
 #  SUCH DAMAGE.                                                          #
 ##########################################################################
 
-<<<<<<< HEAD
-.PHONY: all sail sail.native sail.byte test clean doc lib power test_power test_idempotence
-=======
 $(warning MAKECMDGOALS is $(MAKECMDGOALS))
 ifneq ($(MAKECMDGOALS),clean)
 # Lem optionally vendors the zarith dependency, but currently
@@ -65,8 +62,7 @@
 endif
 
 
-.PHONY: all sail test clean doc lib power test_power test_idempotence
->>>>>>> 89f54415
+.PHONY: all sail sail.native sail.byte test clean doc lib power test_power test_idempotence
 
 # set to -p on command line to enable gprof profiling
 OCAML_OPTS?=
@@ -75,7 +71,6 @@
 
 full: sail lib power doc test
 
-<<<<<<< HEAD
 ast.lem: ../language/l2.ott
 	ott -sort false -generate_aux_rules true -o ast.lem -picky_multiple_parses true ../language/l2.ott
 
@@ -94,7 +89,7 @@
 	ott -sort false -generate_aux_rules true -o lem_interp/interp_ast.lem -picky_multiple_parses true ../language/l2.ott
 
 sail: ast.ml bytecode.ml
-	ocamlbuild -use-ocamlfind sail.native
+	ocamlbuild -use-ocamlfind sail.native sail_lib.cma sail_lib.cmxa
 
 isail: ast.ml bytecode.ml
 	ocamlbuild -use-ocamlfind isail.native
@@ -105,49 +100,22 @@
 	ocamlbuild -use-ocamlfind -cflag -g sail.byte
 
 interpreter: lem_interp/interp_ast.lem
-	ocamlbuild lem_interp/extract.cmxa
-	ocamlbuild lem_interp/extract.cma
-=======
-sail:
-	ocamlbuild -use-ocamlfind sail.native sail_lib.cma sail_lib.cmxa
-
-sail.native: sail
-
-sail.byte: 
-	ocamlbuild -use-ocamlfind -cflag -g sail.byte
-
-interpreter: 
 	ocamlbuild -use-ocamlfind lem_interp/extract.cmxa
 	ocamlbuild -use-ocamlfind lem_interp/extract.cma
->>>>>>> 89f54415
 
 test: sail interpreter
 	ocamlbuild -use-ocamlfind test/run_tests.native
 	./run_tests.native
 
 THIS_MAKEFILE := $(realpath $(lastword $(MAKEFILE_LIST)))
-<<<<<<< HEAD
 SAIL_DIR:=$(realpath $(dir $(THIS_MAKEFILE))..)
-BITBUCKET_ROOT=$(realpath $(dir $(THIS_MAKEFILE))../..)
-
-LEM = $(BITBUCKET_ROOT)/lem/lem
-LEMLIBOCAML = $(BITBUCKET_ROOT)/lem/ocaml-lib/_build_zarith
-ELFDIR= $(BITBUCKET_ROOT)/linksem
-ZARITH_DIR=$(LEMLIBOCAML)/dependencies/zarith
-ZARITH_LIB=$(ZARITH_DIR)/zarith.cma
-# ZARITH_LIB=$(ZARITH_DIR)/zarith.cmxa
+PROJECT_ROOT=$(realpath $(dir $(THIS_MAKEFILE))../..)
+
+LEM = $(PROJECT_ROOT)/lem/lem
+ELFDIR= $(PROJECT_ROOT)/linksem
 
 SAIL_LIB_DIR:=$(SAIL_DIR)/lib
 MIPS_SAIL_DIR:=$(SAIL_DIR)/mips_new_tc
-=======
-PROJECT_ROOT=$(realpath $(dir $(THIS_MAKEFILE))../..)
-
-LEM = $(PROJECT_ROOT)/lem/lem
-ELFDIR= $(PROJECT_ROOT)/linksem
-
-SAIL_DIR:=$(PROJECT_ROOT)/sail
-MIPS_SAIL_DIR:=$(SAIL_DIR)/mips
->>>>>>> 89f54415
 
 MIPS_SAILS_PRE:=$(SAIL_LIB_DIR)/flow.sail $(MIPS_SAIL_DIR)/prelude.sail $(MIPS_SAIL_DIR)/mips_prelude.sail $(MIPS_SAIL_DIR)/mips_tlb.sail $(MIPS_SAIL_DIR)/mips_wrappers.sail $(MIPS_SAIL_DIR)/mips_ast_decl.sail $(MIPS_SAIL_DIR)/mips_insts.sail $(MIPS_SAIL_DIR)/mips_ri.sail $(MIPS_SAIL_DIR)/mips_epilogue.sail
 
@@ -196,39 +164,39 @@
 	cd _build ;\
 	../sail.native -lem_ast -o mips $(MIPS_SAILS)
 
-_build/mips_embed_types.lem: $(MIPS_NOTLB_SAILS) ./sail.native
-	mkdir -p _build
-	cd _build ;\
-	../sail.native -lem_lib "Mips_extras_embed" -lem -lem_mwords -o mips $(MIPS_NOTLB_SAILS)
-
-_build/Mips_embed.thy: _build/mips_embed_types.lem
-	cd _build ;\
-	lem -isa -outdir . -lib ../lem_interp -lib ../gen_lib $(MIPS_SAIL_DIR)/mips_extras_embed.lem mips_embed_types.lem mips_embed.lem
+_build/mips_types.lem: $(MIPS_NOTLB_SAILS) ./sail.native
+	mkdir -p _build
+	cd _build ;\
+	../sail.native -lem_lib "Mips_extras" -lem -lem_mwords -o mips $(MIPS_NOTLB_SAILS)
+
+_build/Mips.thy: _build/mips_types.lem
+	cd _build ;\
+	lem -isa -outdir . -lib ../lem_interp -lib ../gen_lib $(MIPS_SAIL_DIR)/mips_extras.lem mips_types.lem mips.lem
 
 _build/mips_notlb.lem: $(MIPS_NOTLB_SAILS) ./sail.native
 	mkdir -p _build
 	cd _build ; \
 	../sail.native -lem_ast -o mips_notlb $(MIPS_NOTLB_SAILS)
 
-_build/mips_notlb_embed.ml: $(MIPS_NOTLB_SAILS_PRE) ./sail.native
-	mkdir -p _build
-	cd _build ; \
-	../sail.native -ocaml -lem -lem_ast -ocaml_lib Mips_extras_ml -o mips_notlb_embed $(MIPS_NOTLB_SAILS_PRE)
-
-_build/mips_embed.ml: $(MIPS_SAILS_PRE) ./sail.native
-	mkdir -p _build
-	cd _build ; \
-	../sail.native -ocaml -lem -lem_ast -ocaml_lib Mips_extras_ml -o mips_embed $(MIPS_SAILS_PRE)
-
-_build/cheri_embed.ml: $(CHERI_SAILS) ./sail.native
-	mkdir -p _build
-	cd _build ; \
-	../sail.native -ocaml -lem -lem_ast -ocaml_lib Mips_extras_ml -o cheri_embed $(CHERI_SAILS)
-
-_build/cheri128_embed.ml: $(CHERI128_SAILS) ./sail.native
-	mkdir -p _build
-	cd _build ; \
-	../sail.native -ocaml -lem -lem_ast -ocaml_lib Mips_extras_ml -o cheri128_embed $(CHERI128_SAILS)
+_build/mips_notlb.ml: $(MIPS_NOTLB_SAILS_PRE) ./sail.native
+	mkdir -p _build
+	cd _build ; \
+	../sail.native -ocaml -lem -lem_ast -ocaml_lib Mips_extras_ml -o mips_notlb $(MIPS_NOTLB_SAILS_PRE)
+
+_build/mips.ml: $(MIPS_SAILS_PRE) ./sail.native
+	mkdir -p _build
+	cd _build ; \
+	../sail.native -ocaml -lem -lem_ast -ocaml_lib Mips_extras_ml -o mips $(MIPS_SAILS_PRE)
+
+_build/cheri.ml: $(CHERI_SAILS) ./sail.native
+	mkdir -p _build
+	cd _build ; \
+	../sail.native -ocaml -lem -lem_ast -ocaml_lib Mips_extras_ml -o cheri $(CHERI_SAILS)
+
+_build/cheri128.ml: $(CHERI128_SAILS) ./sail.native
+	mkdir -p _build
+	cd _build ; \
+	../sail.native -ocaml -lem -lem_ast -ocaml_lib Mips_extras_ml -o cheri128 $(CHERI128_SAILS)
 
 _build/cheri.lem: $(CHERI_SAILS) ./sail.native
 	mkdir -p _build
@@ -245,14 +213,14 @@
 	cd _build ;\
 	../sail.native -lem_ast -o cheri_notlb $(CHERI_NOTLB_SAILS)
 
-_build/cheri_embed_types_sequential.lem: $(CHERI_SAILS) ./sail.native
-	mkdir -p _build
-	cd _build ;\
-	../sail.native -lem_lib "Mips_extras_embed" -lem -lem_sequential -lem_mwords -o cheri $(CHERI_SAILS)
-
-_build/Cheri_embed_sequential.thy: _build/cheri_embed_types_sequential.lem
-	cd _build ;\
-	lem -isa -outdir . -lib ../lem_interp -lib ../gen_lib $(MIPS_SAIL_DIR)/mips_extras_embed_sequential.lem cheri_embed_types_sequential.lem cheri_embed_sequential.lem
+_build/cheri_types.lem: $(CHERI_SAILS) ./sail.native
+	mkdir -p _build
+	cd _build ;\
+	../sail.native -lem_lib "Mips_extras" -lem -lem_mwords -o cheri $(CHERI_SAILS)
+
+_build/Cheri.thy: _build/cheri_types.lem
+	cd _build ;\
+	lem -isa -outdir . -lib ../lem_interp -lib ../gen_lib $(MIPS_SAIL_DIR)/mips_extras.lem cheri_types.lem cheri.lem
 
 _build/mips_all.sail: $(MIPS_SAILS)
 	cat $(MIPS_SAILS) > $@
@@ -273,15 +241,6 @@
 #	env OCAMLRUNPARAM=l=100M ocamlfind ocamlopt $(OCAML_OPTS) -g -package num -package str -package unix -I $(ELFDIR)/contrib/ocaml-uint/_build/lib -I $(LEMLIBOCAML) -I $(ZARITH_DIR) -I _build/lem_interp/ -I $(ELFDIR)/src  -I $(ELFDIR)/src/adaptors -I $(ELFDIR)/src/abis/mips64 -I _build -linkpkg $(ZARITH_LIB) $(LEMLIBOCAML)/extract.cmxa $(ELFDIR)/contrib/ocaml-uint/_build/lib/uint.cmxa $(ELFDIR)/src/linksem.cmxa  _build/pprint/src/PPrintLib.cmxa _build/lem_interp/extract.cmxa _build/mips.ml _build/mips_extras.ml _build/run_with_elf.ml  -o run_mips.native
 
 run_mips.native: _build/mips.ml _build/mips_extras.ml _build/run_with_elf.ml interpreter
-<<<<<<< HEAD
-	env OCAMLRUNPARAM=l=100M ocamlfind ocamlc $(OCAML_OPTS) -g -package num -package str -package unix -I $(ELFDIR)/contrib/ocaml-uint/_build/lib -I $(LEMLIBOCAML) -I $(ZARITH_DIR) -I _build/lem_interp/ -I $(ELFDIR)/src  -I $(ELFDIR)/src/adaptors -I $(ELFDIR)/src/abis/mips64 -I _build -linkpkg $(ZARITH_LIB) $(LEMLIBOCAML)/extract.cma $(ELFDIR)/contrib/ocaml-uint/_build/lib/uint.cma $(ELFDIR)/src/linksem.cma  _build/pprint/src/PPrintLib.cma _build/lem_interp/extract.cma _build/mips.ml _build/mips_extras.ml _build/run_with_elf.ml  -o run_mips.native
-
-run_cheri.native:  _build/cheri.ml _build/mips_extras.ml _build/run_with_elf_cheri.ml interpreter
-	env OCAMLRUNPARAM=l=100M ocamlfind ocamlopt $(OCAML_OPTS) -g -package num -package str -package unix -I $(ELFDIR)/contrib/ocaml-uint/_build/lib -I $(LEMLIBOCAML) -I $(ZARITH_DIR) -I _build/lem_interp/ -I $(ELFDIR)/src  -I $(ELFDIR)/src/adaptors -I $(ELFDIR)/src/abis/mips64 -I _build -linkpkg $(ZARITH_LIB) $(LEMLIBOCAML)/extract.cmxa $(ELFDIR)/contrib/ocaml-uint/_build/lib/uint.cmxa $(ELFDIR)/src/linksem.cmxa  _build/pprint/src/PPrintLib.cmxa _build/lem_interp/extract.cmxa _build/cheri.ml _build/mips_extras.ml _build/run_with_elf_cheri.ml  -o run_cheri.native
-
-run_cheri128.native:  _build/cheri128.ml _build/mips_extras.ml _build/run_with_elf_cheri128.ml interpreter
-	env OCAMLRUNPARAM=l=100M ocamlfind ocamlopt $(OCAML_OPTS) -g -package num -package str -package unix -I $(ELFDIR)/contrib/ocaml-uint/_build/lib -I $(LEMLIBOCAML) -I $(ZARITH_DIR) -I _build/lem_interp/ -I $(ELFDIR)/src  -I $(ELFDIR)/src/adaptors -I $(ELFDIR)/src/abis/mips64 -I _build -linkpkg $(ZARITH_LIB) $(LEMLIBOCAML)/extract.cmxa $(ELFDIR)/contrib/ocaml-uint/_build/lib/uint.cmxa $(ELFDIR)/src/linksem.cmxa  _build/pprint/src/PPrintLib.cmxa _build/lem_interp/extract.cmxa _build/cheri128.ml _build/mips_extras.ml _build/run_with_elf_cheri128.ml  -o run_cheri128.native
-=======
 	env OCAMLRUNPARAM=l=100M ocamlfind ocamlopt $(OCAML_OPTS) -g -package num -package str -package unix -package zarith -package lem -package linksem -linkpkg -I _build/lem_interp/ -I _build _build/pprint/src/PPrintLib.cmxa _build/lem_interp/extract.cmxa _build/mips.ml _build/mips_extras.ml _build/run_with_elf.ml -o run_mips.native
 
 run_cheri.native:  _build/cheri.ml _build/mips_extras.ml _build/run_with_elf_cheri.ml interpreter
@@ -289,26 +248,25 @@
 
 run_cheri128.native:  _build/cheri128.ml _build/mips_extras.ml _build/run_with_elf_cheri128.ml interpreter
 	env OCAMLRUNPARAM=l=100M ocamlfind ocamlopt $(OCAML_OPTS) -g -package num -package str -package unix -package zarith -package lem -package linksem -linkpkg -I _build/lem_interp/ -I _build _build/pprint/src/PPrintLib.cmxa _build/lem_interp/extract.cmxa _build/cheri128.ml _build/mips_extras.ml _build/run_with_elf_cheri128.ml  -o run_cheri128.native
->>>>>>> 89f54415
-
-run_embed.native: _build/sail_values.ml _build/mips_extras_ml.ml _build/mips_embed.ml _build/cheri_embed.ml _build/cheri128_embed.ml _build/run_embed.ml
-	env OCAMLRUNPARAM=l=100M ocamlfind ocamlopt $(OCAML_OPTS) -g -package unix -I $(ZARITH_DIR) -I _build -linkpkg $(ZARITH_LIB) $^ -o $@
+
+run_embed.native: _build/sail_values.ml _build/mips_extras_ml.ml _build/mips.ml _build/cheri.ml _build/cheri128.ml _build/run_embed.ml
+	env OCAMLRUNPARAM=l=100M ocamlfind ocamlopt $(OCAML_OPTS) -g -package zarith -package unix -I _build -linkpkg $^ -o $@
 
 _build/power.ml: $(SAIL_DIR)/src/test/power.sail sail.native
 	cd _build; \
 	./sail.native -lem_ast -ocaml $< -o $(basename $(@))
 
 _build/power.native: _build/sail_values.ml _build/power.ml
-	env OCAMLRUNPARAM=l=100M ocamlfind ocamlopt $(OCAML_OPTS) -g -package unix -I $(ZARITH_DIR) -I _build -linkpkg $(ZARITH_LIB) $^ -o $@
+	env OCAMLRUNPARAM=l=100M ocamlfind ocamlopt $(OCAML_OPTS) -g -package zarith -package unix -I _build -linkpkg $^ -o $@
 
 _build/armv8_embed.ml: sail.native
 	make -C ../arm ocaml
 	cp ../arm/build/armv8_embed.ml $@
 
 _build/arm.native: _build/sail_values.ml _build/armv8_embed.ml
-	env OCAMLRUNPARAM=l=100M ocamlfind ocamlopt $(OCAML_OPTS) -g -package unix -I $(ZARITH_DIR) -I _build -linkpkg $(ZARITH_LIB) $^ -o $@
-
-mips_notlb: _build/mips_notlb.ml  _build/mips_embed_types.lem _build/mips_extras.ml
+	env OCAMLRUNPARAM=l=100M ocamlfind ocamlopt $(OCAML_OPTS) -g -package zarith -package unix -I _build -linkpkg $^ -o $@
+
+mips_notlb: _build/mips_notlb.ml  _build/mips_types.lem _build/mips_extras.ml
 	true
 
 mips: elf run_mips.native
