--- conflicted
+++ resolved
@@ -820,21 +820,6 @@
   | LEXP_memory (id, exps) -> rewrap (E_app (id, exps))
   | LEXP_deref exp -> rewrap (E_app (mk_id "reg_deref", [exp]))
 
-<<<<<<< HEAD
-=======
-let destruct_range (Typ_aux (typ_aux, _)) =
-  match typ_aux with
-  | Typ_app (f, [Typ_arg_aux (Typ_arg_nexp n, _)])
-       when string_of_id f = "atom" -> Some (n, n)
-  | Typ_app (f, [Typ_arg_aux (Typ_arg_nexp n1, _); Typ_arg_aux (Typ_arg_nexp n2, _)])
-       when string_of_id f = "range" -> Some (n1, n2)
-  | _ -> None
-
-let is_unit_typ = function
-  | Typ_aux (Typ_id u, _) -> string_of_id u = "unit"
-  | _ -> false
-
->>>>>>> 1fe8f33f
 let rec is_number (Typ_aux (t,_)) =
   match t with
   | Typ_id (Id_aux (Id "int", _))
@@ -889,6 +874,10 @@
     let (_,_,_,etyp) = vector_typ_args_of typ in
     is_bit_typ etyp
   else false
+
+let is_unit_typ = function
+  | Typ_aux (Typ_id id, _) when string_of_id id = "unit" -> true
+  | _ -> false
 
 let has_effect (Effect_aux (eff,_)) searched_for = match eff with
   | Effect_set effs ->
