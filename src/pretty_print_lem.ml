(**************************************************************************)
(*     Sail                                                               *)
(*                                                                        *)
(*  Copyright (c) 2013-2017                                               *)
(*    Kathyrn Gray                                                        *)
(*    Shaked Flur                                                         *)
(*    Stephen Kell                                                        *)
(*    Gabriel Kerneis                                                     *)
(*    Robert Norton-Wright                                                *)
(*    Christopher Pulte                                                   *)
(*    Peter Sewell                                                        *)
(*    Thomas Bauereiss                                                    *)
(*                                                                        *)
(*  All rights reserved.                                                  *)
(*                                                                        *)
(*  This software was developed by the University of Cambridge Computer   *)
(*  Laboratory as part of the Rigorous Engineering of Mainstream Systems  *)
(*  (REMS) project, funded by EPSRC grant EP/K008528/1.                   *)
(*                                                                        *)
(*  Redistribution and use in source and binary forms, with or without    *)
(*  modification, are permitted provided that the following conditions    *)
(*  are met:                                                              *)
(*  1. Redistributions of source code must retain the above copyright     *)
(*     notice, this list of conditions and the following disclaimer.      *)
(*  2. Redistributions in binary form must reproduce the above copyright  *)
(*     notice, this list of conditions and the following disclaimer in    *)
(*     the documentation and/or other materials provided with the         *)
(*     distribution.                                                      *)
(*                                                                        *)
(*  THIS SOFTWARE IS PROVIDED BY THE AUTHOR AND CONTRIBUTORS ``AS IS''    *)
(*  AND ANY EXPRESS OR IMPLIED WARRANTIES, INCLUDING, BUT NOT LIMITED     *)
(*  TO, THE IMPLIED WARRANTIES OF MERCHANTABILITY AND FITNESS FOR A       *)
(*  PARTICULAR PURPOSE ARE DISCLAIMED.  IN NO EVENT SHALL THE AUTHOR OR   *)
(*  CONTRIBUTORS BE LIABLE FOR ANY DIRECT, INDIRECT, INCIDENTAL,          *)
(*  SPECIAL, EXEMPLARY, OR CONSEQUENTIAL DAMAGES (INCLUDING, BUT NOT      *)
(*  LIMITED TO, PROCUREMENT OF SUBSTITUTE GOODS OR SERVICES; LOSS OF      *)
(*  USE, DATA, OR PROFITS; OR BUSINESS INTERRUPTION) HOWEVER CAUSED AND   *)
(*  ON ANY THEORY OF LIABILITY, WHETHER IN CONTRACT, STRICT LIABILITY,    *)
(*  OR TORT (INCLUDING NEGLIGENCE OR OTHERWISE) ARISING IN ANY WAY OUT    *)
(*  OF THE USE OF THIS SOFTWARE, EVEN IF ADVISED OF THE POSSIBILITY OF    *)
(*  SUCH DAMAGE.                                                          *)
(**************************************************************************)

open Type_check
open Ast
open Ast_util
open Rewriter
open Big_int
open PPrint
open Pretty_print_common

(****************************************************************************
 * PPrint-based sail-to-lem pprinter
****************************************************************************)

let print_to_from_interp_value = ref false
let langlebar = string "<|"
let ranglebar = string "|>"
let anglebars = enclose langlebar ranglebar

let is_number_char c =
  c = '0' || c = '1' || c = '2' || c = '3' || c = '4' || c = '5' ||
  c = '6' || c = '7' || c = '8' || c = '9'

let rec fix_id remove_tick name = match name with
  | "assert"
  | "lsl"
  | "lsr"
  | "asr"
  | "type"
  | "fun"
  | "function"
  | "raise"
  | "try"
  | "match"
  | "with"
  | "check"
  | "field"
  | "LT"
  | "GT"
  | "EQ"
  | "integer"
    -> name ^ "'"
  | _ ->
     if String.contains name '#' then
       fix_id remove_tick (String.concat "_" (Util.split_on_char '#' name))
     else if name.[0] = '\'' then
       let var = String.sub name 1 (String.length name - 1) in
       if remove_tick then var else (var ^ "'")
     else if is_number_char(name.[0]) then
       ("v" ^ name ^ "'")
     else name

let doc_id_lem (Id_aux(i,_)) =
  match i with
  | Id i -> string (fix_id false i)
  | DeIid x ->
     (* add an extra space through empty to avoid a closing-comment
      * token in case of x ending with star. *)
     parens (separate space [colon; string x; empty])

let doc_id_lem_type (Id_aux(i,_)) =
  match i with
  | Id("int") -> string "ii"
  | Id("nat") -> string "ii"
  | Id("option") -> string "maybe"
  | Id i -> string (fix_id false i)
  | DeIid x ->
     (* add an extra space through empty to avoid a closing-comment
      * token in case of x ending with star. *)
     parens (separate space [colon; string x; empty])

let doc_id_lem_ctor (Id_aux(i,_)) =
  match i with
  | Id("bit") -> string "bitU"
  | Id("int") -> string "integer"
  | Id("nat") -> string "integer"
  | Id("Some") -> string "Just"
  | Id("None") -> string "Nothing"
  | Id i -> string (fix_id false (String.capitalize i))
  | DeIid x ->
     (* add an extra space through empty to avoid a closing-comment
      * token in case of x ending with star. *)
     separate space [colon; string (String.capitalize x); empty]

let doc_var_lem kid = string (fix_id true (string_of_kid kid))

let simple_annot l typ = (Parse_ast.Generated l, Some (Env.empty, typ, no_effect))
let simple_num l n = E_aux (
  E_lit (L_aux (L_num n, Parse_ast.Generated l)),
  simple_annot (Parse_ast.Generated l)
    (atom_typ (Nexp_aux (Nexp_constant n, Parse_ast.Generated l))))

let effectful_set =
  List.exists
    (fun (BE_aux (eff,_)) ->
      match eff with
      | BE_rreg | BE_wreg | BE_rmem | BE_rmemt | BE_wmem | BE_eamem
      | BE_exmem | BE_wmv | BE_wmvt | BE_barr | BE_depend | BE_nondet
      | BE_escape -> true
      | _ -> false)

let effectful (Effect_aux (eff,_)) =
  match eff with
  | Effect_var _ -> failwith "effectful: Effect_var not supported"
  | Effect_set effs -> effectful_set effs

let is_regtyp (Typ_aux (typ, _)) env = match typ with
  | Typ_app(id, _) when string_of_id id = "register" -> true
  | Typ_id(id) when Env.is_regtyp id env -> true
  | _ -> false

let doc_nexp_lem (Nexp_aux (nexp, l) as full_nexp) = match nexp with
  | Nexp_constant i -> string ("ty" ^ string_of_int i)
  | Nexp_var v -> string (string_of_kid v)
  | _ -> raise (Reporting_basic.err_unreachable l
    ("cannot pretty-print non-atomic nexp \"" ^ string_of_nexp full_nexp ^ "\""))

let doc_typ_lem, doc_atomic_typ_lem =
  (* following the structure of parser for precedence *)
  let rec typ sequential mwords ty = fn_typ sequential mwords true ty
    and typ' sequential mwords ty = fn_typ sequential mwords false ty
    and fn_typ (sequential : bool) (mwords : bool) atyp_needed ((Typ_aux (t, _)) as ty) = match t with
      | Typ_fn(arg,ret,efct) ->
         (*let exc_typ = string "string" in*)
         let ret_typ =
           if effectful efct
           then separate space [string "_M";(*parens exc_typ;*) fn_typ sequential mwords true ret]
           else separate space [fn_typ sequential mwords false ret] in
         let tpp = separate space [tup_typ sequential mwords true arg; arrow;ret_typ] in
         (* once we have proper excetions we need to know what the exceptions type is *)
         if atyp_needed then parens tpp else tpp
      | _ -> tup_typ sequential mwords atyp_needed ty
    and tup_typ sequential mwords atyp_needed ((Typ_aux (t, _)) as ty) = match t with
      | Typ_tup typs ->
         let tpp = separate_map (space ^^ star ^^ space) (app_typ sequential mwords false) typs in
         if atyp_needed then parens tpp else tpp
      | _ -> app_typ sequential mwords atyp_needed ty
    and app_typ sequential mwords atyp_needed ((Typ_aux (t, l)) as ty) = match t with
      | Typ_app(Id_aux (Id "vector", _), [
          Typ_arg_aux (Typ_arg_nexp n, _);
          Typ_arg_aux (Typ_arg_nexp m, _);
          Typ_arg_aux (Typ_arg_order ord, _);
          Typ_arg_aux (Typ_arg_typ elem_typ, _)]) ->
         let tpp = match elem_typ with
           | Typ_aux (Typ_id (Id_aux (Id "bit",_)),_) when mwords ->
             string "bitvector " ^^ doc_nexp_lem (simplify_nexp m)
             (* (match simplify_nexp m with
               | (Nexp_aux(Nexp_constant i,_)) -> string "bitvector ty" ^^ doc_int i
               | (Nexp_aux(Nexp_var _, _)) -> separate space [string "bitvector"; doc_nexp m]
               | _ -> raise (Reporting_basic.err_unreachable l
                 "cannot pretty-print bitvector type with non-constant length")) *)
           | _ -> string "vector" ^^ space ^^ typ sequential mwords elem_typ in
         if atyp_needed then parens tpp else tpp
      | Typ_app(Id_aux (Id "register", _), [Typ_arg_aux (Typ_arg_typ etyp, _)]) ->
         (* TODO: Better distinguish register names and contents? *)
         (* fn_typ regtypes atyp_needed etyp *)
         let tpp =
           if sequential
           then string "register_ref regstate " ^^ typ sequential mwords etyp
           else string "register" in
         if atyp_needed then parens tpp else tpp
      | Typ_app(Id_aux (Id "range", _),_) ->
         (string "integer")
      | Typ_app(Id_aux (Id "implicit", _),_) ->
         (string "integer")
      | Typ_app(Id_aux (Id "atom", _), [Typ_arg_aux(Typ_arg_nexp n,_)]) ->
         (string "integer")
      | Typ_app(id,args) ->
         let tpp = (doc_id_lem_type id) ^^ space ^^ (separate_map space (doc_typ_arg_lem sequential mwords) args) in
         if atyp_needed then parens tpp else tpp
      | _ -> atomic_typ sequential mwords atyp_needed ty
    and atomic_typ sequential mwords atyp_needed ((Typ_aux (t, _)) as ty) = match t with
      | Typ_id (Id_aux (Id "bool",_)) -> string "bool"
      | Typ_id (Id_aux (Id "boolean",_)) -> string "bool"
      | Typ_id (Id_aux (Id "bit",_)) -> string "bitU"
      | Typ_id (id) ->
         (*if List.exists ((=) (string_of_id id)) regtypes
         then string "register"
         else*) doc_id_lem_type id
      | Typ_var v -> doc_var v
      | Typ_wild -> underscore
      | Typ_app _ | Typ_tup _ | Typ_fn _ ->
         (* exhaustiveness matters here to avoid infinite loops
          * if we add a new Typ constructor *)
         let tpp = typ sequential mwords ty in
         if atyp_needed then parens tpp else tpp
    and doc_typ_arg_lem sequential mwords (Typ_arg_aux(t,_)) = match t with
      | Typ_arg_typ t -> app_typ sequential mwords true t
      | Typ_arg_nexp n -> doc_nexp_lem (simplify_nexp n)
      | Typ_arg_order o -> empty
  in typ', atomic_typ

(* Check for variables in types that would be pretty-printed.
   In particular, in case of vector types, only the element type and the
   length argument are checked for variables, and the latter only if it is
   a bitvector; for other types of vectors, the length is not pretty-printed
   in the type, and the start index is never pretty-printed in vector types. *)
let rec contains_t_pp_var (Typ_aux (t,a) as typ) = match t with
  | Typ_wild -> true
  | Typ_id _ -> false
  | Typ_var _ -> true
  | Typ_exist _ -> true
  | Typ_fn (t1,t2,_) -> contains_t_pp_var t1 || contains_t_pp_var t2
  | Typ_tup ts -> List.exists contains_t_pp_var ts
  | Typ_app (c,targs) ->
      if Ast_util.is_number typ then false
      else if is_bitvector_typ typ then
        let (_,length,_,_) = vector_typ_args_of typ in
        not (is_nexp_constant (simplify_nexp length))
      else List.exists contains_t_arg_pp_var targs
and contains_t_arg_pp_var (Typ_arg_aux (targ, _)) = match targ with
  | Typ_arg_typ t -> contains_t_pp_var t
  | Typ_arg_nexp nexp -> not (is_nexp_constant (simplify_nexp nexp))
  | _ -> false

let doc_tannot_lem sequential mwords eff typ =
  (* if contains_t_pp_var typ then empty
  else *)
    let ta = doc_typ_lem sequential mwords typ in
    if eff then string " : _M " ^^ parens ta
    else string " : " ^^ ta

(* doc_lit_lem gets as an additional parameter the type information from the
 * expression around it: that's a hack, but how else can we distinguish between
 * undefined values of different types ? *)
let doc_lit_lem sequential mwords in_pat (L_aux(lit,l)) a =
  match lit with
  | L_unit  -> utf8string "()"
  | L_zero  -> utf8string "B0"
  | L_one   -> utf8string "B1"
  | L_false -> utf8string "false"
  | L_true  -> utf8string "true"
  | L_num i ->
     let ipp = string_of_int i in
     utf8string (
       if in_pat then "("^ipp^":nn)"
       else if i < 0 then "((0"^ipp^"):ii)"
       else "("^ipp^":ii)")
  | L_hex n -> failwith "Shouldn't happen" (*"(num_to_vec " ^ ("0x" ^ n) ^ ")" (*shouldn't happen*)*)
  | L_bin n -> failwith "Shouldn't happen" (*"(num_to_vec " ^ ("0b" ^ n) ^ ")" (*shouldn't happen*)*)
  | L_undef ->
     (match a with
       | Some (_, (Typ_aux (t,_) as typ), _) ->
         (match t with
          | Typ_id (Id_aux (Id "bit", _))
          | Typ_app (Id_aux (Id "register", _),_) -> utf8string "UndefinedRegister 0"
          | Typ_id (Id_aux (Id "string", _)) -> utf8string "\"\""
          | _ ->
            let ta = if contains_t_pp_var typ then empty else doc_tannot_lem sequential mwords false typ in
            parens
              ((utf8string "(failwith \"undefined value of unsupported type\")") ^^ ta))
       | _ -> utf8string "(failwith \"undefined value of unsupported type\")")
  | L_string s -> utf8string ("\"" ^ s ^ "\"")
  | L_real s ->
    (* Lem does not support decimal syntax, so we translate a string
       of the form "x.y" into the ratio (x * 10^len(y) + y) / 10^len(y).
       The OCaml library has a conversion function from strings to floats, but
       not from floats to ratios. ZArith's Q library does have the latter, but
       using this would require adding a dependency on ZArith to Sail. *)
    let parts = Util.split_on_char '.' s in
    let (num, denom) = match parts with
    | [i] -> (big_int_of_string i, unit_big_int)
    | [i;f] ->
      let denom = power_int_positive_int 10 (String.length f) in
      (add_big_int (mult_big_int (big_int_of_string i) denom) (big_int_of_string f), denom)
    | _ ->
      raise (Reporting_basic.Fatal_error
        (Reporting_basic.Err_syntax_locn (l, "could not parse real literal"))) in
    separate space (List.map string ["realFromFrac"; string_of_big_int num; string_of_big_int denom])

(* typ_doc is the doc for the type being quantified *)
let doc_quant_item (QI_aux (qi, _)) = match qi with
| QI_id (KOpt_aux (KOpt_none kid, _))
| QI_id (KOpt_aux (KOpt_kind (_, kid), _)) -> doc_var kid
| _ -> empty

let doc_typquant_items_lem (TypQ_aux(tq,_)) = match tq with
| TypQ_tq qs -> separate_map space doc_quant_item qs
| _ -> empty

let doc_typquant_lem (TypQ_aux(tq,_)) typ = match tq with
| TypQ_tq ((_ :: _) as qs) ->
  string "forall " ^^ separate_map space doc_quant_item qs ^^ string ". " ^^ typ
| _ -> typ

(* Produce Size type constraints for bitvector sizes when using
   machine words.  Often these will be unnecessary, but this simple
   approach will do for now. *)

let rec typeclass_vars (Typ_aux(t,_)) = match t with
| Typ_wild
| Typ_id _
| Typ_var _
  -> []
| Typ_fn (t1,t2,_) -> typeclass_vars t1 @ typeclass_vars t2
| Typ_tup ts -> List.concat (List.map typeclass_vars ts)
| Typ_app (Id_aux (Id "vector",_),
           [_;Typ_arg_aux (Typ_arg_nexp (Nexp_aux (Nexp_var v,_)),_);
            _;Typ_arg_aux (Typ_arg_typ (Typ_aux (Typ_id (Id_aux (Id "bit",_)),_)),_)]) ->
   [v]
| Typ_app _ -> []
| Typ_exist (kids,_,t) -> [] (* todo *)

let doc_typclasses_lem mwords t =
  if mwords then
    let vars = typeclass_vars t in
    let vars = List.sort_uniq Kid.compare vars in
    match vars with
    | [] -> empty
    | _ -> separate_map comma_sp (fun var -> string "Size " ^^ doc_var var) vars ^^ string " => "
  else empty

let doc_typschm_lem sequential mwords quants (TypSchm_aux(TypSchm_ts(tq,t),_)) =
  if quants then (doc_typquant_lem tq (doc_typclasses_lem mwords t ^^ doc_typ_lem sequential mwords t))
  else doc_typ_lem sequential mwords t

let is_ctor env id = match Env.lookup_id id env with
| Enum _ | Union _ -> true
| _ -> false

(*Note: vector concatenation, literal vectors, indexed vectors, and record should
  be removed prior to pp. The latter two have never yet been seen
*)
let rec doc_pat_lem sequential mwords apat_needed (P_aux (p,(l,annot)) as pa) = match p with
  | P_app(id, ((_ :: _) as pats)) ->
    let ppp = doc_unop (doc_id_lem_ctor id)
                       (parens (separate_map comma (doc_pat_lem sequential mwords true) pats)) in
    if apat_needed then parens ppp else ppp
  | P_app(id,[]) -> doc_id_lem_ctor id
  | P_lit lit  -> doc_lit_lem sequential mwords true lit annot
  | P_wild -> underscore
  | P_id id ->
     begin match id with
     | Id_aux (Id "None",_) -> string "Nothing" (* workaround temporary issue *)
     | _ -> doc_id_lem id end
  | P_var(p,kid) -> doc_pat_lem sequential mwords true p
  | P_as(p,id) -> parens (separate space [doc_pat_lem sequential mwords true p; string "as"; doc_id_lem id])
  | P_typ(typ,p) ->
    let doc_p = doc_pat_lem sequential mwords true p in
    if contains_t_pp_var typ then doc_p
    else parens (doc_op colon doc_p (doc_typ_lem sequential mwords typ))
  | P_vector pats ->
     let ppp =
       (separate space)
         [string "Vector";brackets (separate_map semi (doc_pat_lem sequential mwords true) pats);underscore;underscore] in
     if apat_needed then parens ppp else ppp
  | P_vector_concat pats ->
     raise (Reporting_basic.err_unreachable l
       "vector concatenation patterns should have been removed before pretty-printing")
  | P_tup pats  ->
     (match pats with
      | [p] -> doc_pat_lem sequential mwords apat_needed p
      | _ -> parens (separate_map comma_sp (doc_pat_lem sequential mwords false) pats))
  | P_list pats -> brackets (separate_map semi (doc_pat_lem sequential mwords false) pats) (*Never seen but easy in lem*)
  | P_cons (p,p') -> doc_op (string "::") (doc_pat_lem sequential mwords true p) (doc_pat_lem sequential mwords true p')
  | P_record (_,_) -> empty (* TODO *)

let rec contains_bitvector_typ (Typ_aux (t,_) as typ) = match t with
  | Typ_tup ts -> List.exists contains_bitvector_typ ts
  | Typ_app (_, targs) -> is_bitvector_typ typ || List.exists contains_bitvector_typ_arg targs
  | Typ_fn (t1,t2,_) -> contains_bitvector_typ t1 || contains_bitvector_typ t2
  | _ -> false
and contains_bitvector_typ_arg (Typ_arg_aux (targ, _)) = match targ with
  | Typ_arg_typ t -> contains_bitvector_typ t
  | _ -> false

let contains_early_return exp =
  fst (fold_exp
  { (Rewriter.compute_exp_alg false (||))
    with e_return = (fun (_, r) -> (true, E_return r)) } exp)

let typ_id_of (Typ_aux (typ, l)) = match typ with
  | Typ_id id -> id
  | Typ_app (register, [Typ_arg_aux (Typ_arg_typ (Typ_aux (Typ_id id, _)), _)])
    when string_of_id register = "register" -> id
  | Typ_app (id, _) -> id
  | _ -> raise (Reporting_basic.err_unreachable l "failed to get type id")

let prefix_recordtype = true
let report = Reporting_basic.err_unreachable
let doc_exp_lem, doc_let_lem =
  let rec top_exp sequential mwords (early_ret : bool) (aexp_needed : bool)
    (E_aux (e, (l,annot)) as full_exp) =
    let expY = top_exp sequential mwords early_ret true in
    let expN = top_exp sequential mwords early_ret false in
    let expV = top_exp sequential mwords early_ret in
    let liftR doc =
      if early_ret && effectful (effect_of full_exp)
      then separate space [string "liftR"; parens (doc)]
      else doc in
    match e with
    | E_assign((LEXP_aux(le_act,tannot) as le), e) ->
       (* can only be register writes *)
       let t = typ_of_annot tannot in
       (match le_act (*, t, tag*) with
        | LEXP_vector_range (le,e2,e3) ->
           (match le with
            | LEXP_aux (LEXP_field ((LEXP_aux (_, lannot) as le),id), fannot) ->
               if is_bit_typ (typ_of_annot fannot) then
                 raise (report l "indexing a register's (single bit) bitfield not supported")
               else
                 let field_ref =
                   doc_id_lem (typ_id_of (typ_of_annot lannot)) ^^
                   underscore ^^
                   doc_id_lem id in
                 liftR ((prefix 2 1)
                   (string "write_reg_field_range")
                   (align (doc_lexp_deref_lem sequential mwords early_ret le ^/^
                      field_ref ^/^ expY e2 ^/^ expY e3 ^/^ expY e)))
            | _ ->
               let deref = doc_lexp_deref_lem sequential mwords early_ret le in
               liftR ((prefix 2 1)
                 (string "write_reg_range")
                 (align (deref ^/^ expY e2 ^/^ expY e3) ^/^ expY e)))
        | LEXP_vector (le,e2) ->
           (match le with
            | LEXP_aux (LEXP_field ((LEXP_aux (_, lannot) as le),id), fannot) ->
               if is_bit_typ (typ_of_annot fannot) then
                 raise (report l "indexing a register's (single bit) bitfield not supported")
               else
                 let field_ref =
                   doc_id_lem (typ_id_of (typ_of_annot lannot)) ^^
                   underscore ^^
                   doc_id_lem id in
                 let call = if is_bitvector_typ (Env.base_typ_of (env_of full_exp) (typ_of_annot fannot)) then "write_reg_field_bit" else "write_reg_field_pos" in
                 liftR ((prefix 2 1)
                   (string call)
                   (align (doc_lexp_deref_lem sequential mwords early_ret le ^/^
                     field_ref ^/^ expY e2 ^/^ expY e)))
            | LEXP_aux (_, lannot) ->
               (match le with
                 | LEXP_aux (_, (_, Some (_, Typ_aux (Typ_app (vector, [_; _; _; Typ_arg_aux (Typ_arg_typ etyp, _)]), _), _)))
                   when is_reftyp etyp && string_of_id vector = "vector" ->
                   (* Special case vectors of register references *)
                   let deref =
                     parens (separate space [
                       string "access";
                       expY (lexp_to_exp le);
                       expY e2
                       ]) in
                   liftR ((prefix 2 1) (string "write_reg") (deref ^/^ expY e))
                 | _ ->
                   let deref = doc_lexp_deref_lem sequential mwords early_ret le in
                   let call = if is_bitvector_typ (Env.base_typ_of (env_of full_exp) (typ_of_annot lannot)) then "write_reg_bit" else "write_reg_pos" in
                   liftR ((prefix 2 1) (string call)
                   (deref ^/^ expY e2 ^/^ expY e)))
           )
        (* | LEXP_field (le,id) when is_bit_typ t ->
           liftR ((prefix 2 1)
             (string "write_reg_bitfield")
             (doc_lexp_deref_lem sequential mwords early_ret le ^^ space ^^ string_lit(doc_id_lem id) ^/^ expY e)) *)
        | LEXP_field ((LEXP_aux (_, lannot) as le),id) ->
          let field_ref =
            doc_id_lem (typ_id_of (typ_of_annot lannot)) ^^
            underscore ^^
            doc_id_lem id (*^^
            dot ^^
            string "set_field"*) in
           liftR ((prefix 2 1)
             (string "write_reg_field")
             (doc_lexp_deref_lem sequential mwords early_ret le ^^ space ^^
                field_ref ^/^ expY e))
        (* | (LEXP_id id | LEXP_cast (_,id)), t, Alias alias_info ->
           (match alias_info with
            | Alias_field(reg,field) ->
               let f = match t with
                 | (Tid "bit" | Tabbrev (_,{t=Tid "bit"})) ->
                    string "write_reg_bitfield"
                 | _ -> string "write_reg_field" in
               (prefix 2 1)
                 f
                 (separate space [string reg;string_lit(string field);expY e])
            | Alias_pair(reg1,reg2) ->
               string "write_two_regs" ^^ space ^^ string reg1 ^^ space ^^
                 string reg2 ^^ space ^^ expY e) *)
        | _ ->
           liftR ((prefix 2 1) (string "write_reg") (doc_lexp_deref_lem sequential mwords early_ret le ^/^ expY e)))
    | E_vector_append(le,re) ->
      raise (Reporting_basic.err_unreachable l
        "E_vector_append should have been rewritten before pretty-printing")
       (* let t = Env.base_typ_of (env_of full_exp) (typ_of full_exp) in
       let (call,ta,aexp_needed) =
         if is_bitvector_typ t then
           if not (contains_t_pp_var t)
           then ("bitvector_concat", doc_tannot_lem sequential mwords false t, true)
           else ("bitvector_concat", empty, aexp_needed)
         else ("vector_concat",empty,aexp_needed) in
       let epp =
         align (group (separate space [string call;expY le;expY re])) ^^ ta in
       if aexp_needed then parens epp else epp *)
    | E_cons(le,re) -> doc_op (group (colon^^colon)) (expY le) (expY re)
    | E_if(c,t,e) ->
       let (E_aux (_,(_,cannot))) = c in
       let epp =
         separate space [string "if";group (expY c)] ^^
           break 1 ^^
             (prefix 2 1 (string "then") (expN t)) ^^ (break 1) ^^
               (prefix 2 1 (string "else") (expN e)) in
       if aexp_needed then parens (align epp) else epp
    | E_for(id,exp1,exp2,exp3,(Ord_aux(order,_)),exp4) ->
       raise (report l "E_for should have been removed till now")
    | E_let(leb,e) ->
       let epp = let_exp sequential mwords early_ret leb ^^ space ^^ string "in" ^^ hardline ^^ expN e in
       if aexp_needed then parens epp else epp
    | E_app(f,args) ->
       begin match f with
       (* temporary hack to make the loop body a function of the temporary variables *)
       | Id_aux ((Id (("foreach_inc" | "foreach_dec" |
                       "foreachM_inc" | "foreachM_dec" ) as loopf),_)) ->
          let [id;indices;body;e5] = args in
          let varspp = match e5 with
            | E_aux (E_tuple vars,_) ->
               let vars = List.map (fun (E_aux (E_id id,_)) -> doc_id_lem id) vars in
               begin match vars with
               | [v] -> v
               | _ -> parens (separate comma vars) end
            | E_aux (E_id id,_) ->
               doc_id_lem id
            | E_aux (E_lit (L_aux (L_unit,_)),_) ->
               string "_" in
          parens (
              (prefix 2 1)
                ((separate space) [string loopf;group (expY indices);expY e5])
                (parens
                   (prefix 1 1 (separate space [string "fun";expY id;varspp;arrow]) (expN body))
                )
            )
       | Id_aux ((Id (("while_PP" | "while_PM" |
                       "while_MP" | "while_MM" ) as loopf),_)) ->
          let [is_while;cond;body;e5] = args in
          let varspp = match e5 with
            | E_aux (E_tuple vars,_) ->
               let vars = List.map (fun (E_aux (E_id id,_)) -> doc_id_lem id) vars in
               begin match vars with
               | [v] -> v
               | _ -> parens (separate comma vars) end
            | E_aux (E_id id,_) ->
               doc_id_lem id
            | E_aux (E_lit (L_aux (L_unit,_)),_) ->
               string "_" in
          parens (
              (prefix 2 1)
                ((separate space) [string loopf;expY is_while;expY e5])
                ((prefix 0 1)
                  (parens (prefix 1 1 (separate space [string "fun";varspp;arrow]) (expN cond)))
                  (parens (prefix 1 1 (separate space [string "fun";varspp;arrow]) (expN body))))
            )
       (* | Id_aux (Id "append",_) ->
          let [e1;e2] = args in
          let epp = align (expY e1 ^^ space ^^ string "++" ^//^ expY e2) in
          if aexp_needed then parens (align epp) else epp
       | Id_aux (Id "slice_raw",_) ->
          let [e1;e2;e3] = args in
          let t1 = typ_of e1 in
          let eff1 = effect_of e1 in
          let call = if is_bitvector_typ t1 then "bvslice_raw" else "slice_raw" in
          let epp = separate space [string call;expY e1;expY e2;expY e3] in
          let (taepp,aexp_needed) =
            let t = Env.base_typ_of (env_of full_exp) (typ_of full_exp) in
            let eff = effect_of full_exp in
            if contains_bitvector_typ t && not (contains_t_pp_var t)
            then (align epp ^^ (doc_tannot_lem sequential mwords (effectful eff) t), true)
            else (epp, aexp_needed) in
          if aexp_needed then parens (align taepp) else taepp*)
       | Id_aux (Id "length",_) ->
          (* Another temporary hack: The sizeof rewriting introduces calls to
             "length", and the disambiguation between the length function on
             bitvectors and vectors of other element types should be done by
             the type checker, but type checking after rewriting steps is
             currently broken. *)
          let [arg] = args in
          let targ = typ_of arg in
          let call = if mwords && is_bitvector_typ targ then "bitvector_length" else "length" in
          let epp = separate space [string call;expY arg] in
          if aexp_needed then parens (align epp) else epp
       (*)| Id_aux (Id "bool_not", _) ->
          let [a] = args in
          let epp = align (string "~" ^^ expY a) in
          if aexp_needed then parens (align epp) else epp *)
       | _ ->
          begin match annot with
          | Some (env, _, _) when (is_ctor env f) ->
             let epp =
               match args with
               | [] -> doc_id_lem_ctor f
               | [arg] -> doc_id_lem_ctor f ^^ space ^^ expV true arg
               | _ ->
                  doc_id_lem_ctor f ^^ space ^^ 
                    parens (separate_map comma (expV false) args) in
             if aexp_needed then parens (align epp) else epp
          | _ ->
             let call = match annot with
               | Some (env, _, _) when Env.is_extern f env ->
                 string (Env.get_extern f env)
               | _ -> doc_id_lem f in
             let argspp = match args with
               | [arg] -> expV true arg
               | args -> parens (align (separate_map (comma ^^ break 0) (expV false) args)) in
             let epp = align (call ^//^ argspp) in
             let (taepp,aexp_needed) =
               let t = (*Env.base_typ_of (env_of full_exp)*) (typ_of full_exp) in
               let eff = effect_of full_exp in
               if contains_bitvector_typ (Env.base_typ_of (env_of full_exp) t) &&
                  not (contains_t_pp_var t)
               then (align epp ^^ (doc_tannot_lem sequential mwords (effectful eff) t), true)
               else (epp, aexp_needed) in
             liftR (if aexp_needed then parens (align taepp) else taepp)
          end
       end
    | E_vector_access (v,e) ->
      let vtyp = Env.base_typ_of (env_of v) (typ_of v) in
      let (start, len, ord, etyp) = vector_typ_args_of vtyp in
      let ord_suffix = if is_order_inc ord then "_inc" else "_dec" in
      let bit_prefix = if is_bitvector_typ vtyp then "bit" else "" in
      let call = bit_prefix ^ "vector_access" ^ ord_suffix in
      let start_idx = match simplify_nexp (start) with
        | Nexp_aux (Nexp_constant i, _) -> expN (simple_num l i)
        | _ ->
          let nc = nc_eq start (nminus len (nconstant 1)) in
          if prove (env_of full_exp) nc
          then string (bit_prefix ^ "vector_length") ^^ space ^^ expY v
          else raise (Reporting_basic.err_unreachable l
            ("cannot pretty print expression " ^ (string_of_exp full_exp) ^
            " with non-constant start index")) in
      let epp = string call ^^ space ^^ parens (separate comma_sp [start_idx;expY v;expY e]) in
      if aexp_needed then parens (align epp) else epp
      (* raise (Reporting_basic.err_unreachable l
        "E_vector_access should have been rewritten before pretty-printing") *)
       (* let eff = effect_of full_exp in
       let epp =
         if has_effect eff BE_rreg then
           separate space [string "read_reg_bit";expY v;expY e]
         else
           let tv = typ_of v in
           let call = if is_bitvector_typ tv then "bvaccess" else "access" in
           separate space [string call;expY v;expY e] in
       if aexp_needed then parens (align epp) else epp*)
    | E_vector_subrange (v,e1,e2) ->
      let vtyp = Env.base_typ_of (env_of v) (typ_of v) in
      let (start, len, ord, etyp) = vector_typ_args_of vtyp in
      let ord_suffix = if is_order_inc ord then "_inc" else "_dec" in
      let bit_prefix = if is_bitvector_typ vtyp then "bit" else "" in
      let call = bit_prefix ^ "vector_subrange" ^ ord_suffix in
      let start_idx = match simplify_nexp (start) with
        | Nexp_aux (Nexp_constant i, _) -> expN (simple_num l i)
        | _ ->
          let nc = nc_eq start (nminus len (nconstant 1)) in
          if prove (env_of full_exp) nc
          then string (bit_prefix ^ "vector_length") ^^ space ^^ expY v
          else raise (Reporting_basic.err_unreachable l
            ("cannot pretty print expression " ^ (string_of_exp full_exp) ^
            " with non-constant start index")) in
      let epp = string call ^^ space ^^ parens (separate comma_sp [start_idx;expY v;expY e1;expY e2]) in
      if aexp_needed then parens (align epp) else epp
      (* raise (Reporting_basic.err_unreachable l
        "E_vector_subrange should have been rewritten before pretty-printing") *)
       (* let t = Env.base_typ_of (env_of full_exp) (typ_of full_exp) in
       let eff = effect_of full_exp in
       let (epp,aexp_needed) =
         if has_effect eff BE_rreg then
           let epp = align (string "read_reg_range" ^^ space ^^ expY v ^//^ expY e1 ^//^ expY e2) in
           if contains_bitvector_typ t && not (contains_t_pp_var t)
           then (epp ^^ doc_tannot_lem sequential mwords true t, true)
           else (epp, aexp_needed)
         else
           if is_bitvector_typ t then
             let bepp = string "bvslice" ^^ space ^^ expY v ^//^ expY e1 ^//^ expY e2 in
             if not (contains_t_pp_var t)
             then (bepp ^^ doc_tannot_lem sequential mwords false t, true)
             else (bepp, aexp_needed)
           else (string "slice" ^^ space ^^ expY v ^//^ expY e1 ^//^ expY e2, aexp_needed) in
       if aexp_needed then parens (align epp) else epp *)
    | E_field((E_aux(_,(l,fannot)) as fexp),id) ->
       let ft = typ_of_annot (l,fannot) in
       (match fannot with
        | Some(env, (Typ_aux (Typ_id tid, _)), _)
        | Some(env, (Typ_aux (Typ_app (Id_aux (Id "register", _), [Typ_arg_aux (Typ_arg_typ (Typ_aux (Typ_id tid, _)), _)]), _)), _)
          when Env.is_regtyp tid env ->
           let t = (* Env.base_typ_of (env_of full_exp) *) (typ_of full_exp) in
           let eff = effect_of full_exp in
           let field_f = doc_id_lem tid ^^ underscore ^^ doc_id_lem id ^^ dot ^^ string "get_field" in
           let (ta,aexp_needed) =
             if contains_bitvector_typ t && not (contains_t_pp_var t)
             then (doc_tannot_lem sequential mwords (effectful eff) t, true)
             else (empty, aexp_needed) in
           let epp = field_f ^^ space ^^ (expY fexp) in
           if aexp_needed then parens (align epp ^^ ta) else (epp ^^ ta)
        | Some(env, (Typ_aux (Typ_id tid, _)), _) when Env.is_record tid env ->
           let fname =
             if prefix_recordtype
             then (string (string_of_id tid ^ "_")) ^^ doc_id_lem id
             else doc_id_lem id in
           expY fexp ^^ dot ^^ fname
        | _ ->
           raise (report l "E_field expression with no register or record type"))
    | E_block [] -> string "()"
    | E_block exps -> raise (report l "Blocks should have been removed till now.")
    | E_nondet exps -> raise (report l "Nondet blocks not supported.")
    | E_id id ->
       let env = env_of full_exp in
       let typ = typ_of full_exp in
       let eff = effect_of full_exp in
       let base_typ = Env.base_typ_of env typ in
       if has_effect eff BE_rreg then
         let epp = separate space [string "read_reg";doc_id_lem id] in
         if is_bitvector_typ base_typ && not (contains_t_pp_var base_typ)
         then liftR (parens (epp ^^ doc_tannot_lem sequential mwords true base_typ))
         else liftR epp
       else if is_ctor env id then doc_id_lem_ctor id
       else doc_id_lem id
        (*| Base((_,t),Alias alias_info,_,eff,_,_) ->
           (match alias_info with
            | Alias_field(reg,field) ->
                let call = match t.t with
                  | Tid "bit" | Tabbrev (_,{t=Tid "bit"}) -> "read_reg_bitfield"
                  | _ -> "read_reg_field" in
                let ta =
                  if contains_bitvector_typ t && not (contains_t_pp_var t)
                  then doc_tannot_lem sequential mwords true t else empty in
                let epp = separate space [string call;string reg;string_lit(string field)] ^^ ta in
                if aexp_needed then parens (align epp) else epp
            | Alias_pair(reg1,reg2) ->
                let (call,ta) =
                  if has_effect eff BE_rreg then
                    let ta =
                      if contains_bitvector_typ t && not (contains_t_pp_var t)
                      then doc_tannot_lem sequential mwords true t else empty in
                    ("read_two_regs", ta)
                  else
                    ("RegisterPair", empty) in
                let epp = separate space [string call;string reg1;string reg2] ^^ ta in
                if aexp_needed then parens (align epp) else epp
            | Alias_extract(reg,start,stop) ->
                let epp =
                  if start = stop then
                    separate space [string "read_reg_bit";string reg;doc_int start]
                  else
                    let ta =
                      if contains_bitvector_typ t && not (contains_t_pp_var t)
                      then doc_tannot_lem sequential mwords true t else empty in
                    separate space [string "read_reg_range";string reg;doc_int start;doc_int stop] ^^ ta in
                if aexp_needed then parens (align epp) else epp
           )*)
    | E_lit lit -> doc_lit_lem sequential mwords false lit annot
    | E_cast(typ,e) ->
       expV aexp_needed e (*
       (match annot with
        | Base((_,t),External _,_,_,_,_) ->
           (* TODO: Does this case still exist with the new type checker? *)
           let epp = string "read_reg" ^^ space ^^ expY e in
           if contains_bitvector_typ t && not (contains_t_pp_var t)
           then parens (epp ^^ doc_tannot_lem sequential mwords true t) else epp
        | Base((_,t),_,_,_,_,_) ->
           (match typ with
            | Typ_app (Id_aux (Id "vector",_), [Typ_arg_aux (Typ_arg_nexp(Nexp_aux (Nexp_constant i,_)),_);_;_;_]) ->
               let call =
                 if is_bitvector_typ t then "set_bitvector_start"
                 else "set_vector_start" in
               let epp = (concat [string call;space;string (string_of_int i)]) ^//^
                           expY e in
               if aexp_needed then parens epp else epp
               (*
            | Typ_var (Kid_aux (Var "length",_)) ->
               (* TODO: Does this case still exist with the new type checker? *)
               let call =
                 if is_bitvector_typ t then "set_bitvector_start_to_length"
                 else "set_vector_start_to_length" in
               let epp = (string call) ^//^ expY e in
               if aexp_needed then parens epp else epp
               *)
            | _ -> 
               expV aexp_needed e)) (*(parens (doc_op colon (group (expY e)) (doc_typ_lem typ)))) *)
               *)
    | E_tuple exps ->
       (match exps with (*
        | [e] -> expV aexp_needed e *)
        | _ -> parens (separate_map comma expN exps))
    | E_record(FES_aux(FES_Fexps(fexps,_),_)) ->
       let recordtyp = match annot with
         | Some (env, Typ_aux (Typ_id tid,_), _)
         | Some (env, Typ_aux (Typ_app (tid, _), _), _)
           when Env.is_record tid env ->
           tid
         | _ ->  raise (report l ("cannot get record type from annot " ^ string_of_annot annot ^ " of exp " ^ string_of_exp full_exp)) in
       let epp = anglebars (space ^^ (align (separate_map
                                          (semi_sp ^^ break 1)
                                          (doc_fexp sequential mwords early_ret recordtyp) fexps)) ^^ space) in
       if aexp_needed then parens epp else epp
    | E_record_update(e,(FES_aux(FES_Fexps(fexps,_),_))) ->
       (* let (E_aux (_, (_, eannot))) = e in *)
       let recordtyp = match annot with
         | Some (env, Typ_aux (Typ_id tid,_), _)
         | Some (env, Typ_aux (Typ_app (tid, _), _), _)
           when Env.is_record tid env ->
           tid
         | _ ->  raise (report l ("cannot get record type from annot " ^ string_of_annot annot ^ " of exp " ^ string_of_exp full_exp)) in
       anglebars (doc_op (string "with") (expY e) (separate_map semi_sp (doc_fexp sequential mwords early_ret recordtyp) fexps))
    | E_vector exps ->
       let t = Env.base_typ_of (env_of full_exp) (typ_of full_exp) in
       let (start, len, order, etyp) =
         if is_vector_typ t then vector_typ_args_of t
         else raise (Reporting_basic.err_unreachable l
           "E_vector of non-vector type") in
       (*match annot with
        | Base((_,t),_,_,_,_,_) ->
           match t.t with
           | Tapp("vector", [TA_nexp start; TA_nexp len; TA_ord order; TA_typ etyp])
             | Tabbrev(_,{t= Tapp("vector", [TA_nexp start; TA_nexp len; TA_ord order; TA_typ etyp])}) ->*)
              let dir,dir_out = if is_order_inc order then (true,"true") else (false, "false") in
              let start = match simplify_nexp start with
                | Nexp_aux (Nexp_constant i, _) -> string_of_int i
                | _ -> if dir then "0" else string_of_int (List.length exps) in
              let expspp =
                match exps with
                | [] -> empty
                | e :: es ->
                   let (expspp,_) =
                     List.fold_left
                       (fun (pp,count) e ->
                         (pp ^^ semi ^^ (if count = 20 then break 0 else empty) ^^
                            expN e),
                         if count = 20 then 0 else count + 1)
                       (expN e,0) es in
                   align (group expspp) in
              let epp =
                group (separate space [string "Vector"; brackets expspp;string start;string dir_out]) in
              let (epp,aexp_needed) =
                if is_bit_typ etyp && mwords then
                  let bepp = string "vec_to_bvec" ^^ space ^^ parens (align epp) in
                  if contains_t_pp_var t
                  then (bepp, aexp_needed)
                  else (bepp ^^ doc_tannot_lem sequential mwords false t, true)
                else (epp,aexp_needed) in
              if aexp_needed then parens (align epp) else epp
       (* *)
    | E_vector_update(v,e1,e2) ->
       let t = typ_of v in
       let (start, len, ord, _) = vector_typ_args_of (Env.base_typ_of (env_of full_exp) t) in
       let ord_suffix = if is_order_inc ord then "_inc" else "_dec" in
       let bit_prefix = if is_bitvector_typ t then "bit" else "" in
       let call = bit_prefix ^ "vector_update_pos" ^ ord_suffix in
       let start_idx = match simplify_nexp (start) with
         | Nexp_aux (Nexp_constant i, _) -> expN (simple_num l i)
         | _ ->
           let nc = nc_eq start (nminus len (nconstant 1)) in
           if prove (env_of full_exp) nc
           then string (bit_prefix ^ "vector_length") ^^ space ^^ expY v
           else raise (Reporting_basic.err_unreachable l
             ("cannot pretty print expression " ^ (string_of_exp full_exp) ^
             " with non-constant start index")) in
       let epp = string call ^^ space ^^ parens (separate comma_sp [start_idx;expY v;expY e1;expY e2]) in
       if aexp_needed then parens (align epp) else epp
    | E_vector_update_subrange(v,e1,e2,e3) ->
       let t = typ_of v in
       let (start, len, ord, _) = vector_typ_args_of (Env.base_typ_of (env_of full_exp) t) in
       let ord_suffix = if is_order_inc ord then "_inc" else "_dec" in
       let bit_prefix = if is_bitvector_typ t then "bit" else "" in
       let call = bit_prefix ^ "vector_update_subrange" ^ ord_suffix in
       let start_idx = match simplify_nexp (start) with
         | Nexp_aux (Nexp_constant i, _) -> expN (simple_num l i)
         | _ ->
           let nc = nc_eq start (nminus len (nconstant 1)) in
           if prove (env_of full_exp) nc
           then string (bit_prefix ^ "vector_length") ^^ space ^^ expY v
           else raise (Reporting_basic.err_unreachable l
             ("cannot pretty print expression " ^ (string_of_exp full_exp) ^
             " with non-constant start index")) in
       let epp =
         align (string call ^//^
           parens (separate comma_sp
             [start_idx; group (expY v); group (expY e1); group (expY e2); group (expY e3)])) in
       if aexp_needed then parens (align epp) else epp
    | E_list exps ->
       brackets (separate_map semi (expN) exps)
    | E_case(e,pexps) ->
       let only_integers e =
         let typ = typ_of e in
         if Ast_util.is_number typ then
           let e_pp = expY e in
           align (string "toNatural" ^//^ e_pp)
         else
           (* TODO: Where does this come from?? *)
           (match typ with
            | Typ_aux (Typ_tup ([t1;t2;t3;t4;t5] as ts), _) when List.for_all Ast_util.is_number ts ->
               let e_pp = expY e in
               align (string "toNaturalFiveTup" ^//^ e_pp)
            | _ -> expY e)
       in

       (* This is a hack, incomplete. It's because lem does not allow
        pattern-matching on integers *)
       let epp =
         group ((separate space [string "match"; only_integers e; string "with"]) ^/^
                  (separate_map (break 1) (doc_case sequential mwords early_ret) pexps) ^/^
                    (string "end")) in
       if aexp_needed then parens (align epp) else align epp
    | E_exit e -> liftR (separate space [string "exit"; expY e;])
    | E_assert (e1,e2) ->
       (* FIXME needs pretty-printing of E_constraint; ignore for now *)
       string "()"
       (* let epp = separate space [string "assert'"; expY e1; expY e2] in
       if aexp_needed then parens (align epp) else align epp *)
    | E_app_infix (e1,id,e2) ->
       (* TODO: Should have been removed by the new type checker; check with Alasdair *)
       raise (Reporting_basic.err_unreachable l
         "E_app_infix should have been rewritten before pretty-printing")
       (*match annot with
        | Base((_,t),External(Some name),_,_,_,_) ->
           let argpp arg =
             let (E_aux (_,(_,Base((_,t),_,_,_,_,_)))) = arg in
             match t.t with
             | Tapp("vector",_) ->
                 let call =
                   if is_bitvector_typ t then "reset_bitvector_start"
                   else "reset_vector_start" in
                 parens (concat [string call;space;expY arg])
             | _ -> expY arg in
           let epp =
             let aux name = align (argpp e1 ^^ space ^^ string name ^//^ argpp e2) in
             let aux2 name = align (string name ^//^ argpp e1 ^/^ argpp e2) in
             align
               (match name with
                | "power" -> aux2 "pow"

                | "bitwise_and_bit" -> aux "&."
                | "bitwise_or_bit" -> aux "|."
                | "bitwise_xor_bit" -> aux "+."
                | "add" -> aux "+"
                | "minus" -> aux "-"
                | "multiply" -> aux "*"

                | "quot" -> aux2 "quot"
                | "quot_signed" -> aux2 "quot"
                | "modulo" -> aux2 "modulo"
                | "add_vec" -> aux2 "add_VVV"
                | "add_vec_signed" -> aux2 "addS_VVV"
                | "add_overflow_vec" -> aux2 "addO_VVV"
                | "add_overflow_vec_signed" -> aux2 "addSO_VVV"
                | "minus_vec" -> aux2 "minus_VVV"
                | "minus_overflow_vec" -> aux2 "minusO_VVV"
                | "minus_overflow_vec_signed" -> aux2 "minusSO_VVV"
                | "multiply_vec" -> aux2 "mult_VVV"
                | "multiply_vec_signed" -> aux2 "multS_VVV"
                | "mult_overflow_vec" -> aux2 "multO_VVV"
                | "mult_overflow_vec_signed" -> aux2 "multSO_VVV"
                | "quot_vec" -> aux2 "quot_VVV"
                | "quot_vec_signed" -> aux2 "quotS_VVV"
                | "quot_overflow_vec" -> aux2 "quotO_VVV"
                | "quot_overflow_vec_signed" -> aux2 "quotSO_VVV"
                | "mod_vec" -> aux2 "mod_VVV"

                | "add_vec_range" -> aux2 "add_VIV"
                | "add_vec_range_signed" -> aux2 "addS_VIV"
                | "minus_vec_range" -> aux2 "minus_VIV"
                | "mult_vec_range" -> aux2 "mult_VIV"
                | "mult_vec_range_signed" -> aux2 "multS_VIV"
                | "mod_vec_range" -> aux2 "minus_VIV"

                | "add_range_vec" -> aux2 "add_IVV"
                | "add_range_vec_signed" -> aux2 "addS_IVV"
                | "minus_range_vec" -> aux2 "minus_IVV"
                | "mult_range_vec" -> aux2 "mult_IVV"
                | "mult_range_vec_signed" -> aux2 "multS_IVV"

                | "add_range_vec_range" -> aux2 "add_IVI"
                | "add_range_vec_range_signed" -> aux2 "addS_IVI"
                | "minus_range_vec_range" -> aux2 "minus_IVI"

                | "add_vec_range_range" -> aux2 "add_VII"
                | "add_vec_range_range_signed" -> aux2 "addS_VII"
                | "minus_vec_range_range" -> aux2 "minus_VII"
                | "add_vec_vec_range" -> aux2 "add_VVI"
                | "add_vec_vec_range_signed" -> aux2 "addS_VVI"

                | "add_vec_bit" -> aux2 "add_VBV"
                | "add_vec_bit_signed" -> aux2 "addS_VBV"
                | "add_overflow_vec_bit_signed" -> aux2 "addSO_VBV"
                | "minus_vec_bit_signed" -> aux2 "minus_VBV"
                | "minus_overflow_vec_bit" -> aux2 "minusO_VBV"
                | "minus_overflow_vec_bit_signed" -> aux2 "minusSO_VBV"

                | _ ->
                   string name ^//^ parens (expN e1 ^^ comma ^/^ expN e2)) in
           let (epp,aexp_needed) =
             if contains_bitvector_typ t && not (contains_t_pp_var t)
             then (parens epp ^^ doc_tannot_lem sequential mwords false t, true)
             else (epp, aexp_needed) in
           if aexp_needed then parens (align epp) else epp
        | _ ->
           let epp =
             align (doc_id_lem id ^//^ parens (expN e1 ^^ comma ^/^ expN e2)) in
           if aexp_needed then parens (align epp) else epp*)
    | E_internal_let(lexp, eq_exp, in_exp) ->
       raise (report l "E_internal_lets should have been removed till now")
    (*     (separate
        space
        [string "let internal";
         (match lexp with (LEXP_aux ((LEXP_id id | LEXP_cast (_,id)),_)) -> doc_id_lem id);
         coloneq;
         exp eq_exp;
         string "in"]) ^/^
       exp in_exp *)
    | E_internal_plet (pat,e1,e2) ->
       let epp =
         let b = match e1 with E_aux (E_if _,_) -> true | _ -> false in
         match pat with
         | P_aux (P_wild,_) ->
            (separate space [expV b e1; string ">>"]) ^^ hardline ^^ expN e2
         | _ ->
            (separate space [expV b e1; string ">>= fun";
                             doc_pat_lem sequential mwords true pat;arrow]) ^^ hardline ^^ expN e2 in
       if aexp_needed then parens (align epp) else epp
    | E_internal_return (e1) ->
       separate space [string "return"; expY e1;]
    | E_sizeof nexp ->
      (match simplify_nexp nexp with
        | Nexp_aux (Nexp_constant i, _) -> doc_lit_lem sequential mwords false (L_aux (L_num i, l)) annot
        | _ ->
          raise (Reporting_basic.err_unreachable l
            "pretty-printing non-constant sizeof expressions to Lem not supported"))
    | E_return r ->
      let ret_monad = if sequential then " : MR regstate" else " : MR" in
      let ta =
        if contains_t_pp_var (typ_of full_exp) || contains_t_pp_var (typ_of r)
        then empty
        else separate space
          [string ret_monad;
          parens (doc_typ_lem sequential mwords (typ_of full_exp));
          parens (doc_typ_lem sequential mwords (typ_of r))] in
      align (parens (string "early_return" ^//^ expV true r ^//^ ta))
    | E_constraint _ | E_comment _ | E_comment_struc _ -> empty
    | E_internal_cast _ | E_internal_exp _ | E_sizeof_internal _ | E_internal_exp_user _ ->
      raise (Reporting_basic.err_unreachable l
        "unsupported internal expression encountered while pretty-printing")
  and let_exp sequential mwords early_ret (LB_aux(lb,_)) = match lb with
    | LB_val(pat,e) ->
       prefix 2 1
              (separate space [string "let"; doc_pat_lem sequential mwords true pat; equals])
              (top_exp sequential mwords early_ret false e)

  and doc_fexp sequential mwords early_ret recordtyp (FE_aux(FE_Fexp(id,e),_)) =
    let fname =
      if prefix_recordtype
      then (string (string_of_id recordtyp ^ "_")) ^^ doc_id_lem id
      else doc_id_lem id in
    group (doc_op equals fname (top_exp sequential mwords early_ret true e))

  and doc_case sequential mwords early_ret = function
  | Pat_aux(Pat_exp(pat,e),_) ->
    group (prefix 3 1 (separate space [pipe; doc_pat_lem sequential mwords false pat;arrow])
                  (group (top_exp sequential mwords early_ret false e)))
  | Pat_aux(Pat_when(_,_,_),(l,_)) ->
    raise (Reporting_basic.err_unreachable l
      "guarded pattern expression should have been rewritten before pretty-printing")

  and doc_lexp_deref_lem sequential mwords early_ret ((LEXP_aux(lexp,(l,annot))) as le) = match lexp with
    | LEXP_field (le,id) ->
       parens (separate empty [doc_lexp_deref_lem sequential mwords early_ret le;dot;doc_id_lem id])
    | LEXP_vector(le,e) ->
       parens ((separate space) [string "access";doc_lexp_deref_lem sequential mwords early_ret le;
                                 top_exp sequential mwords early_ret true e])
    | LEXP_id id -> doc_id_lem id
    | LEXP_cast (typ,id) -> doc_id_lem id
    | LEXP_tup lexps -> parens (separate_map comma_sp (doc_lexp_deref_lem sequential mwords early_ret) lexps)
    | _ ->
       raise (Reporting_basic.err_unreachable l ("doc_lexp_deref_lem: Shouldn't happen"))
             (* expose doc_exp_lem and doc_let *)
  in top_exp, let_exp

(*TODO Upcase and downcase type and constructors as needed*)
let doc_type_union_lem sequential mwords (Tu_aux(typ_u,_)) = match typ_u with
  | Tu_ty_id(typ,id) -> separate space [pipe; doc_id_lem_ctor id; string "of";
                                        parens (doc_typ_lem sequential mwords typ)]
  | Tu_id id -> separate space [pipe; doc_id_lem_ctor id]

let rec doc_range_lem (BF_aux(r,_)) = match r with
  | BF_single i -> parens (doc_op comma (doc_int i) (doc_int i))
  | BF_range(i1,i2) -> parens (doc_op comma (doc_int i1) (doc_int i2))
  | BF_concat(ir1,ir2) -> (doc_range ir1) ^^ comma ^^ (doc_range ir2)

let doc_typdef_lem sequential mwords (TD_aux(td, (l, annot))) = match td with
  | TD_abbrev(id,nm,(TypSchm_aux (TypSchm_ts (typq, _), _) as typschm)) ->
     doc_op equals
       (separate space [string "type"; doc_id_lem_type id; doc_typquant_items_lem typq])
       (doc_typschm_lem sequential mwords false typschm)
  | TD_record(id,nm,typq,fs,_) ->
    let fname fid = if prefix_recordtype
                    then concat [doc_id_lem id;string "_";doc_id_lem_type fid;]
                    else doc_id_lem_type fid in
    let f_pp (typ,fid) =
      concat [fname fid;space;colon;space;doc_typ_lem sequential mwords typ; semi] in
    let rectyp = match typq with
      | TypQ_aux (TypQ_tq qs, _) ->
        let quant_item = function
          | QI_aux (QI_id (KOpt_aux (KOpt_none kid, _)), l)
          | QI_aux (QI_id (KOpt_aux (KOpt_kind (_, kid), _)), l) ->
            [Typ_arg_aux (Typ_arg_nexp (Nexp_aux (Nexp_var kid, l)), l)]
          | _ -> [] in
        let targs = List.concat (List.map quant_item qs) in
        mk_typ (Typ_app (id, targs))
      | TypQ_aux (TypQ_no_forall, _) -> mk_id_typ id in
    let fs_doc = group (separate_map (break 1) f_pp fs) in
    let doc_field (ftyp, fid) =
      let reftyp =
        mk_typ (Typ_app (Id_aux (Id "field_ref", Parse_ast.Unknown),
          [mk_typ_arg (Typ_arg_typ rectyp);
           mk_typ_arg (Typ_arg_typ ftyp)])) in
      let rfannot = doc_tannot_lem sequential mwords false reftyp in
      let get, set =
        string "rec_val" ^^ dot ^^ fname fid,
        anglebars (space ^^ string "rec_val with " ^^
          (doc_op equals (fname fid) (string "v")) ^^ space) in
      let base_ftyp = match annot with
        | Some (env, _, _) -> Env.base_typ_of env ftyp
        | _ -> ftyp in
      let (start, is_inc) =
        try
          let (start, _, ord, _) = vector_typ_args_of base_ftyp in
          match simplify_nexp start with
          | Nexp_aux (Nexp_constant i, _) -> (i, is_order_inc ord)
          | _ ->
            raise (Reporting_basic.err_unreachable Parse_ast.Unknown
              ("register " ^ string_of_id id ^ " has non-constant start index " ^ string_of_nexp start))
        with
        | _ -> (0, true) in
      doc_op equals
        (concat [string "let "; parens (concat [doc_id_lem id; underscore; doc_id_lem fid; rfannot])])
        (anglebars (concat [space;
          doc_op equals (string "field_name") (string_lit (doc_id_lem fid)); semi_sp;
          doc_op equals (string "field_start") (string (string_of_int start)); semi_sp;
          doc_op equals (string "field_is_inc") (string (if is_inc then "true" else "false")); semi_sp;
          doc_op equals (string "get_field") (parens (doc_op arrow (string "fun rec_val") get)); semi_sp;
          doc_op equals (string "set_field") (parens (doc_op arrow (string "fun rec_val v") set)); space])) in
    doc_op equals
           (separate space [string "type"; doc_id_lem_type id; doc_typquant_items_lem typq])
           ((*doc_typquant_lem typq*) (anglebars (space ^^ align fs_doc ^^ space))) ^^ hardline ^^
    if sequential && string_of_id id = "regstate" then empty
    else separate_map hardline doc_field fs
  | TD_variant(id,nm,typq,ar,_) ->
     (match id with
      | Id_aux ((Id "read_kind"),_) -> empty
      | Id_aux ((Id "write_kind"),_) -> empty
      | Id_aux ((Id "barrier_kind"),_) -> empty
      | Id_aux ((Id "trans_kind"),_) -> empty
      | Id_aux ((Id "instruction_kind"),_) -> empty
      (* | Id_aux ((Id "regfp"),_) -> empty
      | Id_aux ((Id "niafp"),_) -> empty
      | Id_aux ((Id "diafp"),_) -> empty *)
      | Id_aux ((Id "option"),_) -> empty
      | _ ->
         let ar_doc = group (separate_map (break 1) (doc_type_union_lem sequential mwords) ar) in
         let typ_pp =

           (doc_op equals)
             (concat [string "type"; space; doc_id_lem_type id; space; doc_typquant_items_lem typq])
             ((*doc_typquant_lem typq*) ar_doc) in
         let make_id pat id =
           separate space [string "SIA.Id_aux";
                           parens (string "SIA.Id " ^^ string_lit (doc_id id));
                           if pat then underscore else string "SIA.Unknown"] in
         let fromInterpValueF = concat [doc_id_lem_type id;string "FromInterpValue"] in
         let toInterpValueF = concat [doc_id_lem_type id;string "ToInterpValue"] in
         let fromInterpValuePP =
           (prefix 2 1)
             (separate space [string "let rec";fromInterpValueF;string "v";equals;string "match v with"])
             (
               ((separate_map (break 1))
                  (fun (Tu_aux (tu,_)) ->
                    match tu with
                    | Tu_ty_id (ty,cid) ->
                       (separate space)
                         [pipe;string "SI.V_ctor";parens (make_id true cid);underscore;underscore;string "v";
                          arrow;
                          doc_id_lem_ctor cid;
                          parens (string "fromInterpValue v")]
                    | Tu_id cid ->
                       (separate space)
                         [pipe;string "SI.V_ctor";parens (make_id true cid);underscore;underscore;string "v";
                          arrow;
                          doc_id_lem_ctor cid])
                  ar) ^/^

                  ((separate space) [pipe;string "SI.V_tuple [v]";arrow;fromInterpValueF;string "v"]) ^/^

                 let failmessage =
                    (string_lit
                       (concat [string "fromInterpValue";space;doc_id_lem_type id;colon;space;string "unexpected value. ";]))
                    ^^
                      (string " ^ Interp.debug_print_value v") in
                  ((separate space) [pipe;string "v";arrow;string "failwith";parens failmessage]) ^/^
                 string "end") in
         let toInterpValuePP =
           (prefix 2 1)
             (separate space [string "let";toInterpValueF;equals;string "function"])
             (
               ((separate_map (break 1))
                  (fun (Tu_aux (tu,_)) ->
                    match tu with
                    | Tu_ty_id (ty,cid) ->
                       (separate space)
                         [pipe;doc_id_lem_ctor cid;string "v";arrow;
                          string "SI.V_ctor";
                          parens (make_id false cid);
                          parens (string "SIA.T_id " ^^ string_lit (doc_id id));
                          string "SI.C_Union";
                          parens (string "toInterpValue v")]
                    | Tu_id cid ->
                       (separate space)
                         [pipe;doc_id_lem_ctor cid;arrow;
                          string "SI.V_ctor";
                          parens (make_id false cid);
                          parens (string "SIA.T_id " ^^ string_lit (doc_id id));
                          string "SI.C_Union";
                          parens (string "toInterpValue ()")])
                  ar) ^/^
                 string "end") in
         let fromToInterpValuePP =
           ((prefix 2 1)
              (concat [string "instance ";parens (string "ToFromInterpValue " ^^ doc_id_lem_type id)])
              (concat [string "let toInterpValue = ";toInterpValueF;hardline;
                       string "let fromInterpValue = ";fromInterpValueF]))
           ^/^ string "end" in
         typ_pp ^^ hardline ^^ hardline ^^
           if !print_to_from_interp_value then
           toInterpValuePP ^^ hardline ^^ hardline ^^
             fromInterpValuePP ^^ hardline ^^ hardline ^^
               fromToInterpValuePP ^^ hardline
           else empty)
  | TD_enum(id,nm,enums,_) ->
     (match id with
      | Id_aux ((Id "read_kind"),_) -> empty
      | Id_aux ((Id "write_kind"),_) -> empty
      | Id_aux ((Id "barrier_kind"),_) -> empty
      | Id_aux ((Id "trans_kind"),_) -> empty
      | Id_aux ((Id "instruction_kind"),_) -> empty
      | Id_aux ((Id "regfp"),_) -> empty
      | Id_aux ((Id "niafp"),_) -> empty
      | Id_aux ((Id "diafp"),_) -> empty
      | _ ->
         let rec range i j = if i > j then [] else i :: (range (i+1) j) in
         let nats = range 0 in
         let enums_doc = group (separate_map (break 1 ^^ pipe ^^ space) doc_id_lem_ctor enums) in
         let typ_pp = (doc_op equals)
                        (concat [string "type"; space; doc_id_lem_type id;])
                        (enums_doc) in
         let fromInterpValueF = concat [doc_id_lem_type id;string "FromInterpValue"] in
         let toInterpValueF = concat [doc_id_lem_type id;string "ToInterpValue"] in
         let make_id pat id =
           separate space [string "SIA.Id_aux";
                           parens (string "SIA.Id " ^^ string_lit (doc_id id));
                           if pat then underscore else string "SIA.Unknown"] in
         let fromInterpValuePP =
           (prefix 2 1)
             (separate space [string "let rec";fromInterpValueF;string "v";equals;string "match v with"])
             (
               ((separate_map (break 1))
                  (fun (cid) ->
                    (separate space)
                      [pipe;string "SI.V_ctor";parens (make_id true cid);underscore;underscore;string "v";
                       arrow;doc_id_lem_ctor cid]
                  )
                  enums
               ) ^/^
                 (
                   (align
                      ((prefix 3 1)
                         (separate space [pipe;string ("SI.V_lit (SIA.L_aux (SIA.L_num n) _)");arrow])
                         (separate space [string "match";parens(string "natFromInteger n");string "with"] ^/^
                            (
                              ((separate_map (break 1))
                                 (fun (cid,number) ->
                                   (separate space)
                                     [pipe;string (string_of_int number);arrow;doc_id_lem_ctor cid]
                                 )
                                 (List.combine enums (nats ((List.length enums) - 1)))
                              ) ^/^ string "end"
                            )
                         )
                      )
                   )
                 ) ^/^

                  ((separate space) [pipe;string "SI.V_tuple [v]";arrow;fromInterpValueF;string "v"]) ^/^

                   let failmessage =
                     (string_lit
                        (concat [string "fromInterpValue";space;doc_id_lem_type id;colon;space;string "unexpected value. ";]))
                     ^^
                       (string " ^ Interp.debug_print_value v") in
                   ((separate space) [pipe;string "v";arrow;string "failwith";parens failmessage]) ^/^

                     string "end") in
         let toInterpValuePP =
           (prefix 2 1)
             (separate space [string "let";toInterpValueF;equals;string "function"])
             (
               ((separate_map (break 1))
                  (fun (cid,number) ->
                    (separate space)
                      [pipe;doc_id_lem_ctor cid;arrow;
                       string "SI.V_ctor";
                       parens (make_id false cid);
                       parens (string "SIA.T_id " ^^ string_lit (doc_id id));
                       parens (string ("SI.C_Enum " ^ string_of_int number));
                       parens (string "toInterpValue ()")])
                  (List.combine enums (nats ((List.length enums) - 1)))) ^/^
                 string "end") in
         let fromToInterpValuePP =
           ((prefix 2 1)
             (concat [string "instance ";parens (string "ToFromInterpValue " ^^ doc_id_lem_type id)])
             (concat [string "let toInterpValue = ";toInterpValueF;hardline;
                      string "let fromInterpValue = ";fromInterpValueF]))
           ^/^ string "end" in
          typ_pp ^^ hardline ^^ hardline ^^
            if !print_to_from_interp_value 
            then toInterpValuePP ^^ hardline ^^ hardline ^^
              fromInterpValuePP ^^ hardline ^^ hardline ^^
                fromToInterpValuePP ^^ hardline
            else empty)
  | TD_register(id,n1,n2,rs) ->
    match n1, n2 with
    | Nexp_aux(Nexp_constant i1,_),Nexp_aux(Nexp_constant i2,_) ->
       let dir_b = i1 < i2 in
       let dir = (if dir_b then "true" else "false") in
       let dir_suffix = (if dir_b then "_inc" else "_dec") in
       let ord = Ord_aux ((if dir_b then Ord_inc else Ord_dec), Parse_ast.Unknown) in
       let size = if dir_b then i2-i1 +1 else i1-i2 + 1 in
       let vtyp = vector_typ (nconstant i1) (nconstant size) ord bit_typ in
       let tannot = doc_tannot_lem sequential mwords false vtyp in
       let doc_rid (r,id) = parens (separate comma_sp [string_lit (doc_id_lem id);
                                                       doc_range_lem r;]) in
       let doc_rids = group (separate_map (semi ^^ (break 1)) doc_rid rs) in
       let doc_field (fr, fid) =
         let i, j = match fr with
         | BF_aux (BF_single i, _) -> (i, i)
         | BF_aux (BF_range (i, j), _) -> (i, j)
         | _ -> raise (Reporting_basic.err_unreachable l "unsupported field type") in
         let fsize = if dir_b then j-i+1 else i-j+1 in
         let ftyp = vector_typ (nconstant i) (nconstant fsize) ord bit_typ in
         let reftyp =
           mk_typ (Typ_app (Id_aux (Id "field_ref", Parse_ast.Unknown),
             [mk_typ_arg (Typ_arg_typ (mk_id_typ id));
              mk_typ_arg (Typ_arg_typ ftyp)])) in
         let rfannot = doc_tannot_lem sequential mwords false reftyp in
         let id_exp id = E_aux (E_id (mk_id id), simple_annot l vtyp) in
         let get, set =
           E_aux (E_vector_subrange (id_exp "reg", simple_num l i, simple_num l j), simple_annot l ftyp),
           E_aux (E_vector_update_subrange (id_exp "reg", simple_num l i, simple_num l j, id_exp "v"), simple_annot l ftyp) in
           (* "bitvector_subrange" ^ dir_suffix ^ " (" ^ string_of_int i1 ^ ", reg, " ^ string_of_int i ^ ", " ^ string_of_int j ^ ")",
           "bitvector_update_subrange" ^ dir_suffix ^ " (" ^ string_of_int i1 ^ ", reg, " ^ string_of_int i ^ ", " ^ string_of_int j ^ ", v)" in *)
         doc_op equals
           (concat [string "let "; parens (concat [doc_id_lem id; underscore; doc_id_lem fid; rfannot])])
           (concat [
             space; langlebar; string " field_name = \"" ^^ doc_id_lem fid ^^ string "\";"; hardline;
             space; space; space; string (" field_start = " ^ string_of_int i ^ ";"); hardline;
             space; space; space; string (" field_is_inc = " ^ dir ^ ";"); hardline;
             space; space; space; string " get_field = (fun reg -> " ^^ doc_exp_lem sequential mwords false false get ^^ string ");"; hardline;
             space; space; space; string " set_field = (fun reg v -> " ^^ doc_exp_lem sequential mwords false false set ^^ string ") "; ranglebar])
       in
       doc_op equals
         (concat [string "type";space;doc_id_lem id])
         (doc_typ_lem sequential mwords vtyp)
       ^^ hardline ^^
       doc_op equals
         (concat [string "let";space;string "cast_";doc_id_lem id;space;string "reg"])
         (string "reg")
       ^^ hardline ^^
       doc_op equals
         (concat [string "let";space;string "cast_to_";doc_id_lem id;space;string "reg"])
         (string "reg")
       ^^ hardline ^^
       (* if sequential then *)
               (* string " = <|" (*; parens (string "reg" ^^ tannot) *)]) ^^ hardline ^^
           string ("  get_field = (fun reg -> " ^ get ^ ");") ^^ hardline ^^
           string ("  set_field = (fun reg v -> " ^ set ^") |>") *)
           (* doc_op equals
             (concat [string "let set_"; doc_id_lem id; underscore; doc_id_lem fid;
               space; parens (separate comma_sp [parens (string "reg" ^^ tannot); string "v"])]) (string set) *)
         (* in *)
         (* doc_op equals
           (concat [string "let";space;string "build_";doc_id_lem id;space;string "regname"])
           (string "Register" ^^ space ^^
              align (separate space [string "regname"; doc_int size; doc_int i1; dir;
                                     break 0 ^^ brackets (align doc_rids)]))
         ^^ hardline ^^ *)
           separate_map hardline doc_field rs
       ^^ hardline ^^
       (* else *)
         (*let doc_rfield (_,id) =
           (doc_op equals)
             (string "let" ^^ space ^^ doc_id_lem id)
             (string "Register_field" ^^ space ^^ string_lit(doc_id_lem id)) in*)
         doc_op equals
           (concat [string "let";space;string "build_";doc_id_lem id;space;string "regname"])
           (string "Register" ^^ space ^^
              align (separate space [string "regname"; doc_int size; doc_int i1; string dir;
                                     break 0 ^^ brackets (align doc_rids)]))
         (*^^ hardline ^^
           separate_map hardline doc_field rs*)
    | _ -> raise (Reporting_basic.err_unreachable l "register with non-constant indices")


let doc_rec_lem (Rec_aux(r,_)) = match r with
  | Rec_nonrec -> space
  | Rec_rec -> space ^^ string "rec" ^^ space

let doc_tannot_opt_lem sequential mwords (Typ_annot_opt_aux(t,_)) = match t with
  | Typ_annot_opt_some(tq,typ) -> (*doc_typquant_lem tq*) (doc_typ_lem sequential mwords typ)

let doc_fun_body_lem sequential mwords exp =
  let early_ret = contains_early_return exp in
  let doc_exp = doc_exp_lem sequential mwords early_ret false exp in
  if early_ret
  then align (string "catch_early_return" ^//^ parens (doc_exp))
  else doc_exp

let doc_funcl_lem sequential mwords (FCL_aux(FCL_Funcl(id,pat,exp),_)) =
  group (prefix 3 1 ((doc_pat_lem sequential mwords false pat) ^^ space ^^ arrow)
    (doc_fun_body_lem sequential mwords exp))

let get_id = function
  | [] -> failwith "FD_function with empty list"
  | (FCL_aux (FCL_Funcl (id,_,_),_))::_ -> id

module StringSet = Set.Make(String)

let rec doc_fundef_lem sequential mwords (FD_aux(FD_function(r, typa, efa, fcls),fannot)) =
  match fcls with
  | [] -> failwith "FD_function with empty function list"
  | [FCL_aux (FCL_Funcl(id,pat,exp),_)]
    when not (Env.is_extern id (env_of exp)) ->
     (prefix 2 1)
       ((separate space)
          [(string "let") ^^ (doc_rec_lem r) ^^ (doc_id_lem id);
           (doc_pat_lem sequential mwords true pat);
           equals])
       (doc_fun_body_lem sequential mwords exp)
  | FCL_aux (FCL_Funcl(id,_,exp),_) :: _
    when not (Env.is_extern id (env_of exp)) ->
    (*    let sep = hardline ^^ pipe ^^ space in *)
    (match id with
    | Id_aux (Id fname,idl)
      when fname = "execute" || fname = "initial_analysis" ->
      let (_,auxiliary_functions,clauses) = 
        List.fold_left 
          (fun (already_used_fnames,auxiliary_functions,clauses) funcl ->
            match funcl with
            | FCL_aux (FCL_Funcl (Id_aux (Id _,l),pat,exp),annot) ->
               let ctor, l, argspat, pannot = (match pat with
                 | P_aux (P_app (Id_aux (Id ctor,l),argspat),pannot) ->
                   (ctor, l, argspat, pannot)
                 | P_aux (P_id (Id_aux (Id ctor,l)), pannot) ->
                   (ctor, l, [], pannot)
                 | _ ->
                   raise (Reporting_basic.err_unreachable l
                     "unsupported parameter pattern in function clause")) in
               let rec pick_name_not_clashing_with already_used candidate =
                 if StringSet.mem candidate already_used then
                   pick_name_not_clashing_with already_used (candidate ^ "'")
                 else candidate in
               let aux_fname = pick_name_not_clashing_with already_used_fnames (fname ^ "_" ^ ctor) in
               let already_used_fnames = StringSet.add aux_fname already_used_fnames in
               let fcl = FCL_aux (FCL_Funcl (Id_aux (Id aux_fname,l),
                                             P_aux (P_tup argspat,pannot),exp),annot) in
               let auxiliary_functions = 
                  auxiliary_functions ^^ hardline ^^ hardline ^^
                    doc_fundef_lem sequential mwords (FD_aux (FD_function(r,typa,efa,[fcl]),fannot)) in
               (* Bind complex patterns to names so that we can pass them to the
                  auxiliary function *)
               let name_pat idx (P_aux (p,a)) = match p with
                 | P_as (pat,_) -> P_aux (p,a) (* already named *)
                 | P_lit _ -> P_aux (p,a) (* no need to name a literal *)
                 | P_id _ -> P_aux (p,a) (* no need to name an identifier *)
                 | _ -> P_aux (P_as (P_aux (p,a), Id_aux (Id ("arg" ^ string_of_int idx),l)),a) in
               let named_argspat = List.mapi name_pat argspat in
               let named_pat = P_aux (P_app (Id_aux (Id ctor,l),named_argspat),pannot) in
               let doc_arg idx (P_aux (p,(l,a))) = match p with
                 | P_as (pat,id) -> doc_id_lem id
                 | P_lit lit -> doc_lit_lem sequential mwords false lit a
                 | P_id id -> doc_id_lem id
                 | _ -> string ("arg" ^ string_of_int idx) in
               let clauses =
                 clauses ^^ (break 1) ^^
                   (separate space
                      [pipe;doc_pat_lem sequential mwords false named_pat;arrow;
                       string aux_fname;
                       parens (separate comma (List.mapi doc_arg named_argspat))]) in
               (already_used_fnames,auxiliary_functions,clauses)
          ) (StringSet.empty,empty,empty) fcls in

      auxiliary_functions ^^ hardline ^^ hardline ^^
      (prefix 2 1)
        ((separate space) [string "let" ^^ doc_rec_lem r ^^ doc_id_lem id;equals;string "function"])
        (clauses ^/^ string "end")
    | _ ->
      let clauses =
        (separate_map (break 1))
          (fun fcl -> separate space [pipe;doc_funcl_lem sequential mwords fcl]) fcls in
      (prefix 2 1)
        ((separate space) [string "let" ^^ doc_rec_lem r ^^ doc_id_lem id;equals;string "function"])
        (clauses ^/^ string "end"))
  | _ -> empty



let doc_dec_lem sequential (DEC_aux (reg, ((l, _) as annot))) =
  match reg with
  | DEC_reg(typ,id) ->
     if sequential then empty
     else
       let env = env_of_annot annot in
       (match typ with
        | Typ_aux (Typ_id idt, _) when Env.is_regtyp idt env ->
          separate space [string "let";doc_id_lem id;equals;
                          string "build_" ^^ string (string_of_id idt);string_lit (doc_id_lem id)] ^/^ hardline
        | _ ->
          let rt = Env.base_typ_of env typ in
          if is_vector_typ rt then
            let (start, size, order, etyp) = vector_typ_args_of rt in
            if is_bit_typ etyp && is_nexp_constant start && is_nexp_constant size then
              let o = if is_order_inc order then "true" else "false" in
              (doc_op equals)
              (string "let" ^^ space ^^ doc_id_lem id)
              (string "Register" ^^ space ^^
                 align (separate space [string_lit(doc_id_lem id);
                                        doc_nexp (size);
                                        doc_nexp (start);
                                        string o;
                                        string "[]"]))
                 ^/^ hardline
            else raise (Reporting_basic.err_unreachable l
              ("can't deal with register type " ^ string_of_typ typ))
          else raise (Reporting_basic.err_unreachable l
            ("can't deal with register type " ^ string_of_typ typ)))
  | DEC_alias(id,alspec) -> empty
  | DEC_typ_alias(typ,id,alspec) -> empty

let doc_spec_lem sequential mwords (VS_aux (valspec,annot)) =
  match valspec with
  | VS_val_spec (typschm,id,None,_) ->
     separate space [string "val"; doc_id_lem id; string ":";doc_typschm_lem sequential mwords true typschm] ^/^ hardline 
  | VS_val_spec (_,_,Some _,_) -> empty

let rec doc_def_lem sequential mwords def =
  (* let _ = Pretty_print_sail.pp_defs stderr (Defs [def]) in *)
  match def with
<<<<<<< HEAD
  | DEF_spec v_spec -> (empty,doc_spec_lem sequential mwords v_spec)
=======
  | DEF_spec v_spec -> (doc_spec_lem mwords v_spec,empty)
  | DEF_fixity _ -> (empty,empty)
>>>>>>> 74b6c74b
  | DEF_overload _ -> (empty,empty)
  | DEF_type t_def -> (group (doc_typdef_lem sequential mwords t_def) ^/^ hardline,empty)
  | DEF_reg_dec dec -> (group (doc_dec_lem sequential dec),empty)

  | DEF_default df -> (empty,empty)
  | DEF_fundef f_def -> (empty,group (doc_fundef_lem sequential mwords f_def) ^/^ hardline)
  | DEF_val lbind -> (empty,group (doc_let_lem sequential mwords false lbind) ^/^ hardline)
  | DEF_scattered sdef -> failwith "doc_def_lem: shoulnd't have DEF_scattered at this point"

  | DEF_kind _ -> (empty,empty)

  | DEF_comm (DC_comm s) -> (empty,comment (string s))
  | DEF_comm (DC_comm_struct d) ->
     let (typdefs,vdefs) = doc_def_lem sequential mwords d in
     (empty,comment (typdefs ^^ hardline ^^ vdefs))


let doc_defs_lem sequential mwords (Defs defs) =
  let (typdefs,valdefs) = List.split (List.map (doc_def_lem sequential mwords) defs) in
  (separate empty typdefs,separate empty valdefs)

let find_regtypes (Defs defs) =
  List.fold_left
    (fun acc def ->
      match def with
      | DEF_type (TD_aux(TD_register (Id_aux (Id tname, _),_,_,_),_)) -> tname :: acc
      | _ -> acc
    ) [] defs

let find_registers (Defs defs) =
  List.fold_left
    (fun acc def ->
      match def with
      | DEF_reg_dec (DEC_aux(DEC_reg (typ, id), annot)) ->
        let env = match annot with
          | (_, Some (env, _, _)) -> env
          | _ -> Env.empty in
        (typ, id, env) :: acc
      | _ -> acc
    ) [] defs

let doc_regstate_lem mwords registers =
  let l = Parse_ast.Unknown in
  let annot = (l, None) in
  let regstate = match registers with
    | [] ->
      TD_abbrev (
        Id_aux (Id "regstate", l),
        Name_sect_aux (Name_sect_none, l),
        TypSchm_aux (TypSchm_ts (TypQ_aux (TypQ_tq [], l), unit_typ), l))
    | _ ->
      TD_record (
        Id_aux (Id "regstate", l),
        Name_sect_aux (Name_sect_none, l),
        TypQ_aux (TypQ_tq [], l),
        List.map (fun (typ, id, env) -> (typ, id)) registers,
        false) in
  concat [
    doc_typdef_lem true mwords (TD_aux (regstate, annot)); hardline;
    hardline;
    string "type _M 'a = M regstate 'a"
  ]

let doc_register_refs_lem registers =
  let doc_register_ref (typ, id, env) =
    let idd = doc_id_lem id in
    let field = if prefix_recordtype then string "regstate_" ^^ idd else idd in
    let base_typ = Env.base_typ_of env typ in
    let (start, is_inc) =
      try
        let (start, _, ord, _) = vector_typ_args_of base_typ in
        match simplify_nexp start with
        | Nexp_aux (Nexp_constant i, _) -> (i, is_order_inc ord)
        | _ ->
          raise (Reporting_basic.err_unreachable Parse_ast.Unknown
            ("register " ^ string_of_id id ^ " has non-constant start index " ^ string_of_nexp start))
      with
      | _ -> (0, true) in
    concat [string "let "; idd; string " = <|"; hardline;
      string "  reg_name = \""; idd; string "\";"; hardline;
      string "  reg_start = "; string (string_of_int start); string ";"; hardline;
      string "  reg_is_inc = "; string (if is_inc then "true" else "false"); string ";"; hardline;
      string "  read_from = (fun s -> s."; field; string ");"; hardline;
      string "  write_to = (fun s v -> (<| s with "; field; string " = v |>)) |>"] in
  separate_map hardline doc_register_ref registers

let pp_defs_lem sequential mwords (types_file,types_modules) (defs_file,defs_modules) d top_line =
  (* let regtypes = find_regtypes d in *)
  let (typdefs,valdefs) = doc_defs_lem sequential mwords d in
  let regstate_def = doc_regstate_lem mwords (find_registers d) in
  let register_refs = doc_register_refs_lem (find_registers d) in
  (print types_file)
    (concat
       [string "(*" ^^ (string top_line) ^^ string "*)";hardline;
        (separate_map hardline)
          (fun lib -> separate space [string "open import";string lib]) types_modules;hardline;
        if !print_to_from_interp_value
        then
          concat
            [(separate_map hardline)
               (fun lib -> separate space [string "     import";string lib]) ["Interp";"Interp_ast"];
             string "open import Deep_shallow_convert";
             hardline;
             hardline;
             string "module SI = Interp"; hardline;
             string "module SIA = Interp_ast"; hardline;
             hardline]
        else empty;
        typdefs; hardline;
        hardline;
        if sequential then
          concat [regstate_def; hardline;
          hardline;
          register_refs]
        else
          concat [string "type _M 'a = M 'a"; hardline]
        ]);
  (* (print types_seq_file)
    (concat
       [string "(*" ^^ (string top_line) ^^ string "*)";hardline;
        (separate_map hardline)
          (fun lib -> separate space [string "open import";string lib]) types_seq_modules;hardline;
        if !print_to_from_interp_value
        then
          concat
            [(separate_map hardline)
               (fun lib -> separate space [string "     import";string lib]) ["Interp";"Interp_ast"];
             string "open import Deep_shallow_convert";
             hardline;
             hardline;
             string "module SI = Interp"; hardline;
             string "module SIA = Interp_ast"; hardline;
             hardline]
        else empty;
        typdefs_seq; hardline;
        hardline;
        regstate_def; hardline;
        hardline;
        register_refs]); *)
  (print defs_file)
    (concat
       [string "(*" ^^ (string top_line) ^^ string "*)";hardline;
        (separate_map hardline)
          (fun lib -> separate space [string "open import";string lib]) defs_modules;hardline;
        hardline;
        valdefs]);
  (* (print state_file)
    (concat
       [string "(*" ^^ (string top_line) ^^ string "*)";hardline;
        (separate_map hardline)
          (fun lib -> separate space [string "open import";string lib]) state_modules;hardline;
        hardline;
        valdefs_seq]); *)<|MERGE_RESOLUTION|>--- conflicted
+++ resolved
@@ -1585,12 +1585,8 @@
 let rec doc_def_lem sequential mwords def =
   (* let _ = Pretty_print_sail.pp_defs stderr (Defs [def]) in *)
   match def with
-<<<<<<< HEAD
   | DEF_spec v_spec -> (empty,doc_spec_lem sequential mwords v_spec)
-=======
-  | DEF_spec v_spec -> (doc_spec_lem mwords v_spec,empty)
   | DEF_fixity _ -> (empty,empty)
->>>>>>> 74b6c74b
   | DEF_overload _ -> (empty,empty)
   | DEF_type t_def -> (group (doc_typdef_lem sequential mwords t_def) ^/^ hardline,empty)
   | DEF_reg_dec dec -> (group (doc_dec_lem sequential dec),empty)
