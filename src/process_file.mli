(**************************************************************************)
(*     Sail                                                               *)
(*                                                                        *)
(*  Copyright (c) 2013-2017                                               *)
(*    Kathyrn Gray                                                        *)
(*    Shaked Flur                                                         *)
(*    Stephen Kell                                                        *)
(*    Gabriel Kerneis                                                     *)
(*    Robert Norton-Wright                                                *)
(*    Christopher Pulte                                                   *)
(*    Peter Sewell                                                        *)
(*    Alasdair Armstrong                                                  *)
(*    Brian Campbell                                                      *)
(*    Thomas Bauereiss                                                    *)
(*    Anthony Fox                                                         *)
(*    Jon French                                                          *)
(*    Dominic Mulligan                                                    *)
(*    Stephen Kell                                                        *)
(*    Mark Wassell                                                        *)
(*                                                                        *)
(*  All rights reserved.                                                  *)
(*                                                                        *)
(*  This software was developed by the University of Cambridge Computer   *)
(*  Laboratory as part of the Rigorous Engineering of Mainstream Systems  *)
(*  (REMS) project, funded by EPSRC grant EP/K008528/1.                   *)
(*                                                                        *)
(*  Redistribution and use in source and binary forms, with or without    *)
(*  modification, are permitted provided that the following conditions    *)
(*  are met:                                                              *)
(*  1. Redistributions of source code must retain the above copyright     *)
(*     notice, this list of conditions and the following disclaimer.      *)
(*  2. Redistributions in binary form must reproduce the above copyright  *)
(*     notice, this list of conditions and the following disclaimer in    *)
(*     the documentation and/or other materials provided with the         *)
(*     distribution.                                                      *)
(*                                                                        *)
(*  THIS SOFTWARE IS PROVIDED BY THE AUTHOR AND CONTRIBUTORS ``AS IS''    *)
(*  AND ANY EXPRESS OR IMPLIED WARRANTIES, INCLUDING, BUT NOT LIMITED     *)
(*  TO, THE IMPLIED WARRANTIES OF MERCHANTABILITY AND FITNESS FOR A       *)
(*  PARTICULAR PURPOSE ARE DISCLAIMED.  IN NO EVENT SHALL THE AUTHOR OR   *)
(*  CONTRIBUTORS BE LIABLE FOR ANY DIRECT, INDIRECT, INCIDENTAL,          *)
(*  SPECIAL, EXEMPLARY, OR CONSEQUENTIAL DAMAGES (INCLUDING, BUT NOT      *)
(*  LIMITED TO, PROCUREMENT OF SUBSTITUTE GOODS OR SERVICES; LOSS OF      *)
(*  USE, DATA, OR PROFITS; OR BUSINESS INTERRUPTION) HOWEVER CAUSED AND   *)
(*  ON ANY THEORY OF LIABILITY, WHETHER IN CONTRACT, STRICT LIABILITY,    *)
(*  OR TORT (INCLUDING NEGLIGENCE OR OTHERWISE) ARISING IN ANY WAY OUT    *)
(*  OF THE USE OF THIS SOFTWARE, EVEN IF ADVISED OF THE POSSIBILITY OF    *)
(*  SUCH DAMAGE.                                                          *)
(**************************************************************************)

val parse_file : string -> Parse_ast.defs
val convert_ast : Ast.order -> Parse_ast.defs -> unit Ast.defs
val check_ast: unit Ast.defs -> Type_check.tannot Ast.defs * Type_check.Env.t
val monomorphise_ast : ((string * int) * string) list -> Type_check.Env.t -> Type_check.tannot Ast.defs -> Type_check.tannot Ast.defs * Type_check.Env.t
val rewrite_ast: Type_check.tannot Ast.defs -> Type_check.tannot Ast.defs
val rewrite_undefined: Type_check.tannot Ast.defs -> Type_check.tannot Ast.defs
val rewrite_ast_lem : Type_check.tannot Ast.defs -> Type_check.tannot Ast.defs
val rewrite_ast_ocaml : Type_check.tannot Ast.defs -> Type_check.tannot Ast.defs
val rewrite_ast_interpreter : Type_check.tannot Ast.defs -> Type_check.tannot Ast.defs
val rewrite_ast_sil : Type_check.tannot Ast.defs -> Type_check.tannot Ast.defs
val rewrite_ast_check : Type_check.tannot Ast.defs -> Type_check.tannot Ast.defs

val load_file_no_check : Ast.order -> string -> unit Ast.defs
val load_file : Ast.order -> Type_check.Env.t -> string -> Type_check.tannot Ast.defs * Type_check.Env.t

<<<<<<< HEAD
val opt_lem_sequential : bool ref
val opt_lem_mwords : bool ref
=======
val opt_new_parser : bool ref
>>>>>>> ffcf8a81
val opt_just_check : bool ref
val opt_ddump_tc_ast : bool ref
val opt_ddump_rewrite_ast : ((string * int) option) ref
val opt_dno_cast : bool ref
val opt_ddump_raw_mono_ast : bool ref
val opt_dmono_analysis : int ref
val opt_auto_mono : bool ref

type out_type =
  | Lem_ast_out
  | Lem_out of string list (* If present, the strings are files to open in the lem backend*)

val output :
  string ->                           (* The path to the library *)
  out_type ->                         (* Backend kind *)
  (string * Type_check.tannot Ast.defs) list -> (*File names paired with definitions *)
  unit

(** [always_replace_files] determines whether Sail only updates modified files.
    If it is set to [true], all output files are written, regardless of whether the
    files existed before. If it is set to [false] and an output file already exists,
    the output file is only updated, if its content really changes. *)
val always_replace_files : bool ref<|MERGE_RESOLUTION|>--- conflicted
+++ resolved
@@ -63,12 +63,8 @@
 val load_file_no_check : Ast.order -> string -> unit Ast.defs
 val load_file : Ast.order -> Type_check.Env.t -> string -> Type_check.tannot Ast.defs * Type_check.Env.t
 
-<<<<<<< HEAD
 val opt_lem_sequential : bool ref
 val opt_lem_mwords : bool ref
-=======
-val opt_new_parser : bool ref
->>>>>>> ffcf8a81
 val opt_just_check : bool ref
 val opt_ddump_tc_ast : bool ref
 val opt_ddump_rewrite_ast : ((string * int) option) ref
