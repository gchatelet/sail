(**************************************************************************)
(*     Sail                                                               *)
(*                                                                        *)
(*  Copyright (c) 2013-2017                                               *)
(*    Kathyrn Gray                                                        *)
(*    Shaked Flur                                                         *)
(*    Stephen Kell                                                        *)
(*    Gabriel Kerneis                                                     *)
(*    Robert Norton-Wright                                                *)
(*    Christopher Pulte                                                   *)
(*    Peter Sewell                                                        *)
(*    Thomas Bauereiss                                                    *)
(*                                                                        *)
(*  All rights reserved.                                                  *)
(*                                                                        *)
(*  This software was developed by the University of Cambridge Computer   *)
(*  Laboratory as part of the Rigorous Engineering of Mainstream Systems  *)
(*  (REMS) project, funded by EPSRC grant EP/K008528/1.                   *)
(*                                                                        *)
(*  Redistribution and use in source and binary forms, with or without    *)
(*  modification, are permitted provided that the following conditions    *)
(*  are met:                                                              *)
(*  1. Redistributions of source code must retain the above copyright     *)
(*     notice, this list of conditions and the following disclaimer.      *)
(*  2. Redistributions in binary form must reproduce the above copyright  *)
(*     notice, this list of conditions and the following disclaimer in    *)
(*     the documentation and/or other materials provided with the         *)
(*     distribution.                                                      *)
(*                                                                        *)
(*  THIS SOFTWARE IS PROVIDED BY THE AUTHOR AND CONTRIBUTORS ``AS IS''    *)
(*  AND ANY EXPRESS OR IMPLIED WARRANTIES, INCLUDING, BUT NOT LIMITED     *)
(*  TO, THE IMPLIED WARRANTIES OF MERCHANTABILITY AND FITNESS FOR A       *)
(*  PARTICULAR PURPOSE ARE DISCLAIMED.  IN NO EVENT SHALL THE AUTHOR OR   *)
(*  CONTRIBUTORS BE LIABLE FOR ANY DIRECT, INDIRECT, INCIDENTAL,          *)
(*  SPECIAL, EXEMPLARY, OR CONSEQUENTIAL DAMAGES (INCLUDING, BUT NOT      *)
(*  LIMITED TO, PROCUREMENT OF SUBSTITUTE GOODS OR SERVICES; LOSS OF      *)
(*  USE, DATA, OR PROFITS; OR BUSINESS INTERRUPTION) HOWEVER CAUSED AND   *)
(*  ON ANY THEORY OF LIABILITY, WHETHER IN CONTRACT, STRICT LIABILITY,    *)
(*  OR TORT (INCLUDING NEGLIGENCE OR OTHERWISE) ARISING IN ANY WAY OUT    *)
(*  OF THE USE OF THIS SOFTWARE, EVEN IF ADVISED OF THE POSSIBILITY OF    *)
(*  SUCH DAMAGE.                                                          *)
(**************************************************************************)

open Big_int
open Ast
open Ast_util
open Type_check
open Spec_analysis

type 'a rewriters = {
    rewrite_exp  : 'a rewriters -> 'a exp -> 'a exp;
    rewrite_lexp : 'a rewriters -> 'a lexp -> 'a lexp;
    rewrite_pat  : 'a rewriters -> 'a pat -> 'a pat;
    rewrite_let  : 'a rewriters -> 'a letbind -> 'a letbind;
    rewrite_fun  : 'a rewriters -> 'a fundef -> 'a fundef;
    rewrite_def  : 'a rewriters -> 'a def -> 'a def;
    rewrite_defs : 'a rewriters -> 'a defs -> 'a defs;
  }


let (>>) f g = fun x -> g(f(x))

let effect_of_fpat (FP_aux (_,(_,a))) = effect_of_annot a
let effect_of_lexp (LEXP_aux (_,(_,a))) = effect_of_annot a
let effect_of_fexp (FE_aux (_,(_,a))) = effect_of_annot a
let effect_of_fexps (FES_aux (FES_Fexps (fexps,_),_)) =
  List.fold_left union_effects no_effect (List.map effect_of_fexp fexps)
let effect_of_opt_default (Def_val_aux (_,(_,a))) = effect_of_annot a
(* The typechecker does not seem to annotate pexps themselves *)
let effect_of_pexp (Pat_aux (pexp,(_,a))) = match a with
  | Some (_, _, eff) -> eff
  | None ->
    (match pexp with
    | Pat_exp (_, e) -> effect_of e
    | Pat_when (_, g, e) -> union_effects (effect_of g) (effect_of e))
let effect_of_lb (LB_aux (_,(_,a))) = effect_of_annot a

let get_loc_exp (E_aux (_,(l,_))) = l

let simple_annot l typ = (Parse_ast.Generated l, Some (Env.empty, typ, no_effect))
let simple_num l n = E_aux (
  E_lit (L_aux (L_num n, Parse_ast.Generated l)),
  simple_annot (Parse_ast.Generated l)
    (atom_typ (Nexp_aux (Nexp_constant n, Parse_ast.Generated l))))

let fresh_name_counter = ref 0

let fresh_name () =
  let current = !fresh_name_counter in
  let () = fresh_name_counter := (current + 1) in
  current
let reset_fresh_name_counter () =
  fresh_name_counter := 0

let fresh_id pre l =
  let current = fresh_name () in
  Id_aux (Id (pre ^ string_of_int current), Parse_ast.Generated l)

let fresh_id_exp pre ((l,annot)) =
  let id = fresh_id pre l in
  E_aux (E_id id, (Parse_ast.Generated l, annot))

let fresh_id_pat pre ((l,annot)) =
  let id = fresh_id pre l in
  P_aux (P_id id, (Parse_ast.Generated l, annot))

let union_eff_exps es =
  List.fold_left union_effects no_effect (List.map effect_of es)

let fun_app_effects id env =
  try
    match Env.get_val_spec id env with
    | (_, Typ_aux (Typ_fn (_,_,feff), _)) -> feff
    | _ -> no_effect
  with
  | _ -> no_effect

let fix_eff_exp (E_aux (e,((l,_) as annot))) = match snd annot with
| Some (env, typ, eff) ->
  let effsum = match e with
    | E_block es -> union_eff_exps es
    | E_nondet es -> union_eff_exps es
    | E_id _
    | E_lit _ -> eff
    | E_cast (_,e) -> effect_of e
    | E_app (f,es) ->
      union_effects (fun_app_effects f env) (union_eff_exps es)
    | E_tuple es -> union_eff_exps es
    | E_app_infix (e1,f,e2) ->
      union_effects (fun_app_effects f env) (union_eff_exps [e1;e2])
    | E_if (e1,e2,e3) -> union_eff_exps [e1;e2;e3]
    | E_for (_,e1,e2,e3,_,e4) -> union_eff_exps [e1;e2;e3;e4]
    | E_vector es -> union_eff_exps es
    | E_vector_indexed (ies,opt_default) ->
       let (_,es) = List.split ies in
       union_effects (effect_of_opt_default opt_default) (union_eff_exps es)
    | E_vector_access (e1,e2) -> union_eff_exps [e1;e2]
    | E_vector_subrange (e1,e2,e3) -> union_eff_exps [e1;e2;e3]
    | E_vector_update (e1,e2,e3) -> union_eff_exps [e1;e2;e3]
    | E_vector_update_subrange (e1,e2,e3,e4) -> union_eff_exps [e1;e2;e3;e4]
    | E_vector_append (e1,e2) -> union_eff_exps [e1;e2]
    | E_list es -> union_eff_exps es
    | E_cons (e1,e2) -> union_eff_exps [e1;e2]
    | E_record fexps -> effect_of_fexps fexps
    | E_record_update(e,fexps) ->
      union_effects (effect_of e) (effect_of_fexps fexps)
    | E_field (e,_) -> effect_of e
    | E_case (e,pexps) ->
      List.fold_left union_effects (effect_of e) (List.map effect_of_pexp pexps)
    | E_let (lb,e) -> union_effects (effect_of_lb lb) (effect_of e)
    | E_assign (lexp,e) -> union_effects (effect_of_lexp lexp) (effect_of e)
    | E_exit e -> union_effects eff (effect_of e)
    | E_return e -> union_effects eff (effect_of e)
    | E_sizeof _ | E_sizeof_internal _ | E_constraint _ -> no_effect
    | E_assert (c,m) -> eff
    | E_comment _ | E_comment_struc _ -> no_effect
    | E_internal_cast (_,e) -> effect_of e
    | E_internal_exp _ -> no_effect
    | E_internal_exp_user _ -> no_effect
    | E_internal_let (lexp,e1,e2) ->
      union_effects (effect_of_lexp lexp)
        (union_effects (effect_of e1) (effect_of e2))
    | E_internal_plet (_,e1,e2) -> union_effects (effect_of e1) (effect_of e2)
    | E_internal_return e1 -> effect_of e1
  in
  E_aux (e, (l, Some (env, typ, effsum)))
| None ->
  E_aux (e, (l, None))

let fix_eff_lexp (LEXP_aux (lexp,((l,_) as annot))) = match snd annot with
| Some (env, typ, eff) ->
  let effsum = union_effects eff (match lexp with
    | LEXP_id _ -> no_effect
    | LEXP_cast _ -> no_effect
    | LEXP_memory (_,es) -> union_eff_exps es
    | LEXP_tup les ->
      List.fold_left (fun eff le -> union_effects eff (effect_of_lexp le)) no_effect les
    | LEXP_vector (lexp,e) -> union_effects (effect_of_lexp lexp) (effect_of e)
    | LEXP_vector_range (lexp,e1,e2) ->
      union_effects (effect_of_lexp lexp)
        (union_effects (effect_of e1) (effect_of e2))
    | LEXP_field (lexp,_) -> effect_of_lexp lexp) in
  LEXP_aux (lexp, (l, Some (env, typ, effsum)))
| None ->
  LEXP_aux (lexp, (l, None))

let fix_eff_fexp (FE_aux (fexp,((l,_) as annot))) = match snd annot with
| Some (env, typ, eff) ->
  let effsum = union_effects eff (match fexp with
    | FE_Fexp (_,e) -> effect_of e) in
  FE_aux (fexp, (l, Some (env, typ, effsum)))
| None ->
  FE_aux (fexp, (l, None))

let fix_eff_fexps fexps = fexps (* FES_aux have no effect information *)

let fix_eff_opt_default (Def_val_aux (opt_default,((l,_) as annot))) = match snd annot with
| Some (env, typ, eff) ->
  let effsum = union_effects eff (match opt_default with
    | Def_val_empty -> no_effect
    | Def_val_dec e -> effect_of e) in
  Def_val_aux (opt_default, (l, Some (env, typ, effsum)))
| None ->
  Def_val_aux (opt_default, (l, None))

let fix_eff_pexp (Pat_aux (pexp,((l,_) as annot))) = match snd annot with
| Some (env, typ, eff) ->
  let effsum = match pexp with
    | Pat_exp (_,e) -> effect_of e
    | Pat_when (_,e,e') -> union_effects (effect_of e) (effect_of e') in
  Pat_aux (pexp, (l, Some (env, typ, effsum)))
| None ->
  Pat_aux (pexp, (l, None))

let fix_eff_lb (LB_aux (lb,((l,_) as annot))) = match snd annot with
| Some (env, typ, eff) ->
  let effsum = match lb with
    | LB_val_explicit (_,_,e) -> effect_of e
    | LB_val_implicit (_,e) -> effect_of e in
  LB_aux (lb, (l, Some (env, typ, effsum)))
| None ->
  LB_aux (lb, (l, None))

let effectful_effs = function
  | Effect_aux (Effect_set effs, _) ->
    List.exists
      (fun (BE_aux (be,_)) ->
       match be with
       | BE_nondet | BE_unspec | BE_undef | BE_lset -> false
       | _ -> true
      ) effs
  | _ -> true

let effectful eaux = effectful_effs (effect_of eaux)

let updates_vars_effs = function
  | Effect_aux (Effect_set effs, _) ->
    List.exists
      (fun (BE_aux (be,_)) ->
       match be with
       | BE_lset -> true
       | _ -> false
      ) effs
  | _ -> true

let updates_vars eaux = updates_vars_effs (effect_of eaux)

let id_to_string (Id_aux(id,l)) =
  match id with
    | Id(s) -> s
    | DeIid(s) -> s


(*let rec partial_assoc (eq: 'a -> 'a -> bool) (v: 'a) (ls : ('a *'b) list ) : 'b option  = match ls with
  | [] -> None
  | (v1,v2)::ls -> if (eq v1 v) then Some v2 else partial_assoc eq v ls

let mk_atom_typ i = {t=Tapp("atom",[TA_nexp i])}

let simple_num l n : tannot exp =
  let typ = simple_annot (mk_atom_typ (mk_c (big_int_of_int n))) in
  E_aux (E_lit (L_aux (L_num n,l)), (l,typ))

let rec rewrite_nexp_to_exp program_vars l nexp = 
  let rewrite n = rewrite_nexp_to_exp program_vars l n in
  let typ = mk_atom_typ nexp in
  let actual_rewrite_n nexp = 
    match nexp.nexp with
      | Nconst i -> E_aux (E_lit (L_aux (L_num (int_of_big_int i),l)), (l,simple_annot typ))
      | Nadd (n1,n2) -> E_aux (E_app_infix (rewrite n1,(Id_aux (Id "+",l)),rewrite n2),
                               (l, (tag_annot typ (External (Some "add")))))
      | Nmult (n1,n2) -> E_aux (E_app_infix (rewrite n1,(Id_aux (Id "*",l)),rewrite n2),
                                (l, tag_annot typ (External (Some "multiply"))))
      | Nsub (n1,n2) -> E_aux (E_app_infix (rewrite n1,(Id_aux (Id "-",l)),rewrite n2),
                               (l, tag_annot typ (External (Some "minus"))))
      | N2n (n, _) -> E_aux (E_app_infix (E_aux (E_lit (L_aux (L_num 2,l)), (l, simple_annot (mk_atom_typ n_two))),
                                          (Id_aux (Id "**",l)),
                                          rewrite n), (l, tag_annot typ (External (Some "power"))))
      | Npow(n,i) -> E_aux (E_app_infix 
                              (rewrite n, (Id_aux (Id "**",l)),
                               E_aux (E_lit (L_aux (L_num i,l)),
                                      (l, simple_annot (mk_atom_typ (mk_c_int i))))),
                            (l, tag_annot typ (External (Some "power"))))
      | Nneg(n) -> E_aux (E_app_infix (E_aux (E_lit (L_aux (L_num 0,l)), (l, simple_annot (mk_atom_typ n_zero))),
                                       (Id_aux (Id "-",l)),
                                       rewrite n),
                          (l, tag_annot typ (External (Some "minus"))))
      | Nvar v -> (*TODO these need to generate an error as it's a place where there's insufficient specification. 
                    But, for now I need to permit this to make power.sail compile, and most errors are in trap 
                    or vectors *)
              (*let _ = Printf.eprintf "unbound variable here %s\n" v in*) 
        E_aux (E_id (Id_aux (Id v,l)),(l,simple_annot typ))
      | _ -> raise (Reporting_basic.err_unreachable l ("rewrite_nexp given n that can't be rewritten: " ^ (n_to_string nexp))) in
  match program_vars with
    | None -> actual_rewrite_n nexp
    | Some program_vars ->
      (match partial_assoc nexp_eq_check nexp program_vars with
        | None -> actual_rewrite_n nexp
        | Some(None,ev) ->
          (*let _ = Printf.eprintf "var case of rewrite, %s\n" ev in*)
          E_aux (E_id (Id_aux (Id ev,l)), (l, simple_annot typ))
        | Some(Some f,ev) -> 
          E_aux (E_app ((Id_aux (Id f,l)), [ (E_aux (E_id (Id_aux (Id ev,l)), (l,simple_annot typ)))]),
                 (l, tag_annot typ (External (Some f)))))

let rec match_to_program_vars ns bounds =
  match ns with
    | [] -> []
    | n::ns -> match find_var_from_nexp n bounds with
        | None -> match_to_program_vars ns bounds
        | Some(augment,ev) -> 
          (*let _ = Printf.eprintf "adding n %s to program var %s\n" (n_to_string n) ev in*)
          (n,(augment,ev))::(match_to_program_vars ns bounds)*)

let explode s =
  let rec exp i l = if i < 0 then l else exp (i - 1) (s.[i] :: l) in
  exp (String.length s - 1) []


let vector_string_to_bit_list l lit = 

  let hexchar_to_binlist = function
    | '0' -> ['0';'0';'0';'0']
    | '1' -> ['0';'0';'0';'1']
    | '2' -> ['0';'0';'1';'0']
    | '3' -> ['0';'0';'1';'1']
    | '4' -> ['0';'1';'0';'0']
    | '5' -> ['0';'1';'0';'1']
    | '6' -> ['0';'1';'1';'0']
    | '7' -> ['0';'1';'1';'1']
    | '8' -> ['1';'0';'0';'0']
    | '9' -> ['1';'0';'0';'1']
    | 'A' -> ['1';'0';'1';'0']
    | 'B' -> ['1';'0';'1';'1']
    | 'C' -> ['1';'1';'0';'0']
    | 'D' -> ['1';'1';'0';'1']
    | 'E' -> ['1';'1';'1';'0']
    | 'F' -> ['1';'1';'1';'1']
    | _ -> raise (Reporting_basic.err_unreachable l "hexchar_to_binlist given unrecognized character") in
  
  let s_bin = match lit with
    | L_hex s_hex -> List.flatten (List.map hexchar_to_binlist (explode (String.uppercase s_hex)))
    | L_bin s_bin -> explode s_bin
    | _ -> raise (Reporting_basic.err_unreachable l "s_bin given non vector literal") in

  List.map (function '0' -> L_aux (L_zero, Parse_ast.Generated l)
                   | '1' -> L_aux (L_one,Parse_ast.Generated l)
                   | _ -> raise (Reporting_basic.err_unreachable (Parse_ast.Generated l) "binary had non-zero or one")) s_bin

let rewrite_pat rewriters (P_aux (pat,(l,annot))) =
  let rewrap p = P_aux (p,(l,annot)) in
  let rewrite = rewriters.rewrite_pat rewriters in
  match pat with
  | P_lit (L_aux ((L_hex _ | L_bin _) as lit,_)) ->
    let ps =  List.map (fun p -> P_aux (P_lit p, simple_annot l bit_typ))
        (vector_string_to_bit_list l lit) in
    rewrap (P_vector ps)
  | P_lit _ | P_wild | P_id _ | P_var _ -> rewrap pat
  | P_as(pat,id) -> rewrap (P_as(rewrite pat, id))
  | P_typ(typ,pat) -> rewrap (P_typ(typ, rewrite pat))
  | P_app(id ,pats) -> rewrap (P_app(id, List.map rewrite pats))
  | P_record(fpats,_) ->
    rewrap (P_record(List.map (fun (FP_aux(FP_Fpat(id,pat),pannot)) -> FP_aux(FP_Fpat(id, rewrite pat), pannot)) fpats,
                     false))
  | P_vector pats -> rewrap (P_vector(List.map rewrite pats))
  | P_vector_indexed ipats -> rewrap (P_vector_indexed(List.map (fun (i,pat) -> (i, rewrite pat)) ipats))
  | P_vector_concat pats -> rewrap (P_vector_concat (List.map rewrite pats))
  | P_tup pats -> rewrap (P_tup (List.map rewrite pats))
  | P_list pats -> rewrap (P_list (List.map rewrite pats))
  | P_cons (pat1, pat2) -> rewrap (P_cons (rewrite pat1, rewrite pat2))

let rewrite_exp rewriters (E_aux (exp,(l,annot))) = 
  let rewrap e = E_aux (e,(l,annot)) in
  let rewrite = rewriters.rewrite_exp rewriters in
  match exp with
  | E_comment _ | E_comment_struc _ -> rewrap exp
  | E_block exps -> rewrap (E_block (List.map rewrite exps))
  | E_nondet exps -> rewrap (E_nondet (List.map rewrite exps))
  | E_lit (L_aux ((L_hex _ | L_bin _) as lit,_)) ->
    let es = List.map (fun p -> E_aux (E_lit p, simple_annot l bit_typ))
        (vector_string_to_bit_list l lit) in
    rewrap (E_vector es)
  | E_id _ | E_lit _  -> rewrap exp
  | E_cast (typ, exp) -> rewrap (E_cast (typ, rewrite exp))
  | E_app (id,exps) -> rewrap (E_app (id,List.map rewrite exps))
  | E_app_infix(el,id,er) -> rewrap (E_app_infix(rewrite el,id,rewrite er))
  | E_tuple exps -> rewrap (E_tuple (List.map rewrite exps))
  | E_if (c,t,e) -> rewrap (E_if (rewrite c,rewrite t, rewrite e))
  | E_for (id, e1, e2, e3, o, body) ->
    rewrap (E_for (id, rewrite e1, rewrite e2, rewrite e3, o, rewrite body))
  | E_vector exps -> rewrap (E_vector (List.map rewrite exps))
  | E_vector_indexed (exps,(Def_val_aux(default,dannot))) ->
    let def = match default with
      | Def_val_empty -> default
      | Def_val_dec e -> Def_val_dec (rewrite e) in
    rewrap (E_vector_indexed (List.map (fun (i,e) -> (i, rewrite e)) exps, Def_val_aux(def,dannot)))
  | E_vector_access (vec,index) -> rewrap (E_vector_access (rewrite vec,rewrite index))
  | E_vector_subrange (vec,i1,i2) ->
    rewrap (E_vector_subrange (rewrite vec,rewrite i1,rewrite i2))
  | E_vector_update (vec,index,new_v) -> 
    rewrap (E_vector_update (rewrite vec,rewrite index,rewrite new_v))
  | E_vector_update_subrange (vec,i1,i2,new_v) ->
    rewrap (E_vector_update_subrange (rewrite vec,rewrite i1,rewrite i2,rewrite new_v))
  | E_vector_append (v1,v2) -> rewrap (E_vector_append (rewrite v1,rewrite v2))
  | E_list exps -> rewrap (E_list (List.map rewrite exps)) 
  | E_cons(h,t) -> rewrap (E_cons (rewrite h,rewrite t))
  | E_record (FES_aux (FES_Fexps(fexps, bool),fannot)) -> 
    rewrap (E_record 
              (FES_aux (FES_Fexps 
                          (List.map (fun (FE_aux(FE_Fexp(id,e),fannot)) -> 
                               FE_aux(FE_Fexp(id,rewrite e),fannot)) fexps, bool), fannot)))
  | E_record_update (re,(FES_aux (FES_Fexps(fexps, bool),fannot))) ->
    rewrap (E_record_update ((rewrite re),
                             (FES_aux (FES_Fexps 
                                         (List.map (fun (FE_aux(FE_Fexp(id,e),fannot)) -> 
                                              FE_aux(FE_Fexp(id,rewrite e),fannot)) fexps, bool), fannot))))
  | E_field(exp,id) -> rewrap (E_field(rewrite exp,id))
  | E_case (exp,pexps) ->
    let rewrite_pexp = function
    | (Pat_aux (Pat_exp(p, e), pannot)) ->
      Pat_aux (Pat_exp(rewriters.rewrite_pat rewriters p, rewrite e), pannot)
    | (Pat_aux (Pat_when(p, e, e'), pannot)) ->
      Pat_aux (Pat_when(rewriters.rewrite_pat rewriters p, rewrite e, rewrite e'), pannot) in
    rewrap (E_case (rewrite exp, List.map rewrite_pexp pexps))
  | E_let (letbind,body) -> rewrap (E_let(rewriters.rewrite_let rewriters letbind,rewrite body))
  | E_assign (lexp,exp) -> rewrap (E_assign(rewriters.rewrite_lexp rewriters lexp,rewrite exp))
  | E_sizeof n -> rewrap (E_sizeof n)
  | E_exit e -> rewrap (E_exit (rewrite e))
  | E_return e -> rewrap (E_return (rewrite e))
  | E_assert(e1,e2) -> rewrap (E_assert(rewrite e1,rewrite e2))
  | E_internal_cast (casted_annot,exp) ->
    rewrap (E_internal_cast (casted_annot, rewrite exp))
    (* check_exp (env_of exp) (strip_exp exp) (typ_of_annot casted_annot) *)
    (*let new_exp = rewrite exp in
    (*let _ = Printf.eprintf "Removing an internal_cast with %s\n" (tannot_to_string casted_annot) in*)
    (match casted_annot,exp with
     | Base((_,t),_,_,_,_,_),E_aux(ec,(ecl,Base((_,exp_t),_,_,_,_,_))) ->
       (*let _ = Printf.eprintf "Considering removing an internal cast where the two types are %s and %s\n" 
         (t_to_string t) (t_to_string exp_t) in*)
       (match t.t,exp_t.t with
        (*TODO should pass d_env into here so that I can look at the abbreviations if there are any here*)
        | Tapp("vector",[TA_nexp n1;TA_nexp nw1;TA_ord o1;_]),
          Tapp("vector",[TA_nexp n2;TA_nexp nw2;TA_ord o2;_]) 
        | Tapp("vector",[TA_nexp n1;TA_nexp nw1;TA_ord o1;_]),
          Tapp("reg",[TA_typ {t=(Tapp("vector",[TA_nexp n2; TA_nexp nw2; TA_ord o2;_]))}]) ->
          (match n1.nexp with
           | Nconst i1 -> if nexp_eq n1 n2 then new_exp else rewrap (E_cast (t_to_typ t,new_exp))
           | _ -> (match o1.order with
               | Odec -> 
                 (*let _ = Printf.eprintf "Considering removing a cast or not: %s %s, %b\n" 
                     (n_to_string nw1) (n_to_string n1) (nexp_one_more_than nw1 n1) in*)
                 rewrap (E_cast (Typ_aux (Typ_var (Kid_aux((Var "length"),Parse_ast.Generated l)),
                                          Parse_ast.Generated l),new_exp))
               | _ -> new_exp))
        | _ -> new_exp
     | Base((_,t),_,_,_,_,_),_ ->
       (*let _ = Printf.eprintf "Considering removing an internal cast where the remaining type is %s\n%!"
            (t_to_string t) in*)
       (match t.t with
        | Tapp("vector",[TA_nexp n1;TA_nexp nw1;TA_ord o1;_]) ->
          (match o1.order with
           | Odec -> 
             let _ = Printf.eprintf "Considering removing a cast or not: %s %s, %b\n" 
                 (n_to_string nw1) (n_to_string n1) (nexp_one_more_than nw1 n1) in
             rewrap (E_cast (Typ_aux (Typ_var (Kid_aux((Var "length"), Parse_ast.Generated l)),
                                      Parse_ast.Generated l), new_exp))
           | _ -> new_exp)
        | _ -> new_exp)
     | _ -> (*let _ = Printf.eprintf "Not a base match?\n" in*) new_exp*)
  (*| E_internal_exp (l,impl) ->
    match impl with
     | Base((_,t),_,_,_,_,bounds) ->
       (*let _ = Printf.eprintf "Rewriting internal expression, with type %s, and bounds %s\n" 
         (t_to_string t) (bounds_to_string bounds) in*)
       let bounds = match nmap with | None -> bounds | Some (nm,_) -> add_map_to_bounds nm bounds in
       (*let _ = Printf.eprintf "Bounds after looking at nmap %s\n" (bounds_to_string bounds) in*)
       (match t.t with
        (*Old case; should possibly be removed*)
        | Tapp("register",[TA_typ {t= Tapp("vector",[ _; TA_nexp r;_;_])}])
        | Tapp("vector", [_;TA_nexp r;_;_])
        | Tabbrev(_, {t=Tapp("vector",[_;TA_nexp r;_;_])}) ->
          (*let _ = Printf.eprintf "vector case with %s, bounds are %s\n" 
                (n_to_string r) (bounds_to_string bounds) in*)
          let nexps = expand_nexp r in
          (match (match_to_program_vars nexps bounds) with
           | [] -> rewrite_nexp_to_exp None l r
           | map -> rewrite_nexp_to_exp (Some map) l r)
        | Tapp("implicit", [TA_nexp i]) ->
          (*let _ = Printf.eprintf "Implicit case with %s\n" (n_to_string i) in*)
          let nexps = expand_nexp i in
          (match (match_to_program_vars nexps bounds) with
           | [] -> rewrite_nexp_to_exp None l i
           | map -> rewrite_nexp_to_exp (Some map) l i)
        | _ -> 
          raise (Reporting_basic.err_unreachable l 
                   ("Internal_exp given unexpected types " ^ (t_to_string t))))
     | _ -> raise (Reporting_basic.err_unreachable l ("Internal_exp given none Base annot"))*)
  (*| E_sizeof_internal (l,impl) ->
    (match impl with
     | Base((_,t),_,_,_,_,bounds) ->
       let bounds = match nmap with | None -> bounds | Some (nm,_) -> add_map_to_bounds nm bounds in
       (match t.t with
        | Tapp("atom",[TA_nexp n]) ->
          let nexps = expand_nexp n in
          (*let _ = Printf.eprintf "Removing sizeof_internal with type %s\n" (t_to_string t) in*)
          (match (match_to_program_vars nexps bounds) with
           | [] -> rewrite_nexp_to_exp None l n
           | map -> rewrite_nexp_to_exp (Some map) l n)
        | _ -> raise (Reporting_basic.err_unreachable l ("Sizeof internal had non-atom type " ^ (t_to_string t))))
     | _ -> raise (Reporting_basic.err_unreachable l ("Sizeof internal had none base annot"))*)
  (*| E_internal_exp_user ((l,user_spec),(_,impl)) -> 
    (match (user_spec,impl) with
     | (Base((_,tu),_,_,_,_,_), Base((_,ti),_,_,_,_,bounds)) ->
       (*let _ = Printf.eprintf "E_interal_user getting rewritten two types are %s and %s\n"
            (t_to_string tu) (t_to_string ti) in*)
       let bounds =  match nmap with | None -> bounds | Some (nm,_) -> add_map_to_bounds nm bounds in
       (match (tu.t,ti.t) with
        | (Tapp("implicit", [TA_nexp u]),Tapp("implicit",[TA_nexp i])) ->
          (*let _ = Printf.eprintf "Implicit case with %s\n" (n_to_string i) in*)
          let nexps = expand_nexp i in
          (match (match_to_program_vars nexps bounds) with
           | [] -> rewrite_nexp_to_exp None l i
           (*add u to program_vars env; for now it will work out properly by accident*)
           | map -> rewrite_nexp_to_exp (Some map) l i)
        | _ -> 
          raise (Reporting_basic.err_unreachable l 
                   ("Internal_exp_user given unexpected types " ^ (t_to_string tu) ^ ", " ^ (t_to_string ti))))
     | _ -> raise (Reporting_basic.err_unreachable l ("Internal_exp_user given none Base annot")))*)
  | E_internal_let _ -> raise (Reporting_basic.err_unreachable l "Internal let found before it should have been introduced")
  | E_internal_return _ -> raise (Reporting_basic.err_unreachable l "Internal return found before it should have been introduced")
  | E_internal_plet _ -> raise (Reporting_basic.err_unreachable l " Internal plet found before it should have been introduced")
  | _ -> rewrap exp
                           
let rewrite_let rewriters (LB_aux(letbind,(l,annot))) =
  (*let local_map = get_map_tannot annot in
  let map =
    match map,local_map with
    | None,None -> None
    | None,Some m -> Some(m, Envmap.empty)
    | Some(m,s), None -> Some(m,s)
    | Some(m,s), Some m' -> match merge_option_maps (Some m) local_map with
      | None -> Some(m,s) (*Shouldn't happen*)
      | Some new_m -> Some(new_m,s) in*)
  match letbind with
  | LB_val_explicit (typschm, pat,exp) ->
    LB_aux(LB_val_explicit (typschm,rewriters.rewrite_pat rewriters pat,
                            rewriters.rewrite_exp rewriters exp),(l,annot))
  | LB_val_implicit ( pat, exp) ->
    LB_aux(LB_val_implicit (rewriters.rewrite_pat rewriters pat,
                            rewriters.rewrite_exp rewriters exp),(l,annot))

let rewrite_lexp rewriters (LEXP_aux(lexp,(l,annot))) =
  let rewrap le = LEXP_aux(le,(l,annot)) in
  match lexp with
  | LEXP_id _ | LEXP_cast _ -> rewrap lexp
  | LEXP_tup tupls -> rewrap (LEXP_tup (List.map (rewriters.rewrite_lexp rewriters) tupls))
  | LEXP_memory (id,exps) -> rewrap (LEXP_memory(id,List.map (rewriters.rewrite_exp rewriters) exps))
  | LEXP_vector (lexp,exp) ->
    rewrap (LEXP_vector (rewriters.rewrite_lexp rewriters lexp,rewriters.rewrite_exp rewriters exp))
  | LEXP_vector_range (lexp,exp1,exp2) -> 
    rewrap (LEXP_vector_range (rewriters.rewrite_lexp rewriters lexp,
                               rewriters.rewrite_exp rewriters exp1,
                               rewriters.rewrite_exp rewriters exp2))
  | LEXP_field (lexp,id) -> rewrap (LEXP_field (rewriters.rewrite_lexp rewriters lexp,id))

let rewrite_fun rewriters (FD_aux (FD_function(recopt,tannotopt,effectopt,funcls),(l,fdannot))) = 
  let rewrite_funcl (FCL_aux (FCL_Funcl(id,pat,exp),(l,annot))) =
    let _ = reset_fresh_name_counter () in
    (*let _ = Printf.eprintf "Rewriting function %s, pattern %s\n" 
      (match id with (Id_aux (Id i,_)) -> i) (Pretty_print.pat_to_string pat) in*)
  (*let map = get_map_tannot fdannot in
  let map =
    match map with
    | None -> None
    | Some m -> Some(m, Envmap.empty) in*)
  (FCL_aux (FCL_Funcl (id,rewriters.rewrite_pat rewriters pat,
                         rewriters.rewrite_exp rewriters exp),(l,annot))) 
  in FD_aux (FD_function(recopt,tannotopt,effectopt,List.map rewrite_funcl funcls),(l,fdannot))

let rewrite_def rewriters d = match d with
  | DEF_type _ | DEF_kind _ | DEF_spec _ | DEF_default _ | DEF_reg_dec _ | DEF_comm _ | DEF_overload _ -> d
  | DEF_fundef fdef -> DEF_fundef (rewriters.rewrite_fun rewriters fdef)
  | DEF_val letbind -> DEF_val (rewriters.rewrite_let rewriters letbind)
  | DEF_scattered _ -> raise (Reporting_basic.err_unreachable Parse_ast.Unknown "DEF_scattered survived to rewritter")

let rewrite_defs_base rewriters (Defs defs) = 
  let rec rewrite ds = match ds with
    | [] -> []
    | d::ds -> (rewriters.rewrite_def rewriters d)::(rewrite ds) in
  Defs (rewrite defs)

let rewriters_base =
  {rewrite_exp = rewrite_exp;
   rewrite_pat = rewrite_pat;
   rewrite_let = rewrite_let;
   rewrite_lexp = rewrite_lexp;
   rewrite_fun = rewrite_fun;
   rewrite_def = rewrite_def;
   rewrite_defs = rewrite_defs_base}
    
let rewrite_defs (Defs defs) = rewrite_defs_base rewriters_base (Defs defs)

module Envmap = Finite_map.Fmap_map(String)

(* TODO: This seems to only consider a single assignment (or possibly two, in
   separate branches of an if-expression). Hence, it seems the result is always
   at most one variable. Is this intended?
   It is only used below when pulling out local variables inside if-expressions
   into the outer scope, which seems dubious. I comment it out for now. *)
(*let rec introduced_variables (E_aux (exp,(l,annot))) =
  match exp with
  | E_cast (typ, exp) -> introduced_variables exp
  | E_if (c,t,e) -> Envmap.intersect (introduced_variables t) (introduced_variables e)
  | E_assign (lexp,exp) -> introduced_vars_le lexp exp
  | _ -> Envmap.empty

and introduced_vars_le (LEXP_aux(lexp,annot)) exp =
  match lexp with
  | LEXP_id (Id_aux (Id id,_))  | LEXP_cast(_,(Id_aux (Id id,_))) ->
    (match annot with
     | Base((_,t),Emp_intro,_,_,_,_) ->
       Envmap.insert Envmap.empty (id,(t,exp))
     | _ -> Envmap.empty)
  | _ -> Envmap.empty*)

type ('a,'pat,'pat_aux,'fpat,'fpat_aux) pat_alg =
  { p_lit            : lit -> 'pat_aux
  ; p_wild           : 'pat_aux
  ; p_as             : 'pat * id -> 'pat_aux
  ; p_typ            : Ast.typ * 'pat -> 'pat_aux
  ; p_id             : id -> 'pat_aux
  ; p_var            : kid -> 'pat_aux
  ; p_app            : id * 'pat list -> 'pat_aux
  ; p_record         : 'fpat list * bool -> 'pat_aux
  ; p_vector         : 'pat list -> 'pat_aux
  ; p_vector_indexed : (int * 'pat) list -> 'pat_aux
  ; p_vector_concat  : 'pat list -> 'pat_aux
  ; p_tup            : 'pat list -> 'pat_aux
  ; p_list           : 'pat list -> 'pat_aux
  ; p_cons           : 'pat * 'pat -> 'pat_aux
  ; p_aux            : 'pat_aux * 'a annot -> 'pat
  ; fP_aux           : 'fpat_aux * 'a annot -> 'fpat
  ; fP_Fpat          : id * 'pat -> 'fpat_aux
  }

let rec fold_pat_aux (alg : ('a,'pat,'pat_aux,'fpat,'fpat_aux) pat_alg) : 'a pat_aux -> 'pat_aux =
  function
  | P_lit lit           -> alg.p_lit lit
  | P_wild              -> alg.p_wild
  | P_id id             -> alg.p_id id
  | P_var kid           -> alg.p_var kid
  | P_as (p,id)         -> alg.p_as (fold_pat alg p,id)
  | P_typ (typ,p)       -> alg.p_typ (typ,fold_pat alg p)
  | P_app (id,ps)       -> alg.p_app (id,List.map (fold_pat alg) ps)
  | P_record (ps,b)     -> alg.p_record (List.map (fold_fpat alg) ps, b)
  | P_vector ps         -> alg.p_vector (List.map (fold_pat alg) ps)
  | P_vector_indexed ps -> alg.p_vector_indexed (List.map (fun (i,p) -> (i, fold_pat alg p)) ps)
  | P_vector_concat ps  -> alg.p_vector_concat (List.map (fold_pat alg) ps)
  | P_tup ps            -> alg.p_tup (List.map (fold_pat alg) ps)
  | P_list ps           -> alg.p_list (List.map (fold_pat alg) ps)
  | P_cons (ph,pt)      -> alg.p_cons (fold_pat alg ph, fold_pat alg pt)


and fold_pat (alg : ('a,'pat,'pat_aux,'fpat,'fpat_aux) pat_alg) : 'a pat -> 'pat =
  function
  | P_aux (pat,annot)   -> alg.p_aux (fold_pat_aux alg pat,annot)
and fold_fpat_aux (alg : ('a,'pat,'pat_aux,'fpat,'fpat_aux) pat_alg) : 'a fpat_aux -> 'fpat_aux =
  function
  | FP_Fpat (id,pat)    -> alg.fP_Fpat (id,fold_pat alg pat)
and fold_fpat (alg : ('a,'pat,'pat_aux,'fpat,'fpat_aux) pat_alg) : 'a fpat -> 'fpat =
  function
  | FP_aux (fpat,annot) -> alg.fP_aux (fold_fpat_aux alg fpat,annot)
                                      
(* identity fold from term alg to term alg *)
let id_pat_alg : ('a,'a pat, 'a pat_aux, 'a fpat, 'a fpat_aux) pat_alg = 
  { p_lit            = (fun lit -> P_lit lit)
  ; p_wild           = P_wild
  ; p_as             = (fun (pat,id) -> P_as (pat,id))
  ; p_typ            = (fun (typ,pat) -> P_typ (typ,pat))
  ; p_id             = (fun id -> P_id id)
  ; p_var            = (fun kid -> P_var kid)
  ; p_app            = (fun (id,ps) -> P_app (id,ps))
  ; p_record         = (fun (ps,b) -> P_record (ps,b))
  ; p_vector         = (fun ps -> P_vector ps)
  ; p_vector_indexed = (fun ps -> P_vector_indexed ps)
  ; p_vector_concat  = (fun ps -> P_vector_concat ps)
  ; p_tup            = (fun ps -> P_tup ps)
  ; p_list           = (fun ps -> P_list ps)
  ; p_cons           = (fun (ph,pt) -> P_cons (ph,pt))
  ; p_aux            = (fun (pat,annot) -> P_aux (pat,annot))
  ; fP_aux           = (fun (fpat,annot) -> FP_aux (fpat,annot))
  ; fP_Fpat          = (fun (id,pat) -> FP_Fpat (id,pat))
  }
  
type ('a,'exp,'exp_aux,'lexp,'lexp_aux,'fexp,'fexp_aux,'fexps,'fexps_aux,
      'opt_default_aux,'opt_default,'pexp,'pexp_aux,'letbind_aux,'letbind,
      'pat,'pat_aux,'fpat,'fpat_aux) exp_alg = 
  { e_block                  : 'exp list -> 'exp_aux
  ; e_nondet                 : 'exp list -> 'exp_aux
  ; e_id                     : id -> 'exp_aux
  ; e_lit                    : lit -> 'exp_aux
  ; e_cast                   : Ast.typ * 'exp -> 'exp_aux
  ; e_app                    : id * 'exp list -> 'exp_aux
  ; e_app_infix              : 'exp * id * 'exp -> 'exp_aux
  ; e_tuple                  : 'exp list -> 'exp_aux
  ; e_if                     : 'exp * 'exp * 'exp -> 'exp_aux
  ; e_for                    : id * 'exp * 'exp * 'exp * Ast.order * 'exp -> 'exp_aux
  ; e_vector                 : 'exp list -> 'exp_aux
  ; e_vector_indexed         : (int * 'exp) list * 'opt_default -> 'exp_aux
  ; e_vector_access          : 'exp * 'exp -> 'exp_aux
  ; e_vector_subrange        : 'exp * 'exp * 'exp -> 'exp_aux
  ; e_vector_update          : 'exp * 'exp * 'exp -> 'exp_aux
  ; e_vector_update_subrange : 'exp * 'exp * 'exp * 'exp -> 'exp_aux
  ; e_vector_append          : 'exp * 'exp -> 'exp_aux
  ; e_list                   : 'exp list -> 'exp_aux
  ; e_cons                   : 'exp * 'exp -> 'exp_aux
  ; e_record                 : 'fexps -> 'exp_aux
  ; e_record_update          : 'exp * 'fexps -> 'exp_aux
  ; e_field                  : 'exp * id -> 'exp_aux
  ; e_case                   : 'exp * 'pexp list -> 'exp_aux
  ; e_let                    : 'letbind * 'exp -> 'exp_aux
  ; e_assign                 : 'lexp * 'exp -> 'exp_aux
  ; e_sizeof                 : nexp -> 'exp_aux
  ; e_constraint             : n_constraint -> 'exp_aux
  ; e_exit                   : 'exp -> 'exp_aux
  ; e_return                 : 'exp -> 'exp_aux
  ; e_assert                 : 'exp * 'exp -> 'exp_aux
  ; e_internal_cast          : 'a annot * 'exp -> 'exp_aux
  ; e_internal_exp           : 'a annot -> 'exp_aux
  ; e_internal_exp_user      : 'a annot * 'a annot -> 'exp_aux
  ; e_comment                : string -> 'exp_aux
  ; e_comment_struc          : 'exp -> 'exp_aux
  ; e_internal_let           : 'lexp * 'exp * 'exp -> 'exp_aux
  ; e_internal_plet          : 'pat * 'exp * 'exp -> 'exp_aux
  ; e_internal_return        : 'exp -> 'exp_aux
  ; e_aux                    : 'exp_aux * 'a annot -> 'exp
  ; lEXP_id                  : id -> 'lexp_aux
  ; lEXP_memory              : id * 'exp list -> 'lexp_aux
  ; lEXP_cast                : Ast.typ * id -> 'lexp_aux
  ; lEXP_tup                 : 'lexp list -> 'lexp_aux
  ; lEXP_vector              : 'lexp * 'exp -> 'lexp_aux
  ; lEXP_vector_range        : 'lexp * 'exp * 'exp -> 'lexp_aux
  ; lEXP_field               : 'lexp * id -> 'lexp_aux
  ; lEXP_aux                 : 'lexp_aux * 'a annot -> 'lexp
  ; fE_Fexp                  : id * 'exp -> 'fexp_aux
  ; fE_aux                   : 'fexp_aux * 'a annot -> 'fexp
  ; fES_Fexps                : 'fexp list * bool -> 'fexps_aux
  ; fES_aux                  : 'fexps_aux * 'a annot -> 'fexps
  ; def_val_empty            : 'opt_default_aux
  ; def_val_dec              : 'exp -> 'opt_default_aux
  ; def_val_aux              : 'opt_default_aux * 'a annot -> 'opt_default
  ; pat_exp                  : 'pat * 'exp -> 'pexp_aux
  ; pat_when                 : 'pat * 'exp * 'exp -> 'pexp_aux
  ; pat_aux                  : 'pexp_aux * 'a annot -> 'pexp
  ; lB_val_explicit          : typschm * 'pat * 'exp -> 'letbind_aux
  ; lB_val_implicit          : 'pat * 'exp -> 'letbind_aux
  ; lB_aux                   : 'letbind_aux * 'a annot -> 'letbind
  ; pat_alg                  : ('a,'pat,'pat_aux,'fpat,'fpat_aux) pat_alg
  }
    
let rec fold_exp_aux alg = function
  | E_block es -> alg.e_block (List.map (fold_exp alg) es)
  | E_nondet es -> alg.e_nondet (List.map (fold_exp alg) es)
  | E_id id -> alg.e_id id
  | E_lit lit -> alg.e_lit lit
  | E_cast (typ,e) -> alg.e_cast (typ, fold_exp alg e)
  | E_app (id,es) -> alg.e_app (id, List.map (fold_exp alg) es)
  | E_app_infix (e1,id,e2) -> alg.e_app_infix (fold_exp alg e1, id, fold_exp alg e2)
  | E_tuple es -> alg.e_tuple (List.map (fold_exp alg) es)
  | E_if (e1,e2,e3) -> alg.e_if (fold_exp alg e1, fold_exp alg e2, fold_exp alg e3)
  | E_for (id,e1,e2,e3,order,e4) ->
     alg.e_for (id,fold_exp alg e1, fold_exp alg e2, fold_exp alg e3, order, fold_exp alg e4)
  | E_vector es -> alg.e_vector (List.map (fold_exp alg) es)
  | E_vector_indexed (es,opt) ->
     alg.e_vector_indexed (List.map (fun (id,e) -> (id,fold_exp alg e)) es, fold_opt_default alg opt)
  | E_vector_access (e1,e2) -> alg.e_vector_access (fold_exp alg e1, fold_exp alg e2)
  | E_vector_subrange (e1,e2,e3) ->
     alg.e_vector_subrange (fold_exp alg e1, fold_exp alg e2, fold_exp alg e3)
  | E_vector_update (e1,e2,e3) ->
     alg.e_vector_update (fold_exp alg e1, fold_exp alg e2, fold_exp alg e3)
  | E_vector_update_subrange (e1,e2,e3,e4) ->
     alg.e_vector_update_subrange (fold_exp alg e1,fold_exp alg e2, fold_exp alg e3, fold_exp alg e4)
  | E_vector_append (e1,e2) -> alg.e_vector_append (fold_exp alg e1, fold_exp alg e2)
  | E_list es -> alg.e_list (List.map (fold_exp alg) es)
  | E_cons (e1,e2) -> alg.e_cons (fold_exp alg e1, fold_exp alg e2)
  | E_record fexps -> alg.e_record (fold_fexps alg fexps)
  | E_record_update (e,fexps) -> alg.e_record_update (fold_exp alg e, fold_fexps alg fexps)
  | E_field (e,id) -> alg.e_field (fold_exp alg e, id)
  | E_case (e,pexps) -> alg.e_case (fold_exp alg e, List.map (fold_pexp alg) pexps)
  | E_let (letbind,e) -> alg.e_let (fold_letbind alg letbind, fold_exp alg e)
  | E_assign (lexp,e) -> alg.e_assign (fold_lexp alg lexp, fold_exp alg e)
  | E_sizeof nexp -> alg.e_sizeof nexp
  | E_constraint nc -> alg.e_constraint nc
  | E_exit e -> alg.e_exit (fold_exp alg e)
  | E_return e -> alg.e_return (fold_exp alg e)
  | E_assert(e1,e2) -> alg.e_assert (fold_exp alg e1, fold_exp alg e2)
  | E_internal_cast (annot,e) -> alg.e_internal_cast (annot, fold_exp alg e)
  | E_internal_exp annot -> alg.e_internal_exp annot
  | E_sizeof_internal a -> raise (Reporting_basic.err_unreachable (Parse_ast.Unknown)
      "E_sizeof_internal encountered during rewriting")
  | E_internal_exp_user (annot1,annot2) -> alg.e_internal_exp_user (annot1,annot2)
  | E_comment c -> alg.e_comment c
  | E_comment_struc e -> alg.e_comment_struc (fold_exp alg e)
  | E_internal_let (lexp,e1,e2) ->
     alg.e_internal_let (fold_lexp alg lexp, fold_exp alg e1, fold_exp alg e2)
  | E_internal_plet (pat,e1,e2) ->
     alg.e_internal_plet (fold_pat alg.pat_alg pat, fold_exp alg e1, fold_exp alg e2)
  | E_internal_return e -> alg.e_internal_return (fold_exp alg e)
and fold_exp alg (E_aux (exp_aux,annot)) = alg.e_aux (fold_exp_aux alg exp_aux, annot)
and fold_lexp_aux alg = function
  | LEXP_id id -> alg.lEXP_id id
  | LEXP_memory (id,es) -> alg.lEXP_memory (id, List.map (fold_exp alg) es)
  | LEXP_tup les -> alg.lEXP_tup (List.map (fold_lexp alg) les)
  | LEXP_cast (typ,id) -> alg.lEXP_cast (typ,id)
  | LEXP_vector (lexp,e) -> alg.lEXP_vector (fold_lexp alg lexp, fold_exp alg e)
  | LEXP_vector_range (lexp,e1,e2) ->
     alg.lEXP_vector_range (fold_lexp alg lexp, fold_exp alg e1, fold_exp alg e2)
 | LEXP_field (lexp,id) -> alg.lEXP_field (fold_lexp alg lexp, id)
and fold_lexp alg (LEXP_aux (lexp_aux,annot)) =
  alg.lEXP_aux (fold_lexp_aux alg lexp_aux, annot)
and fold_fexp_aux alg (FE_Fexp (id,e)) = alg.fE_Fexp (id, fold_exp alg e)
and fold_fexp alg (FE_aux (fexp_aux,annot)) = alg.fE_aux (fold_fexp_aux alg fexp_aux,annot)
and fold_fexps_aux alg (FES_Fexps (fexps,b)) = alg.fES_Fexps (List.map (fold_fexp alg) fexps, b)
and fold_fexps alg (FES_aux (fexps_aux,annot)) = alg.fES_aux (fold_fexps_aux alg fexps_aux, annot)
and fold_opt_default_aux alg = function
  | Def_val_empty -> alg.def_val_empty
  | Def_val_dec e -> alg.def_val_dec (fold_exp alg e)
and fold_opt_default alg (Def_val_aux (opt_default_aux,annot)) =
  alg.def_val_aux (fold_opt_default_aux alg opt_default_aux, annot)
and fold_pexp_aux alg = function
  | Pat_exp (pat,e) -> alg.pat_exp (fold_pat alg.pat_alg pat, fold_exp alg e)
  | Pat_when (pat,e,e') -> alg.pat_when (fold_pat alg.pat_alg pat, fold_exp alg e, fold_exp alg e')
and fold_pexp alg (Pat_aux (pexp_aux,annot)) = alg.pat_aux (fold_pexp_aux alg pexp_aux, annot)
and fold_letbind_aux alg = function
  | LB_val_explicit (t,pat,e) -> alg.lB_val_explicit (t,fold_pat alg.pat_alg pat, fold_exp alg e)
  | LB_val_implicit (pat,e) -> alg.lB_val_implicit (fold_pat alg.pat_alg pat, fold_exp alg e)
and fold_letbind alg (LB_aux (letbind_aux,annot)) = alg.lB_aux (fold_letbind_aux alg letbind_aux, annot)

let id_exp_alg =
  { e_block = (fun es -> E_block es)
  ; e_nondet = (fun es -> E_nondet es)
  ; e_id = (fun id -> E_id id)
  ; e_lit = (fun lit -> (E_lit lit))
  ; e_cast = (fun (typ,e) -> E_cast (typ,e))
  ; e_app = (fun (id,es) -> E_app (id,es))
  ; e_app_infix = (fun (e1,id,e2) -> E_app_infix (e1,id,e2))
  ; e_tuple = (fun es -> E_tuple es)
  ; e_if = (fun (e1,e2,e3) -> E_if (e1,e2,e3))
  ; e_for = (fun (id,e1,e2,e3,order,e4) -> E_for (id,e1,e2,e3,order,e4))
  ; e_vector = (fun es -> E_vector es)
  ; e_vector_indexed = (fun (es,opt2) -> E_vector_indexed (es,opt2))
  ; e_vector_access = (fun (e1,e2) -> E_vector_access (e1,e2))
  ; e_vector_subrange =  (fun (e1,e2,e3) -> E_vector_subrange (e1,e2,e3))
  ; e_vector_update = (fun (e1,e2,e3) -> E_vector_update (e1,e2,e3))
  ; e_vector_update_subrange =  (fun (e1,e2,e3,e4) -> E_vector_update_subrange (e1,e2,e3,e4))
  ; e_vector_append = (fun (e1,e2) -> E_vector_append (e1,e2))
  ; e_list = (fun es -> E_list es)
  ; e_cons = (fun (e1,e2) -> E_cons (e1,e2))
  ; e_record = (fun fexps -> E_record fexps)
  ; e_record_update = (fun (e1,fexp) -> E_record_update (e1,fexp))
  ; e_field = (fun (e1,id) -> (E_field (e1,id)))
  ; e_case = (fun (e1,pexps) -> E_case (e1,pexps))
  ; e_let = (fun (lb,e2) -> E_let (lb,e2))
  ; e_assign = (fun (lexp,e2) -> E_assign (lexp,e2))
  ; e_sizeof = (fun nexp -> E_sizeof nexp)
  ; e_constraint = (fun nc -> E_constraint nc)
  ; e_exit = (fun e1 -> E_exit (e1))
  ; e_return = (fun e1 -> E_return e1)
  ; e_assert = (fun (e1,e2) -> E_assert(e1,e2)) 
  ; e_internal_cast = (fun (a,e1) -> E_internal_cast (a,e1))
  ; e_internal_exp = (fun a -> E_internal_exp a)
  ; e_internal_exp_user = (fun (a1,a2) -> E_internal_exp_user (a1,a2))
  ; e_comment = (fun c -> E_comment c)
  ; e_comment_struc = (fun e -> E_comment_struc e)
  ; e_internal_let = (fun (lexp, e2, e3) -> E_internal_let (lexp,e2,e3))
  ; e_internal_plet = (fun (pat, e1, e2) -> E_internal_plet (pat,e1,e2))
  ; e_internal_return = (fun e -> E_internal_return e)
  ; e_aux = (fun (e,annot) -> E_aux (e,annot))
  ; lEXP_id = (fun id -> LEXP_id id)
  ; lEXP_memory = (fun (id,es) -> LEXP_memory (id,es))
  ; lEXP_cast = (fun (typ,id) -> LEXP_cast (typ,id))
  ; lEXP_tup = (fun tups -> LEXP_tup tups)
  ; lEXP_vector = (fun (lexp,e2) -> LEXP_vector (lexp,e2))
  ; lEXP_vector_range = (fun (lexp,e2,e3) -> LEXP_vector_range (lexp,e2,e3))
  ; lEXP_field = (fun (lexp,id) -> LEXP_field (lexp,id))
  ; lEXP_aux = (fun (lexp,annot) -> LEXP_aux (lexp,annot))
  ; fE_Fexp = (fun (id,e) -> FE_Fexp (id,e))
  ; fE_aux = (fun (fexp,annot) -> FE_aux (fexp,annot))
  ; fES_Fexps = (fun (fexps,b) -> FES_Fexps (fexps,b))
  ; fES_aux = (fun (fexp,annot) -> FES_aux (fexp,annot))
  ; def_val_empty = Def_val_empty
  ; def_val_dec = (fun e -> Def_val_dec e)
  ; def_val_aux = (fun (defval,aux) -> Def_val_aux (defval,aux))
  ; pat_exp = (fun (pat,e) -> (Pat_exp (pat,e)))
  ; pat_when = (fun (pat,e,e') -> (Pat_when (pat,e,e')))
  ; pat_aux = (fun (pexp,a) -> (Pat_aux (pexp,a)))
  ; lB_val_explicit = (fun (typ,pat,e) -> LB_val_explicit (typ,pat,e))
  ; lB_val_implicit = (fun (pat,e) -> LB_val_implicit (pat,e))
  ; lB_aux = (fun (lb,annot) -> LB_aux (lb,annot))
  ; pat_alg = id_pat_alg
  }

(* Folding algorithms for not only rewriting patterns/expressions, but also
   computing some additional value. Usage: Pass default value (bot) and a
   binary join operator as arguments, and specify the non-default cases of
   rewriting/computation by overwriting fields of the record.
   See rewrite_sizeof for examples. *)
let compute_pat_alg bot join =
  let join_list vs = List.fold_left join bot vs in
  let split_join f ps = let (vs,ps) = List.split ps in (join_list vs, f ps) in
  { p_lit            = (fun lit -> (bot, P_lit lit))
  ; p_wild           = (bot, P_wild)
  ; p_as             = (fun ((v,pat),id) -> (v, P_as (pat,id)))
  ; p_typ            = (fun (typ,(v,pat)) -> (v, P_typ (typ,pat)))
  ; p_id             = (fun id -> (bot, P_id id))
  ; p_var            = (fun kid -> (bot, P_var kid))
  ; p_app            = (fun (id,ps) -> split_join (fun ps -> P_app (id,ps)) ps)
  ; p_record         = (fun (ps,b) -> split_join (fun ps -> P_record (ps,b)) ps)
  ; p_vector         = split_join (fun ps -> P_vector ps)
  ; p_vector_indexed = (fun ps ->
                          let (is,ps) = List.split ps in
                          let (vs,ps) = List.split ps in
                          (join_list vs, P_vector_indexed (List.combine is ps)))
  ; p_vector_concat  = split_join (fun ps -> P_vector_concat ps)
  ; p_tup            = split_join (fun ps -> P_tup ps)
  ; p_list           = split_join (fun ps -> P_list ps)
  ; p_cons           = (fun ((vh,ph),(vt,pt)) -> (join vh vt, P_cons (ph,pt)))
  ; p_aux            = (fun ((v,pat),annot) -> (v, P_aux (pat,annot)))
  ; fP_aux           = (fun ((v,fpat),annot) -> (v, FP_aux (fpat,annot)))
  ; fP_Fpat          = (fun (id,(v,pat)) -> (v, FP_Fpat (id,pat)))
  }

let compute_exp_alg bot join =
  let join_list vs = List.fold_left join bot vs in
  let split_join f es = let (vs,es) = List.split es in (join_list vs, f es) in
  { e_block = split_join (fun es -> E_block es)
  ; e_nondet = split_join (fun es -> E_nondet es)
  ; e_id = (fun id -> (bot, E_id id))
  ; e_lit = (fun lit -> (bot, E_lit lit))
  ; e_cast = (fun (typ,(v,e)) -> (v, E_cast (typ,e)))
  ; e_app = (fun (id,es) -> split_join (fun es -> E_app (id,es)) es)
  ; e_app_infix = (fun ((v1,e1),id,(v2,e2)) -> (join v1 v2, E_app_infix (e1,id,e2)))
  ; e_tuple = split_join (fun es -> E_tuple es)
  ; e_if = (fun ((v1,e1),(v2,e2),(v3,e3)) -> (join_list [v1;v2;v3], E_if (e1,e2,e3)))
  ; e_for = (fun (id,(v1,e1),(v2,e2),(v3,e3),order,(v4,e4)) ->
      (join_list [v1;v2;v3;v4], E_for (id,e1,e2,e3,order,e4)))
  ; e_vector = split_join (fun es -> E_vector es)
  ; e_vector_indexed = (fun (es,(v2,opt2)) ->
      let (is,es) = List.split es in
      let (vs,es) = List.split es in
      (join_list (vs @ [v2]), E_vector_indexed (List.combine is es,opt2)))
  ; e_vector_access = (fun ((v1,e1),(v2,e2)) -> (join v1 v2, E_vector_access (e1,e2)))
  ; e_vector_subrange =  (fun ((v1,e1),(v2,e2),(v3,e3)) -> (join_list [v1;v2;v3], E_vector_subrange (e1,e2,e3)))
  ; e_vector_update = (fun ((v1,e1),(v2,e2),(v3,e3)) -> (join_list [v1;v2;v3], E_vector_update (e1,e2,e3)))
  ; e_vector_update_subrange =  (fun ((v1,e1),(v2,e2),(v3,e3),(v4,e4)) -> (join_list [v1;v2;v3;v4], E_vector_update_subrange (e1,e2,e3,e4)))
  ; e_vector_append = (fun ((v1,e1),(v2,e2)) -> (join v1 v2, E_vector_append (e1,e2)))
  ; e_list = split_join (fun es -> E_list es)
  ; e_cons = (fun ((v1,e1),(v2,e2)) -> (join v1 v2, E_cons (e1,e2)))
  ; e_record = (fun (vs,fexps) -> (vs, E_record fexps))
  ; e_record_update = (fun ((v1,e1),(vf,fexp)) -> (join v1 vf, E_record_update (e1,fexp)))
  ; e_field = (fun ((v1,e1),id) -> (v1, E_field (e1,id)))
  ; e_case = (fun ((v1,e1),pexps) ->
      let (vps,pexps) = List.split pexps in
      (join_list (v1::vps), E_case (e1,pexps)))
  ; e_let = (fun ((vl,lb),(v2,e2)) -> (join vl v2, E_let (lb,e2)))
  ; e_assign = (fun ((vl,lexp),(v2,e2)) -> (join vl v2, E_assign (lexp,e2)))
  ; e_sizeof = (fun nexp -> (bot, E_sizeof nexp))
  ; e_constraint = (fun nc -> (bot, E_constraint nc))
  ; e_exit = (fun (v1,e1) -> (v1, E_exit (e1)))
  ; e_return = (fun (v1,e1) -> (v1, E_return e1))
  ; e_assert = (fun ((v1,e1),(v2,e2)) -> (join v1 v2, E_assert(e1,e2)) )
  ; e_internal_cast = (fun (a,(v1,e1)) -> (v1, E_internal_cast (a,e1)))
  ; e_internal_exp = (fun a -> (bot, E_internal_exp a))
  ; e_internal_exp_user = (fun (a1,a2) -> (bot, E_internal_exp_user (a1,a2)))
  ; e_comment = (fun c -> (bot, E_comment c))
  ; e_comment_struc = (fun (v,e) -> (bot, E_comment_struc e)) (* ignore value by default, since it is comes from a comment *)
  ; e_internal_let = (fun ((vl, lexp), (v2,e2), (v3,e3)) ->
      (join_list [vl;v2;v3], E_internal_let (lexp,e2,e3)))
  ; e_internal_plet = (fun ((vp,pat), (v1,e1), (v2,e2)) ->
      (join_list [vp;v1;v2], E_internal_plet (pat,e1,e2)))
  ; e_internal_return = (fun (v,e) -> (v, E_internal_return e))
  ; e_aux = (fun ((v,e),annot) -> (v, E_aux (e,annot)))
  ; lEXP_id = (fun id -> (bot, LEXP_id id))
  ; lEXP_memory = (fun (id,es) -> split_join (fun es -> LEXP_memory (id,es)) es)
  ; lEXP_cast = (fun (typ,id) -> (bot, LEXP_cast (typ,id)))
  ; lEXP_tup = (fun ls ->
      let (vs,ls) = List.split ls in
      (join_list vs, LEXP_tup ls))
  ; lEXP_vector = (fun ((vl,lexp),(v2,e2)) -> (join vl v2, LEXP_vector (lexp,e2)))
  ; lEXP_vector_range = (fun ((vl,lexp),(v2,e2),(v3,e3)) ->
      (join_list [vl;v2;v3], LEXP_vector_range (lexp,e2,e3)))
  ; lEXP_field = (fun ((vl,lexp),id) -> (vl, LEXP_field (lexp,id)))
  ; lEXP_aux = (fun ((vl,lexp),annot) -> (vl, LEXP_aux (lexp,annot)))
  ; fE_Fexp = (fun (id,(v,e)) -> (v, FE_Fexp (id,e)))
  ; fE_aux = (fun ((vf,fexp),annot) -> (vf, FE_aux (fexp,annot)))
  ; fES_Fexps = (fun (fexps,b) ->
      let (vs,fexps) = List.split fexps in
      (join_list vs, FES_Fexps (fexps,b)))
  ; fES_aux = (fun ((vf,fexp),annot) -> (vf, FES_aux (fexp,annot)))
  ; def_val_empty = (bot, Def_val_empty)
  ; def_val_dec = (fun (v,e) -> (v, Def_val_dec e))
  ; def_val_aux = (fun ((v,defval),aux) -> (v, Def_val_aux (defval,aux)))
  ; pat_exp = (fun ((vp,pat),(v,e)) -> (join vp v, Pat_exp (pat,e)))
  ; pat_when = (fun ((vp,pat),(v,e),(v',e')) -> (join_list [vp;v;v'], Pat_when (pat,e,e')))
  ; pat_aux = (fun ((v,pexp),a) -> (v, Pat_aux (pexp,a)))
  ; lB_val_explicit = (fun (typ,(vp,pat),(v,e)) -> (join vp v, LB_val_explicit (typ,pat,e)))
  ; lB_val_implicit = (fun ((vp,pat),(v,e)) -> (join vp v, LB_val_implicit (pat,e)))
  ; lB_aux = (fun ((vl,lb),annot) -> (vl,LB_aux (lb,annot)))
  ; pat_alg = compute_pat_alg bot join
  }


(* Rewrite sizeof expressions with type-level variables to
   term-level expressions

   For each type-level variable used in a sizeof expressions whose value cannot
   be directly extracted from existing parameters of the surrounding function,
   a further parameter is added; calls to the function are rewritten
   accordingly (possibly causing further rewriting in the calling function) *)
let rewrite_sizeof (Defs defs) =
  let sizeof_frees exp =
    fst (fold_exp
      { (compute_exp_alg KidSet.empty KidSet.union) with
        e_sizeof = (fun nexp -> (nexp_frees nexp, E_sizeof nexp)) }
      exp) in

  (* Collect nexps whose values can be obtained directly from a pattern bind *)
  let nexps_from_params pat =
    fst (fold_pat
      { (compute_pat_alg [] (@)) with
        p_aux = (fun ((v,pat),((l,_) as annot)) ->
          let v' = match pat with
          | P_id id | P_as (_, id) ->
            let (Typ_aux (typ,_) as typ_aux) = typ_of_annot annot in
            (match typ with
              | Typ_app (atom, [Typ_arg_aux (Typ_arg_nexp nexp, _)])
                when string_of_id atom = "atom" ->
                [nexp, E_id id]
              | Typ_app (vector, _) when string_of_id vector = "vector" ->
                let id_length = Id_aux (Id "length", Parse_ast.Generated l) in
                (try
                  (match Env.get_val_spec id_length (env_of_annot annot) with
                  | _ ->
                    let (_,len,_,_) = vector_typ_args_of typ_aux in
                    let exp = E_app (id_length, [E_aux (E_id id, annot)]) in
                    [len, exp])
                with
                | _ -> [])
              | _ -> [])
          | _ -> [] in
          (v @ v', P_aux (pat,annot)))} pat) in

  (* Substitute collected values in sizeof expressions *)
  let rec e_sizeof nmap (Nexp_aux (nexp, l) as nexp_aux) =
    try snd (List.find (fun (nexp,_) -> nexp_identical nexp nexp_aux) nmap)
    with
    | Not_found ->
      let binop nexp1 op nexp2 = E_app_infix (
        E_aux (e_sizeof nmap nexp1, simple_annot l (atom_typ nexp1)),
        Id_aux (Id op, Parse_ast.Unknown),
        E_aux (e_sizeof nmap nexp2, simple_annot l (atom_typ nexp2))
        ) in
      let (Nexp_aux (nexp, l) as nexp_aux) = simplify_nexp nexp_aux in
      (match nexp with
      | Nexp_constant i -> E_lit (L_aux (L_num i, l))
      | Nexp_times (nexp1, nexp2) -> binop nexp1 "*" nexp2
      | Nexp_sum (nexp1, nexp2) -> binop nexp1 "+" nexp2
      | Nexp_minus (nexp1, nexp2) -> binop nexp1 "-" nexp2
      | _ -> E_sizeof nexp_aux) in

  (* Rewrite calls to functions which have had parameters added to pass values
     of type-level variables; these are added as sizeof expressions first, and
     then further rewritten as above. *)
  let e_app_aux param_map ((exp, exp_orig), ((l,_) as annot)) =
    let full_exp = E_aux (exp, annot) in
    let orig_exp = E_aux (exp_orig, annot) in
    match exp with
    | E_app (f, args) ->
      if Bindings.mem f param_map then
        (* Retrieve instantiation of the type variables of the called function
           for the given parameters in the original environment *)
        let inst = instantiation_of orig_exp in
        Bindings.bindings param_map |> List.iter (fun (id, kids) -> print_endline (string_of_id id ^ " => " ^ Util.string_of_list ", " string_of_kid (KidSet.elements kids)));
        KBindings.bindings inst |> List.iter (fun (kid, uvar) -> print_endline (string_of_kid kid ^ " => " ^ string_of_uvar uvar));
        let kid_exp kid = begin
          match (try KBindings.find kid inst with e -> print_endline (string_of_kid kid ^ " " ^ string_of_exp full_exp); raise e) with
          | U_nexp nexp -> E_aux (E_sizeof nexp, simple_annot l (atom_typ nexp))
          | _ ->
            raise (Reporting_basic.err_unreachable l
              ("failed to infer nexp for type variable " ^ string_of_kid kid ^
              " of function " ^ string_of_id f))
        end in
        let kid_exps = List.map kid_exp (KidSet.elements (Bindings.find f param_map)) in
        (E_aux (E_app (f, kid_exps @ args), annot), orig_exp)
      else (full_exp, orig_exp)
    | _ -> (full_exp, orig_exp) in

  (* Plug this into a folding algorithm that also keeps around a copy of the
  original expressions, which we use to infer instantiations of type variables
  in the original environments *)
  let copy_exp_alg =
    { e_block = (fun es -> let (es, es') = List.split es in (E_block es, E_block es'))
    ; e_nondet = (fun es -> let (es, es') = List.split es in (E_nondet es, E_nondet es'))
    ; e_id = (fun id -> (E_id id, E_id id))
    ; e_lit = (fun lit -> (E_lit lit, E_lit lit))
    ; e_cast = (fun (typ,(e,e')) -> (E_cast (typ,e), E_cast (typ,e')))
    ; e_app = (fun (id,es) -> let (es, es') = List.split es in (E_app (id,es), E_app (id,es')))
    ; e_app_infix = (fun ((e1,e1'),id,(e2,e2')) -> (E_app_infix (e1,id,e2), E_app_infix (e1',id,e2')))
    ; e_tuple = (fun es -> let (es, es') = List.split es in (E_tuple es, E_tuple es'))
    ; e_if = (fun ((e1,e1'),(e2,e2'),(e3,e3')) -> (E_if (e1,e2,e3), E_if (e1',e2',e3')))
    ; e_for = (fun (id,(e1,e1'),(e2,e2'),(e3,e3'),order,(e4,e4')) -> (E_for (id,e1,e2,e3,order,e4), E_for (id,e1',e2',e3',order,e4')))
    ; e_vector = (fun es -> let (es, es') = List.split es in (E_vector es, E_vector es'))
    ; e_vector_indexed = (fun (es,(opt2,opt2')) -> let (is, es) = List.split es in let (es, es') = List.split es in let (es, es') = (List.combine is es, List.combine is es') in (E_vector_indexed (es,opt2), E_vector_indexed (es',opt2')))
    ; e_vector_access = (fun ((e1,e1'),(e2,e2')) -> (E_vector_access (e1,e2), E_vector_access (e1',e2')))
    ; e_vector_subrange =  (fun ((e1,e1'),(e2,e2'),(e3,e3')) -> (E_vector_subrange (e1,e2,e3), E_vector_subrange (e1',e2',e3')))
    ; e_vector_update = (fun ((e1,e1'),(e2,e2'),(e3,e3')) -> (E_vector_update (e1,e2,e3), E_vector_update (e1',e2',e3')))
    ; e_vector_update_subrange =  (fun ((e1,e1'),(e2,e2'),(e3,e3'),(e4,e4')) -> (E_vector_update_subrange (e1,e2,e3,e4), E_vector_update_subrange (e1',e2',e3',e4')))
    ; e_vector_append = (fun ((e1,e1'),(e2,e2')) -> (E_vector_append (e1,e2), E_vector_append (e1',e2')))
    ; e_list = (fun es -> let (es, es') = List.split es in (E_list es, E_list es'))
    ; e_cons = (fun ((e1,e1'),(e2,e2')) -> (E_cons (e1,e2), E_cons (e1',e2')))
    ; e_record = (fun (fexps, fexps') -> (E_record fexps, E_record fexps'))
    ; e_record_update = (fun ((e1,e1'),(fexp,fexp')) -> (E_record_update (e1,fexp), E_record_update (e1',fexp')))
    ; e_field = (fun ((e1,e1'),id) -> (E_field (e1,id), E_field (e1',id)))
    ; e_case = (fun ((e1,e1'),pexps) -> let (pexps, pexps') = List.split pexps in (E_case (e1,pexps), E_case (e1',pexps')))
    ; e_let = (fun ((lb,lb'),(e2,e2')) -> (E_let (lb,e2), E_let (lb',e2')))
    ; e_assign = (fun ((lexp,lexp'),(e2,e2')) -> (E_assign (lexp,e2), E_assign (lexp',e2')))
    ; e_sizeof = (fun nexp -> (E_sizeof nexp, E_sizeof nexp))
    ; e_constraint = (fun nc -> (E_constraint nc, E_constraint nc))
    ; e_exit = (fun (e1,e1') -> (E_exit (e1), E_exit (e1')))
    ; e_return = (fun (e1,e1') -> (E_return e1, E_return e1'))
    ; e_assert = (fun ((e1,e1'),(e2,e2')) -> (E_assert(e1,e2), E_assert(e1',e2')) )
    ; e_internal_cast = (fun (a,(e1,e1')) -> (E_internal_cast (a,e1), E_internal_cast (a,e1')))
    ; e_internal_exp = (fun a -> (E_internal_exp a, E_internal_exp a))
    ; e_internal_exp_user = (fun (a1,a2) -> (E_internal_exp_user (a1,a2), E_internal_exp_user (a1,a2)))
    ; e_comment = (fun c -> (E_comment c, E_comment c))
    ; e_comment_struc = (fun (e,e') -> (E_comment_struc e, E_comment_struc e'))
    ; e_internal_let = (fun ((lexp,lexp'), (e2,e2'), (e3,e3')) -> (E_internal_let (lexp,e2,e3), E_internal_let (lexp',e2',e3')))
    ; e_internal_plet = (fun (pat, (e1,e1'), (e2,e2')) -> (E_internal_plet (pat,e1,e2), E_internal_plet (pat,e1',e2')))
    ; e_internal_return = (fun (e,e') -> (E_internal_return e, E_internal_return e'))
    ; e_aux = (fun ((e,e'),annot) -> (E_aux (e,annot), E_aux (e',annot)))
    ; lEXP_id = (fun id -> (LEXP_id id, LEXP_id id))
    ; lEXP_memory = (fun (id,es) -> let (es, es') = List.split es in (LEXP_memory (id,es), LEXP_memory (id,es')))
    ; lEXP_cast = (fun (typ,id) -> (LEXP_cast (typ,id), LEXP_cast (typ,id)))
    ; lEXP_tup = (fun tups -> let (tups,tups') = List.split tups in (LEXP_tup tups, LEXP_tup tups'))
    ; lEXP_vector = (fun ((lexp,lexp'),(e2,e2')) -> (LEXP_vector (lexp,e2), LEXP_vector (lexp',e2')))
    ; lEXP_vector_range = (fun ((lexp,lexp'),(e2,e2'),(e3,e3')) -> (LEXP_vector_range (lexp,e2,e3), LEXP_vector_range (lexp',e2',e3')))
    ; lEXP_field = (fun ((lexp,lexp'),id) -> (LEXP_field (lexp,id), LEXP_field (lexp',id)))
    ; lEXP_aux = (fun ((lexp,lexp'),annot) -> (LEXP_aux (lexp,annot), LEXP_aux (lexp',annot)))
    ; fE_Fexp = (fun (id,(e,e')) -> (FE_Fexp (id,e), FE_Fexp (id,e')))
    ; fE_aux = (fun ((fexp,fexp'),annot) -> (FE_aux (fexp,annot), FE_aux (fexp',annot)))
    ; fES_Fexps = (fun (fexps,b) -> let (fexps, fexps') = List.split fexps in (FES_Fexps (fexps,b), FES_Fexps (fexps',b)))
    ; fES_aux = (fun ((fexp,fexp'),annot) -> (FES_aux (fexp,annot), FES_aux (fexp',annot)))
    ; def_val_empty = (Def_val_empty, Def_val_empty)
    ; def_val_dec = (fun (e,e') -> (Def_val_dec e, Def_val_dec e'))
    ; def_val_aux = (fun ((defval,defval'),aux) -> (Def_val_aux (defval,aux), Def_val_aux (defval',aux)))
    ; pat_exp = (fun (pat,(e,e')) -> (Pat_exp (pat,e), Pat_exp (pat,e')))
    ; pat_when = (fun (pat,(e1,e1'),(e2,e2')) -> (Pat_when (pat,e1,e2), Pat_when (pat,e1',e2')))
    ; pat_aux = (fun ((pexp,pexp'),a) -> (Pat_aux (pexp,a), Pat_aux (pexp',a)))
    ; lB_val_explicit = (fun (typ,pat,(e,e')) -> (LB_val_explicit (typ,pat,e), LB_val_explicit (typ,pat,e')))
    ; lB_val_implicit = (fun (pat,(e,e')) -> (LB_val_implicit (pat,e), LB_val_implicit (pat,e')))
    ; lB_aux = (fun ((lb,lb'),annot) -> (LB_aux (lb,annot), LB_aux (lb',annot)))
    ; pat_alg = id_pat_alg
    } in

  let rewrite_sizeof_fun params_map
    (FD_aux (FD_function (rec_opt,tannot,eff,funcls),((l,_) as annot))) =
    let rewrite_funcl_body (FCL_aux (FCL_Funcl (id,pat,exp), annot)) (funcls,nvars) =
      let body_env = env_of exp in
      let body_typ = typ_of exp in
      let nmap = nexps_from_params pat in
      (* first rewrite calls to other functions... *)
      let exp' = fst (fold_exp { copy_exp_alg with e_aux = e_app_aux params_map } exp) in
      (* ... then rewrite sizeof expressions in current function body *)
      let exp'' = fold_exp { id_exp_alg with e_sizeof = e_sizeof nmap } exp' in
      (FCL_aux (FCL_Funcl (id,pat,exp''), annot) :: funcls,
      KidSet.union nvars (sizeof_frees exp'')) in
    let (funcls, nvars) = List.fold_right rewrite_funcl_body funcls ([], KidSet.empty) in
    (* Add a parameter for each remaining free type-level variable in a
       sizeof expression *)
    let kid_typ kid = atom_typ (nvar kid) in
    let kid_annot kid = simple_annot l (kid_typ kid) in
    let kid_pat kid =
      P_aux (P_typ (kid_typ kid,
        P_aux (P_id (Id_aux (Id (string_of_kid kid), l)),
        kid_annot kid)), kid_annot kid) in
    let kid_eaux kid = E_id (Id_aux (Id (string_of_kid kid), l)) in
    let kid_typs = List.map kid_typ (KidSet.elements nvars) in
    let kid_pats = List.map kid_pat (KidSet.elements nvars) in
    let kid_nmap = List.map (fun kid -> (nvar kid, kid_eaux kid)) (KidSet.elements nvars) in
    let rewrite_funcl_params (FCL_aux (FCL_Funcl (id, pat, exp), annot) as funcl) =
      let rec rewrite_pat (P_aux (pat,(l,_)) as paux) =
        if KidSet.is_empty nvars then paux else
        match pat_typ_of paux with
        | Typ_aux (Typ_tup _, _) ->
          (match pat with
            | P_tup pats ->
              P_aux (P_tup (kid_pats @ pats), (l, None))
            | P_wild -> paux
            | P_typ (Typ_aux (Typ_tup typs, l), pat) ->
              P_aux (P_typ (Typ_aux (Typ_tup (kid_typs @ typs), l),
                rewrite_pat pat), (l, None))
            | P_as (_, id) | P_id id ->
              (* adding parameters here would change the type of id;
              we should remove the P_as/P_id here and add a let-binding to the body *)
              raise (Reporting_basic.err_todo l
                "rewriting as- or id-patterns for sizeof expressions not yet implemented")
            | _ ->
              raise (Reporting_basic.err_unreachable l
                "unexpected pattern while rewriting function parameters for sizeof expressions"))
        | _ -> P_aux (P_tup (kid_pats @ [paux]), (l, None)) in
      let exp' = fold_exp { id_exp_alg with e_sizeof = e_sizeof kid_nmap } exp in
      FCL_aux (FCL_Funcl (id, rewrite_pat pat, exp'), annot) in
    let funcls = List.map rewrite_funcl_params funcls in
    (nvars, FD_aux (FD_function (rec_opt,tannot,eff,funcls),annot)) in

  let rewrite_sizeof_fundef (params_map, defs) = function
  | DEF_fundef fd ->
    let (nvars, fd') = rewrite_sizeof_fun params_map fd in
    let id = id_of_fundef fd in
    let params_map' =
      if KidSet.is_empty nvars then params_map
      else Bindings.add id nvars params_map in
    (params_map', defs @ [DEF_fundef fd'])
  | def ->
    (params_map, defs @ [def]) in

  let rewrite_sizeof_valspec params_map def =
    let rewrite_typschm (TypSchm_aux (TypSchm_ts (tq, typ), l) as ts) id =
      if Bindings.mem id params_map then
        let kid_typs = List.map (fun kid -> atom_typ (nvar kid))
          (KidSet.elements (Bindings.find id params_map)) in
        let typ' = match typ with
        | Typ_aux (Typ_fn (vtyp_arg, vtyp_ret, declared_eff), vl) ->
          let vtyp_arg' = begin
            match vtyp_arg with
            | Typ_aux (Typ_tup typs, vl) ->
              Typ_aux (Typ_tup (kid_typs @ typs), vl)
            | _ -> Typ_aux (Typ_tup (kid_typs @ [vtyp_arg]), vl)
          end in
          Typ_aux (Typ_fn (vtyp_arg', vtyp_ret, declared_eff), vl)
        | _ -> raise (Reporting_basic.err_typ l
            "val spec with non-function type") in
        TypSchm_aux (TypSchm_ts (tq, typ'), l)
      else ts in
    match def with
    | DEF_spec (VS_aux (VS_val_spec (typschm, id), a)) ->
      DEF_spec (VS_aux (VS_val_spec (rewrite_typschm typschm id, id), a))
    | DEF_spec (VS_aux (VS_extern_no_rename (typschm, id), a)) ->
      DEF_spec (VS_aux (VS_extern_no_rename (rewrite_typschm typschm id, id), a))
    | DEF_spec (VS_aux (VS_extern_spec (typschm, id, e), a)) ->
      DEF_spec (VS_aux (VS_extern_spec (rewrite_typschm typschm id, id, e), a))
    | DEF_spec (VS_aux (VS_cast_spec (typschm, id), a)) ->
      DEF_spec (VS_aux (VS_cast_spec (rewrite_typschm typschm id, id), a))
    | _ -> def in

  let (params_map, defs) = List.fold_left rewrite_sizeof_fundef
    (Bindings.empty, []) defs in
  let defs = List.map (rewrite_sizeof_valspec params_map) defs in
  fst (check initial_env (Defs defs))


let remove_vector_concat_pat pat =

  (* ivc: bool that indicates whether the exp is in a vector_concat pattern *)
  let remove_typed_patterns =
    fold_pat { id_pat_alg with
               p_aux = (function
                        | (P_typ (_,P_aux (p,_)),annot)
                        | (p,annot) -> 
                           P_aux (p,annot)
                       )
             } in
  
  (* let pat = remove_typed_patterns pat in *)

  let fresh_id_v = fresh_id "v__" in

  (* expects that P_typ elements have been removed from AST,
     that the length of all vectors involved is known,
     that we don't have indexed vectors *)

  (* introduce names for all patterns of form P_vector_concat *)
  let name_vector_concat_roots =
    { p_lit = (fun lit -> P_lit lit)
    ; p_typ = (fun (typ,p) -> P_typ (typ,p false)) (* cannot happen *)
    ; p_wild = P_wild
    ; p_as = (fun (pat,id) -> P_as (pat true,id))
    ; p_id  = (fun id -> P_id id)
    ; p_var = (fun kid -> P_var kid)
    ; p_app = (fun (id,ps) -> P_app (id, List.map (fun p -> p false) ps))
    ; p_record = (fun (fpats,b) -> P_record (fpats, b))
    ; p_vector = (fun ps -> P_vector (List.map (fun p -> p false) ps))
    ; p_vector_indexed = (fun ps -> P_vector_indexed (List.map (fun (i,p) -> (i,p false)) ps))
    ; p_vector_concat  = (fun ps -> P_vector_concat (List.map (fun p -> p false) ps))
    ; p_tup            = (fun ps -> P_tup (List.map (fun p -> p false) ps))
    ; p_list           = (fun ps -> P_list (List.map (fun p -> p false) ps))
    ; p_cons           = (fun (p,ps) -> P_cons (p false, ps false))
    ; p_aux =
        (fun (pat,((l,_) as annot)) contained_in_p_as ->
          match pat with
          | P_vector_concat pats ->
             (if contained_in_p_as
              then P_aux (pat,annot)
              else P_aux (P_as (P_aux (pat,annot),fresh_id_v l),annot))
          | _ -> P_aux (pat,annot)
        )
    ; fP_aux = (fun (fpat,annot) -> FP_aux (fpat,annot))
    ; fP_Fpat = (fun (id,p) -> FP_Fpat (id,p false))
    } in

  let pat = (fold_pat name_vector_concat_roots pat) false in

  (* introduce names for all unnamed child nodes of P_vector_concat *)
  let name_vector_concat_elements =
    let p_vector_concat pats =
      let rec aux ((P_aux (p,((l,_) as a))) as pat) = match p with
        | P_vector _ -> P_aux (P_as (pat,fresh_id_v l),a)
        | P_id id -> P_aux (P_id id,a)
        | P_as (p,id) -> P_aux (P_as (p,id),a)
        | P_typ (typ, pat) -> P_aux (P_typ (typ, aux pat),a)
        | P_wild -> P_aux (P_wild,a)
        | _ ->
           raise
             (Reporting_basic.err_unreachable
                l "name_vector_concat_elements: Non-vector in vector-concat pattern") in
      P_vector_concat (List.map aux pats) in
    {id_pat_alg with p_vector_concat = p_vector_concat} in

  let pat = fold_pat name_vector_concat_elements pat in



  let rec tag_last = function
    | x :: xs -> let is_last = xs = [] in (x,is_last) :: tag_last xs
    | _ -> [] in

  (* remove names from vectors in vector_concat patterns and collect them as declarations for the
     function body or expression *)
  let unname_vector_concat_elements = (* :
        ('a,
         'a pat *      ((tannot exp -> tannot exp) list),
         'a pat_aux *  ((tannot exp -> tannot exp) list),
         'a fpat *     ((tannot exp -> tannot exp) list),
         'a fpat_aux * ((tannot exp -> tannot exp) list))
          pat_alg = *)

    (* build a let-expression of the form "let child = root[i..j] in body" *)
    let letbind_vec typ_opt (rootid,rannot) (child,cannot) (i,j) =
      let (l,_) = cannot in
      let rootname = string_of_id rootid in
      let childname = string_of_id child in
      
      let root = E_aux (E_id rootid, rannot) in
      let index_i = simple_num l i in
      let index_j = simple_num l j in
      
      let subv = fix_eff_exp (E_aux (E_vector_subrange (root, index_i, index_j), cannot)) in

      let id_pat =
        match typ_opt with
        | Some typ -> P_aux (P_typ (typ, P_aux (P_id child,cannot)), cannot)
        | None -> P_aux (P_id child,cannot) in
      let letbind = fix_eff_lb (LB_aux (LB_val_implicit (id_pat,subv),cannot)) in
      (letbind,
       (fun body -> fix_eff_exp (E_aux (E_let (letbind,body), simple_annot l (typ_of body)))),
       (rootname,childname)) in

    let p_aux = function
      | ((P_as (P_aux (P_vector_concat pats,rannot'),rootid),decls),rannot) ->
         let rtyp = Env.base_typ_of (env_of_annot rannot') (typ_of_annot rannot') in
         let (start,last_idx) = (match vector_typ_args_of rtyp with
          | (Nexp_aux (Nexp_constant start,_), Nexp_aux (Nexp_constant length,_), ord, _) ->
            (start, if is_order_inc ord then start + length - 1 else start - length + 1)
          | _ ->
            raise (Reporting_basic.err_unreachable (fst rannot')
              ("unname_vector_concat_elements: vector of unspecified length in vector-concat pattern"))) in
         let rec aux typ_opt (pos,pat_acc,decl_acc) (P_aux (p,cannot),is_last) =
           let ctyp = Env.base_typ_of (env_of_annot cannot) (typ_of_annot cannot) in
           let (_,length,ord,_) = vector_typ_args_of ctyp in
           let (pos',index_j) = match length with
             | Nexp_aux (Nexp_constant i,_) ->
               if is_order_inc ord then (pos+i, pos+i-1)
               else (pos-i, pos-i+1)
             | Nexp_aux (_,l) ->
                 if is_last then (pos,last_idx)
                 else
                 raise
                   (Reporting_basic.err_unreachable
                      l ("unname_vector_concat_elements: vector of unspecified length in vector-concat pattern")) in
           (match p with
            (* if we see a named vector pattern, remove the name and remember to
              declare it later *)
            | P_as (P_aux (p,cannot),cname) ->
               let (lb,decl,info) = letbind_vec typ_opt (rootid,rannot) (cname,cannot) (pos,index_j) in
               (pos', pat_acc @ [P_aux (p,cannot)], decl_acc @ [((lb,decl),info)])
            (* if we see a P_id variable, remember to declare it later *)
            | P_id cname ->
               let (lb,decl,info) = letbind_vec typ_opt (rootid,rannot) (cname,cannot) (pos,index_j) in
               (pos', pat_acc @ [P_aux (P_id cname,cannot)], decl_acc @ [((lb,decl),info)])
            | P_typ (typ, pat) -> aux (Some typ) (pos,pat_acc,decl_acc) (pat, is_last)
            (* normal vector patterns are fine *)
            | _ -> (pos', pat_acc @ [P_aux (p,cannot)],decl_acc)) in
          let pats_tagged = tag_last pats in
          let (_,pats',decls') = List.fold_left (aux None) (start,[],[]) pats_tagged in

          (* abuse P_vector_concat as a P_vector_const pattern: it has the of
          patterns as an argument but they're meant to be consed together *)
          (P_aux (P_as (P_aux (P_vector_concat pats',rannot'),rootid),rannot), decls @ decls')
      | ((p,decls),annot) -> (P_aux (p,annot),decls) in

    { p_lit            = (fun lit -> (P_lit lit,[]))
    ; p_wild           = (P_wild,[])
    ; p_as             = (fun ((pat,decls),id) -> (P_as (pat,id),decls))
    ; p_typ            = (fun (typ,(pat,decls)) -> (P_typ (typ,pat),decls))
    ; p_id             = (fun id -> (P_id id,[]))
    ; p_var            = (fun kid -> (P_var kid, []))
    ; p_app            = (fun (id,ps) -> let (ps,decls) = List.split ps in
                                         (P_app (id,ps),List.flatten decls))
    ; p_record         = (fun (ps,b) -> let (ps,decls) = List.split ps in
                                        (P_record (ps,b),List.flatten decls))
    ; p_vector         = (fun ps -> let (ps,decls) = List.split ps in
                                    (P_vector ps,List.flatten decls))
    ; p_vector_indexed = (fun ps -> let (is,ps) = List.split ps in
                                    let (ps,decls) = List.split ps in
                                    let ps = List.combine is ps in
                                    (P_vector_indexed ps,List.flatten decls))
    ; p_vector_concat  = (fun ps -> let (ps,decls) = List.split ps in
                                    (P_vector_concat ps,List.flatten decls))
    ; p_tup            = (fun ps -> let (ps,decls) = List.split ps in
                                    (P_tup ps,List.flatten decls))
    ; p_list           = (fun ps -> let (ps,decls) = List.split ps in
                                    (P_list ps,List.flatten decls))
    ; p_cons           = (fun ((p,decls),(p',decls')) -> (P_cons (p,p'), decls @ decls'))
    ; p_aux            = (fun ((pat,decls),annot) -> p_aux ((pat,decls),annot))
    ; fP_aux           = (fun ((fpat,decls),annot) -> (FP_aux (fpat,annot),decls))
    ; fP_Fpat          = (fun (id,(pat,decls)) -> (FP_Fpat (id,pat),decls))
    } in

  let (pat,decls) = fold_pat unname_vector_concat_elements pat in

  let decls =
    let module S = Set.Make(String) in

    let roots_needed =
      List.fold_right
        (fun (_,(rootid,childid)) roots_needed ->
         if S.mem childid roots_needed then
           (* let _ = print_endline rootid in *)
           S.add rootid roots_needed
         else if String.length childid >= 3 && String.sub childid 0 2 = String.sub "v__" 0 2 then
           roots_needed
         else
           S.add rootid roots_needed
        ) decls S.empty in
    List.filter
      (fun (_,(_,childid)) ->  
       S.mem childid roots_needed ||
         String.length childid < 3 ||
           not (String.sub childid 0 2 = String.sub "v__" 0 2))
      decls in

  let (letbinds,decls) =
    let (decls,_) = List.split decls in
    List.split decls in

  let decls = List.fold_left (fun f g x -> f (g x)) (fun b -> b) decls in


  (* at this point shouldn't have P_as patterns in P_vector_concat patterns any more,
     all P_as and P_id vectors should have their declarations in decls.
     Now flatten all vector_concat patterns *)
  
  let flatten =
    let p_vector_concat ps =
      let aux p acc = match p with
        | (P_aux (P_vector_concat pats,_)) -> pats @ acc
        | pat -> pat :: acc in
      P_vector_concat (List.fold_right aux ps []) in
    {id_pat_alg with p_vector_concat = p_vector_concat} in
  
  let pat = fold_pat flatten pat in

  (* at this point pat should be a flat pattern: no vector_concat patterns
     with vector_concats patterns as direct child-nodes anymore *)

  let range a b =
    let rec aux a b = if a > b then [] else a :: aux (a+1) b in
    if a > b then List.rev (aux b a) else aux a b in

  let remove_vector_concats =
    let p_vector_concat ps =
      let aux acc (P_aux (p,annot),is_last) =
        let env = env_of_annot annot in
        let typ = Env.base_typ_of env (typ_of_annot annot) in
        let eff = effect_of_annot (snd annot) in
        let (l,_) = annot in
        let wild _ = P_aux (P_wild,(Parse_ast.Generated l, Some (env, bit_typ, eff))) in
        if is_vector_typ typ then
          match p, vector_typ_args_of typ with
          | P_vector ps,_ -> acc @ ps
          | _, (_,Nexp_aux (Nexp_constant length,_),_,_) ->
             acc @ (List.map wild (range 0 (length - 1)))
          | _, _ ->
            (*if is_last then*) acc @ [wild 0]
        else raise
          (Reporting_basic.err_unreachable l
            ("remove_vector_concats: Non-vector in vector-concat pattern " ^
              string_of_typ (typ_of_annot annot))) in

      let has_length (P_aux (p,annot)) =
        let typ = Env.base_typ_of (env_of_annot annot) (typ_of_annot annot) in
        match vector_typ_args_of typ with
        | (_,Nexp_aux (Nexp_constant length,_),_,_) -> true
        | _ -> false in

      let ps_tagged = tag_last ps in
      let ps' = List.fold_left aux [] ps_tagged in
      let last_has_length ps = List.exists (fun (p,b) -> b && has_length p) ps_tagged in

      if last_has_length ps then
        P_vector ps'
      else
        (* If the last vector pattern in the vector_concat pattern has unknown
        length we misuse the P_vector_concat constructor's argument to place in
        the following way: P_vector_concat [x;y; ... ;z] should be mapped to the
        pattern-match x :: y :: .. z, i.e. if x : 'a, then z : vector 'a. *)
        P_vector_concat ps' in

    {id_pat_alg with p_vector_concat = p_vector_concat} in
  
  let pat = fold_pat remove_vector_concats pat in
  
  (pat,letbinds,decls)

(* assumes there are no more E_internal expressions *)
let rewrite_exp_remove_vector_concat_pat rewriters (E_aux (exp,(l,annot)) as full_exp) =
  let rewrap e = E_aux (e,(l,annot)) in
  let rewrite_rec = rewriters.rewrite_exp rewriters in
  let rewrite_base = rewrite_exp rewriters in
  match exp with
  | E_case (e,ps) ->
     let aux = function
     | (Pat_aux (Pat_exp (pat,body),annot')) ->
       let (pat,_,decls) = remove_vector_concat_pat pat in
       Pat_aux (Pat_exp (pat, decls (rewrite_rec body)),annot')
     | (Pat_aux (Pat_when (pat,guard,body),annot')) ->
       let (pat,_,decls) = remove_vector_concat_pat pat in
       Pat_aux (Pat_when (pat, decls (rewrite_rec guard), decls (rewrite_rec body)),annot') in
     rewrap (E_case (rewrite_rec e, List.map aux ps))
  | E_let (LB_aux (LB_val_explicit (typ,pat,v),annot'),body) ->
     let (pat,_,decls) = remove_vector_concat_pat pat in
     rewrap (E_let (LB_aux (LB_val_explicit (typ,pat,rewrite_rec v),annot'),
                    decls (rewrite_rec body)))
  | E_let (LB_aux (LB_val_implicit (pat,v),annot'),body) ->
     let (pat,_,decls) = remove_vector_concat_pat pat in
     rewrap (E_let (LB_aux (LB_val_implicit (pat,rewrite_rec v),annot'),
                    decls (rewrite_rec body)))
  | exp -> rewrite_base full_exp

let rewrite_fun_remove_vector_concat_pat
      rewriters (FD_aux (FD_function(recopt,tannotopt,effectopt,funcls),(l,fdannot))) = 
  let rewrite_funcl (FCL_aux (FCL_Funcl(id,pat,exp),(l,annot))) =
    let (pat',_,decls) = remove_vector_concat_pat pat in
    let exp' = decls (rewriters.rewrite_exp rewriters exp) in
    (FCL_aux (FCL_Funcl (id,pat',exp'),(l,annot))) 
  in FD_aux (FD_function(recopt,tannotopt,effectopt,List.map rewrite_funcl funcls),(l,fdannot))

let rewrite_defs_remove_vector_concat (Defs defs) =
  let rewriters =
    {rewrite_exp = rewrite_exp_remove_vector_concat_pat;
     rewrite_pat = rewrite_pat;
     rewrite_let = rewrite_let;
     rewrite_lexp = rewrite_lexp;
     rewrite_fun = rewrite_fun_remove_vector_concat_pat;
     rewrite_def = rewrite_def;
     rewrite_defs = rewrite_defs_base} in
  let rewrite_def d =
    let d = rewriters.rewrite_def rewriters d in
    match d with
    | DEF_val (LB_aux (LB_val_explicit (t,pat,exp),a)) ->
       let (pat,letbinds,_) = remove_vector_concat_pat pat in
       let defvals = List.map (fun lb -> DEF_val lb) letbinds in
       [DEF_val (LB_aux (LB_val_explicit (t,pat,exp),a))] @ defvals
    | DEF_val (LB_aux (LB_val_implicit (pat,exp),a)) -> 
       let (pat,letbinds,_) = remove_vector_concat_pat pat in
       let defvals = List.map (fun lb -> DEF_val lb) letbinds in
       [DEF_val (LB_aux (LB_val_implicit (pat,exp),a))] @ defvals
    | d -> [d] in
  Defs (List.flatten (List.map rewrite_def defs))

(* A few helper functions for rewriting guarded pattern clauses.
   Used both by the rewriting of P_when and separately by the rewriting of
   bitvectors in parameter patterns of function clauses *)

let remove_wildcards pre (P_aux (_,(l,_)) as pat) =
  fold_pat
    {id_pat_alg with
      p_aux = function
        | (P_wild,(l,annot)) -> P_aux (P_id (fresh_id pre l),(l,annot))
        | (p,annot) -> P_aux (p,annot) }
    pat

(* Check if one pattern subsumes the other, and if so, calculate a
   substitution of variables that are used in the same position.
   TODO: Check somewhere that there are no variable clashes (the same variable
   name used in different positions of the patterns)
 *)
let rec subsumes_pat (P_aux (p1,annot1) as pat1) (P_aux (p2,annot2) as pat2) =
  let rewrap p = P_aux (p,annot1) in
  let subsumes_list s pats1 pats2 =
    if List.length pats1 = List.length pats2
    then
      let subs = List.map2 s pats1 pats2 in
      List.fold_right
        (fun p acc -> match p, acc with
          | Some subst, Some substs -> Some (subst @ substs)
          | _ -> None)
        subs (Some [])
    else None in
  match p1, p2 with
  | P_lit (L_aux (lit1,_)), P_lit (L_aux (lit2,_)) ->
      if lit1 = lit2 then Some [] else None
  | P_as (pat1,_), _ -> subsumes_pat pat1 pat2
  | _, P_as (pat2,_) -> subsumes_pat pat1 pat2
  | P_typ (_,pat1), _ -> subsumes_pat pat1 pat2
  | _, P_typ (_,pat2) -> subsumes_pat pat1 pat2
  | P_id (Id_aux (id1,_) as aid1), P_id (Id_aux (id2,_) as aid2) ->
    if id1 = id2 then Some []
    else if Env.lookup_id aid1 (env_of_annot annot1) = Unbound &&
            Env.lookup_id aid2 (env_of_annot annot2) = Unbound
           then Some [(id2,id1)] else None
  | P_id id1, _ ->
    if Env.lookup_id id1 (env_of_annot annot1) = Unbound then Some [] else None
  | P_wild, _ -> Some []
  | P_app (Id_aux (id1,l1),args1), P_app (Id_aux (id2,_),args2) ->
    if id1 = id2 then subsumes_list subsumes_pat args1 args2 else None
  | P_record (fps1,b1), P_record (fps2,b2) ->
    if b1 = b2 then subsumes_list subsumes_fpat fps1 fps2 else None
  | P_vector pats1, P_vector pats2
  | P_vector_concat pats1, P_vector_concat pats2
  | P_tup pats1, P_tup pats2
  | P_list pats1, P_list pats2 ->
    subsumes_list subsumes_pat pats1 pats2
  | P_list (pat1 :: pats1), P_cons _ ->
    subsumes_pat (rewrap (P_cons (pat1, rewrap (P_list pats1)))) pat2
  | P_cons _, P_list (pat2 :: pats2)->
    subsumes_pat pat1 (rewrap (P_cons (pat2, rewrap (P_list pats2))))
  | P_cons (pat1, pats1), P_cons (pat2, pats2) ->
    (match subsumes_pat pat1 pat2, subsumes_pat pats1 pats2 with
    | Some substs1, Some substs2 -> Some (substs1 @ substs2)
    | _ -> None)
  | P_vector_indexed ips1, P_vector_indexed ips2 ->
    let (is1,ps1) = List.split ips1 in
    let (is2,ps2) = List.split ips2 in
    if is1 = is2 then subsumes_list subsumes_pat ps1 ps2 else None
  | _ -> None
and subsumes_fpat (FP_aux (FP_Fpat (id1,pat1),_)) (FP_aux (FP_Fpat (id2,pat2),_)) =
  if id1 = id2 then subsumes_pat pat1 pat2 else None

let equiv_pats pat1 pat2 =
  match subsumes_pat pat1 pat2, subsumes_pat pat2 pat1 with
  | Some _, Some _ -> true
  | _, _ -> false

let subst_id_pat pat (id1,id2) =
  let p_id (Id_aux (id,l)) = (if id = id1 then P_id (Id_aux (id2,l)) else P_id (Id_aux (id,l))) in
  fold_pat {id_pat_alg with p_id = p_id} pat

let subst_id_exp exp (id1,id2) =
  (* TODO Don't substitute bound occurrences inside let expressions etc *)
  let e_id (Id_aux (id,l)) = (if id = id1 then E_id (Id_aux (id2,l)) else E_id (Id_aux (id,l))) in
  fold_exp {id_exp_alg with e_id = e_id} exp

let rec pat_to_exp (P_aux (pat,(l,annot))) =
  let rewrap e = E_aux (e,(l,annot)) in
  match pat with
  | P_lit lit -> rewrap (E_lit lit)
  | P_wild -> raise (Reporting_basic.err_unreachable l
      "pat_to_exp given wildcard pattern")
  | P_as (pat,id) -> rewrap (E_id id)
  | P_typ (_,pat) -> pat_to_exp pat
  | P_id id -> rewrap (E_id id)
  | P_app (id,pats) -> rewrap (E_app (id, List.map pat_to_exp pats))
  | P_record (fpats,b) ->
      rewrap (E_record (FES_aux (FES_Fexps (List.map fpat_to_fexp fpats,b),(l,annot))))
  | P_vector pats -> rewrap (E_vector (List.map pat_to_exp pats))
  | P_vector_concat pats -> raise (Reporting_basic.err_unreachable l
      "pat_to_exp not implemented for P_vector_concat")
      (* We assume that vector concatenation patterns have been transformed
         away already *)
  | P_tup pats -> rewrap (E_tuple (List.map pat_to_exp pats))
  | P_list pats -> rewrap (E_list (List.map pat_to_exp pats))
  | P_cons (p,ps) -> rewrap (E_cons (pat_to_exp p, pat_to_exp ps))
  | P_vector_indexed ipats -> raise (Reporting_basic.err_unreachable l
      "pat_to_exp not implemented for P_vector_indexed") (* TODO *)
and fpat_to_fexp (FP_aux (FP_Fpat (id,pat),(l,annot))) =
  FE_aux (FE_Fexp (id, pat_to_exp pat),(l,annot))

let case_exp e t cs =
  let pexp (pat,body,annot) = Pat_aux (Pat_exp (pat,body),annot) in
  let ps = List.map pexp cs in
  (* let efr = union_effs (List.map effect_of_pexp ps) in *)
  fix_eff_exp (E_aux (E_case (e,ps), (get_loc_exp e, Some (env_of e, t, no_effect))))

let rewrite_guarded_clauses l cs =
  let rec group clauses =
    let add_clause (pat,cls,annot) c = (pat,cls @ [c],annot) in
    let rec group_aux current acc = (function
      | ((pat,guard,body,annot) as c) :: cs ->
          let (current_pat,_,_) = current in
          (match subsumes_pat current_pat pat with
            | Some substs ->
                let pat' = List.fold_left subst_id_pat pat substs in
                let guard' = (match guard with
                  | Some exp -> Some (List.fold_left subst_id_exp exp substs)
                  | None -> None) in
                let body' = List.fold_left subst_id_exp body substs in
                let c' = (pat',guard',body',annot) in
                group_aux (add_clause current c') acc cs
            | None ->
                let pat = remove_wildcards "g__" pat in
                group_aux (pat,[c],annot) (acc @ [current]) cs)
      | [] -> acc @ [current]) in
    let groups = match clauses with
      | ((pat,guard,body,annot) as c) :: cs ->
          group_aux (remove_wildcards "g__" pat, [c], annot) [] cs
      | _ ->
          raise (Reporting_basic.err_unreachable l
            "group given empty list in rewrite_guarded_clauses") in
    List.map (fun cs -> if_pexp cs) groups
  and if_pexp (pat,cs,annot) = (match cs with
    | c :: _ ->
        (* fix_eff_pexp (pexp *)
        let body = if_exp pat cs in
        let pexp = fix_eff_pexp (Pat_aux (Pat_exp (pat,body),annot)) in
        let (Pat_aux (_,annot)) = pexp in
        (pat, body, annot)
    | [] ->
        raise (Reporting_basic.err_unreachable l
            "if_pexp given empty list in rewrite_guarded_clauses"))
  and if_exp current_pat = (function
    | (pat,guard,body,annot) :: ((pat',guard',body',annot') as c') :: cs ->
        (match guard with
          | Some exp ->
              let else_exp =
                if equiv_pats current_pat pat'
                then if_exp current_pat (c' :: cs)
                else case_exp (pat_to_exp current_pat) (typ_of body') (group (c' :: cs)) in
              fix_eff_exp (E_aux (E_if (exp,body,else_exp), simple_annot (fst annot) (typ_of body)))
          | None -> body)
    | [(pat,guard,body,annot)] -> body
    | [] ->
        raise (Reporting_basic.err_unreachable l
            "if_exp given empty list in rewrite_guarded_clauses")) in
  group cs

let bitwise_and_exp exp1 exp2 =
  let (E_aux (_,(l,_))) = exp1 in
  let andid = Id_aux (Id "bool_and", Parse_ast.Generated l) in
  E_aux (E_app(andid,[exp1;exp2]), simple_annot l bool_typ)

let rec contains_bitvector_pat (P_aux (pat,annot)) = match pat with
| P_lit _ | P_wild | P_id _ -> false
| P_as (pat,_) | P_typ (_,pat) -> contains_bitvector_pat pat
| P_vector _ | P_vector_concat _ | P_vector_indexed _ ->
    let typ = Env.base_typ_of (env_of_annot annot) (typ_of_annot annot) in
    is_bitvector_typ typ
| P_app (_,pats) | P_tup pats | P_list pats ->
    List.exists contains_bitvector_pat pats
| P_cons (p,ps) -> contains_bitvector_pat p || contains_bitvector_pat ps
| P_record (fpats,_) ->
    List.exists (fun (FP_aux (FP_Fpat (_,pat),_)) -> contains_bitvector_pat pat) fpats

let contains_bitvector_pexp = function
| Pat_aux (Pat_exp (pat,_),_) | Pat_aux (Pat_when (pat,_,_),_) ->
  contains_bitvector_pat pat

(* Rewrite bitvector patterns to guarded patterns *)

let remove_bitvector_pat pat =

  (* first introduce names for bitvector patterns *)
  let name_bitvector_roots =
    { p_lit = (fun lit -> P_lit lit)
    ; p_typ = (fun (typ,p) -> P_typ (typ,p false))
    ; p_wild = P_wild
    ; p_as = (fun (pat,id) -> P_as (pat true,id))
    ; p_id  = (fun id -> P_id id)
    ; p_var = (fun kid -> P_var kid)
    ; p_app = (fun (id,ps) -> P_app (id, List.map (fun p -> p false) ps))
    ; p_record = (fun (fpats,b) -> P_record (fpats, b))
    ; p_vector = (fun ps -> P_vector (List.map (fun p -> p false) ps))
    ; p_vector_indexed = (fun ps -> P_vector_indexed (List.map (fun (i,p) -> (i,p false)) ps))
    ; p_vector_concat  = (fun ps -> P_vector_concat (List.map (fun p -> p false) ps))
    ; p_tup            = (fun ps -> P_tup (List.map (fun p -> p false) ps))
    ; p_list           = (fun ps -> P_list (List.map (fun p -> p false) ps))
    ; p_cons           = (fun (p,ps) -> P_cons (p false, ps false))
    ; p_aux =
        (fun (pat,annot) contained_in_p_as ->
          let env = env_of_annot annot in
          let t = Env.base_typ_of env (typ_of_annot annot) in
          let (l,_) = annot in
          match pat, is_bitvector_typ t, contained_in_p_as with
          | P_vector _, true, false
          | P_vector_indexed _, true, false ->
            P_aux (P_as (P_aux (pat,annot),fresh_id "b__" l), annot)
          | _ -> P_aux (pat,annot)
        )
    ; fP_aux = (fun (fpat,annot) -> FP_aux (fpat,annot))
    ; fP_Fpat = (fun (id,p) -> FP_Fpat (id,p false))
    } in
  let pat = (fold_pat name_bitvector_roots pat) false in

  (* Then collect guard expressions testing whether the literal bits of a
     bitvector pattern match those of a given bitvector, and collect let
     bindings for the bits bound by P_id or P_as patterns *)

  (* Helper functions for generating guard expressions *)
  let access_bit_exp (rootid,rannot) l idx =
    let root : tannot exp = E_aux (E_id rootid,rannot) in
    E_aux (E_vector_access (root,simple_num l idx), simple_annot l bit_typ) in

  let test_bit_exp rootid l t idx exp =
    let rannot = simple_annot l t in
    let elem = access_bit_exp (rootid,rannot) l idx in
    let eqid = Id_aux (Id "eq", Parse_ast.Generated l) in
    let eqannot = simple_annot l bool_typ in
    let eqexp : tannot exp = E_aux (E_app(eqid,[elem;exp]), eqannot) in
    Some (eqexp) in

  let test_subvec_exp rootid l typ i j lits =
    let (start, length, ord, _) = vector_typ_args_of typ in
    let length' = nconstant (List.length lits) in
    let start' =
      if is_order_inc ord then nconstant 0
      else nminus length' (nconstant 1) in
    let typ' = vector_typ start' length' ord bit_typ in
    let subvec_exp =
      match start, length with
      | Nexp_aux (Nexp_constant s, _), Nexp_aux (Nexp_constant l, _)
        when s = i && l = List.length lits ->
        E_id rootid
      | _ ->
      (*if vec_start t = i && vec_length t = List.length lits
      then E_id rootid
      else*) E_vector_subrange (
             E_aux (E_id rootid, simple_annot l typ),
             simple_num l i,
             simple_num l j) in
    E_aux (E_app(
      Id_aux (Id "eq_vec", Parse_ast.Generated l),
      [E_aux (subvec_exp, simple_annot l typ');
      E_aux (E_vector lits, simple_annot l typ')]),
      simple_annot l bool_typ) in

  let letbind_bit_exp rootid l typ idx id =
    let rannot = simple_annot l typ in
    let elem = access_bit_exp (rootid,rannot) l idx in
    let e = P_aux (P_id id, simple_annot l bit_typ) in
    let letbind = LB_aux (LB_val_implicit (e,elem), simple_annot l bit_typ) in
    let letexp = (fun body ->
      let (E_aux (_,(_,bannot))) = body in
      E_aux (E_let (letbind,body), (Parse_ast.Generated l, bannot))) in
    (letexp, letbind) in

  let compose_guards guards =
    List.fold_right (Util.option_binop bitwise_and_exp) guards None in

  let flatten_guards_decls gd =
    let (guards,decls,letbinds) = Util.split3 gd in
    (compose_guards guards, (List.fold_right (@@) decls), List.flatten letbinds) in

  (* Collect guards and let bindings *)
  let guard_bitvector_pat =
    let collect_guards_decls ps rootid t =
      let (start,_,ord,_) = vector_typ_args_of t in
      let rec collect current (guards,dls) idx ps =
        let idx' = if is_order_inc ord then idx + 1 else idx - 1 in
        (match ps with
          | pat :: ps' ->
            (match pat with
              | P_aux (P_lit lit, (l,annot)) ->
                let e = E_aux (E_lit lit, (Parse_ast.Generated l, annot)) in
                let current' = (match current with
                  | Some (l,i,j,lits) -> Some (l,i,idx,lits @ [e])
                  | None -> Some (l,idx,idx,[e])) in
                collect current' (guards, dls) idx' ps'
              | P_aux (P_as (pat',id), (l,annot)) ->
                let dl = letbind_bit_exp rootid l t idx id in
                collect current (guards, dls @ [dl]) idx (pat' :: ps')
              | _ ->
                let dls' = (match pat with
                  | P_aux (P_id id, (l,annot)) ->
                    dls @ [letbind_bit_exp rootid l t idx id]
                  | _ -> dls) in
                let guards' = (match current with
                  | Some (l,i,j,lits) ->
                    guards @ [Some (test_subvec_exp rootid l t i j lits)]
                  | None -> guards) in
                collect None (guards', dls') idx' ps')
          | [] ->
            let guards' = (match current with
              | Some (l,i,j,lits) ->
                guards @ [Some (test_subvec_exp rootid l t i j lits)]
              | None -> guards) in
            (guards',dls)) in
      let (guards,dls) = match start with
      | Nexp_aux (Nexp_constant s, _) ->
        collect None ([],[]) s ps
      | _ ->
        let (P_aux (_, (l,_))) = pat in
        raise (Reporting_basic.err_unreachable l
          "guard_bitvector_pat called on pattern with non-constant start index") in
      let (decls,letbinds) = List.split dls in
      (compose_guards guards, List.fold_right (@@) decls, letbinds) in

    let collect_guards_decls_indexed ips rootid t =
      let rec guard_decl (idx,pat) = (match pat with
        | P_aux (P_lit lit, (l,annot)) ->
          let exp = E_aux (E_lit lit, (l,annot)) in
          (test_bit_exp rootid l t idx exp, (fun b -> b), [])
        | P_aux (P_as (pat',id), (l,annot)) ->
          let (guard,decls,letbinds) = guard_decl (idx,pat') in
          let (letexp,letbind) = letbind_bit_exp rootid l t idx id in
          (guard, decls >> letexp, letbind :: letbinds)
        | P_aux (P_id id, (l,annot)) ->
          let (letexp,letbind) = letbind_bit_exp rootid l t idx id in
          (None, letexp, [letbind])
        | _ -> (None, (fun b -> b), [])) in
      let (guards,decls,letbinds) = Util.split3 (List.map guard_decl ips) in
      (compose_guards guards, List.fold_right (@@) decls, List.flatten letbinds) in

    { p_lit            = (fun lit -> (P_lit lit, (None, (fun b -> b), [])))
    ; p_wild           = (P_wild, (None, (fun b -> b), []))
    ; p_as             = (fun ((pat,gdls),id) -> (P_as (pat,id), gdls))
    ; p_typ            = (fun (typ,(pat,gdls)) -> (P_typ (typ,pat), gdls))
    ; p_id             = (fun id -> (P_id id, (None, (fun b -> b), [])))
    ; p_var            = (fun kid -> (P_var kid, (None, (fun b -> b), [])))
    ; p_app            = (fun (id,ps) -> let (ps,gdls) = List.split ps in
                                         (P_app (id,ps), flatten_guards_decls gdls))
    ; p_record         = (fun (ps,b) -> let (ps,gdls) = List.split ps in
                                        (P_record (ps,b), flatten_guards_decls gdls))
    ; p_vector         = (fun ps -> let (ps,gdls) = List.split ps in
                                    (P_vector ps, flatten_guards_decls gdls))
    ; p_vector_indexed = (fun p -> let (is,p) = List.split p in
                                   let (ps,gdls) = List.split p in
                                   let ps = List.combine is ps in
                                   (P_vector_indexed ps, flatten_guards_decls gdls))
    ; p_vector_concat  = (fun ps -> let (ps,gdls) = List.split ps in
                                    (P_vector_concat ps, flatten_guards_decls gdls))
    ; p_tup            = (fun ps -> let (ps,gdls) = List.split ps in
                                    (P_tup ps, flatten_guards_decls gdls))
    ; p_list           = (fun ps -> let (ps,gdls) = List.split ps in
                                    (P_list ps, flatten_guards_decls gdls))
    ; p_cons           = (fun ((p,gdls),(p',gdls')) ->
                          (P_cons (p,p'), flatten_guards_decls [gdls;gdls']))
    ; p_aux            = (fun ((pat,gdls),annot) ->
                           let env = env_of_annot annot in
                           let t = Env.base_typ_of env (typ_of_annot annot) in
                           (match pat, is_bitvector_typ t with
                           | P_as (P_aux (P_vector ps, _), id), true ->
                             (P_aux (P_id id, annot), collect_guards_decls ps id t)
                           | P_as (P_aux (P_vector_indexed ips, _), id), true ->
                             (P_aux (P_id id, annot), collect_guards_decls_indexed ips id t)
                           | _, _ -> (P_aux (pat,annot), gdls)))
    ; fP_aux           = (fun ((fpat,gdls),annot) -> (FP_aux (fpat,annot), gdls))
    ; fP_Fpat          = (fun (id,(pat,gdls)) -> (FP_Fpat (id,pat), gdls))
    } in
  fold_pat guard_bitvector_pat pat

let rewrite_exp_remove_bitvector_pat rewriters (E_aux (exp,(l,annot)) as full_exp) =
  let rewrap e = E_aux (e,(l,annot)) in
  let rewrite_rec = rewriters.rewrite_exp rewriters in
  let rewrite_base = rewrite_exp rewriters in
  match exp with
  | E_case (e,ps)
    when List.exists contains_bitvector_pexp ps ->
    let rewrite_pexp = function
     | Pat_aux (Pat_exp (pat,body),annot') ->
       let (pat',(guard',decls,_)) = remove_bitvector_pat pat in
       let body' = decls (rewrite_rec body) in
       (match guard' with
       | Some guard' -> Pat_aux (Pat_when (pat', guard', body'), annot')
       | None -> Pat_aux (Pat_exp (pat', body'), annot'))
     | Pat_aux (Pat_when (pat,guard,body),annot') ->
       let (pat',(guard',decls,_)) = remove_bitvector_pat pat in
       let body' = decls (rewrite_rec body) in
       (match guard' with
       | Some guard' -> Pat_aux (Pat_when (pat', bitwise_and_exp guard guard', body'), annot')
       | None -> Pat_aux (Pat_when (pat', guard, body'), annot')) in
    rewrap (E_case (e, List.map rewrite_pexp ps))
  | E_let (LB_aux (LB_val_explicit (typ,pat,v),annot'),body) ->
     let (pat,(_,decls,_)) = remove_bitvector_pat pat in
     rewrap (E_let (LB_aux (LB_val_explicit (typ,pat,rewrite_rec v),annot'),
                    decls (rewrite_rec body)))
  | E_let (LB_aux (LB_val_implicit (pat,v),annot'),body) ->
     let (pat,(_,decls,_)) = remove_bitvector_pat pat in
     rewrap (E_let (LB_aux (LB_val_implicit (pat,rewrite_rec v),annot'),
                    decls (rewrite_rec body)))
  | _ -> rewrite_base full_exp

let rewrite_fun_remove_bitvector_pat
      rewriters (FD_aux (FD_function(recopt,tannotopt,effectopt,funcls),(l,fdannot))) =
  let _ = reset_fresh_name_counter () in
  (* TODO Can there be clauses with different id's in one FD_function? *)
  let funcls = match funcls with
    | (FCL_aux (FCL_Funcl(id,_,_),_) :: _) ->
        let clause (FCL_aux (FCL_Funcl(_,pat,exp),annot)) =
          let (pat,(guard,decls,_)) = remove_bitvector_pat pat in
          let exp = decls (rewriters.rewrite_exp rewriters exp) in
          (pat,guard,exp,annot) in
        let cs = rewrite_guarded_clauses l (List.map clause funcls) in
        List.map (fun (pat,exp,annot) -> FCL_aux (FCL_Funcl(id,pat,exp),annot)) cs
    | _ -> funcls (* TODO is the empty list possible here? *) in
  FD_aux (FD_function(recopt,tannotopt,effectopt,funcls),(l,fdannot))

let rewrite_defs_remove_bitvector_pats (Defs defs) =
  let rewriters =
    {rewrite_exp = rewrite_exp_remove_bitvector_pat;
     rewrite_pat = rewrite_pat;
     rewrite_let = rewrite_let;
     rewrite_lexp = rewrite_lexp;
     rewrite_fun = rewrite_fun_remove_bitvector_pat;
     rewrite_def = rewrite_def;
     rewrite_defs = rewrite_defs_base } in
  let rewrite_def d =
    let d = rewriters.rewrite_def rewriters d in
    match d with
    | DEF_val (LB_aux (LB_val_explicit (t,pat,exp),a)) ->
       let (pat',(_,_,letbinds)) = remove_bitvector_pat pat in
       let defvals = List.map (fun lb -> DEF_val lb) letbinds in
       [DEF_val (LB_aux (LB_val_explicit (t,pat',exp),a))] @ defvals
    | DEF_val (LB_aux (LB_val_implicit (pat,exp),a)) ->
       let (pat',(_,_,letbinds)) = remove_bitvector_pat pat in
       let defvals = List.map (fun lb -> DEF_val lb) letbinds in
       [DEF_val (LB_aux (LB_val_implicit (pat',exp),a))] @ defvals
    | d -> [d] in
  fst (check initial_env (Defs (List.flatten (List.map rewrite_def defs))))


(* Remove pattern guards by rewriting them to if-expressions within the
   pattern expression. Shares code with the rewriting of bitvector patterns. *)
let rewrite_exp_guarded_pats rewriters (E_aux (exp,(l,annot)) as full_exp) =
  let rewrap e = E_aux (e,(l,annot)) in
  let rewrite_rec = rewriters.rewrite_exp rewriters in
  let rewrite_base = rewrite_exp rewriters in
  let is_guarded_pexp = function
  | Pat_aux (Pat_when (_,_,_),_) -> true
  | _ -> false in
  match exp with
  | E_case (e,ps)
    when List.exists is_guarded_pexp ps ->
    let clause = function
    | Pat_aux (Pat_exp (pat, body), annot) ->
      (pat, None, rewrite_rec body, annot)
    | Pat_aux (Pat_when (pat, guard, body), annot) ->
      (pat, Some guard, rewrite_rec body, annot) in
    let clauses = rewrite_guarded_clauses l (List.map clause ps) in
    if (effectful e) then
      let e = rewrite_rec e in
      let (E_aux (_,(el,eannot))) = e in
      let pat_e' = fresh_id_pat "p__" (el, Some (env_of e, typ_of e, no_effect)) in
      let exp_e' = pat_to_exp pat_e' in
      let letbind_e = LB_aux (LB_val_implicit (pat_e',e), (el,eannot)) in
      let exp' = case_exp exp_e' (typ_of full_exp) clauses in
      rewrap (E_let (letbind_e, exp'))
    else case_exp e (typ_of full_exp) clauses
  | _ -> rewrite_base full_exp

let rewrite_defs_guarded_pats =
  rewrite_defs_base { rewriters_base with rewrite_exp = rewrite_exp_guarded_pats }


let id_is_local_var id env = match Env.lookup_id id env with
  | Local _ | Unbound -> true
  | _ -> false

let rec lexp_is_local (LEXP_aux (lexp, _)) env = match lexp with
  | LEXP_memory _ -> false
  | LEXP_id id
  | LEXP_cast (_, id) -> id_is_local_var id env
  | LEXP_tup lexps -> List.for_all (fun lexp -> lexp_is_local lexp env) lexps
  | LEXP_vector (lexp,_)
  | LEXP_vector_range (lexp,_,_)
  | LEXP_field (lexp,_) -> lexp_is_local lexp env

let lexp_is_effectful (LEXP_aux (_, (_, annot))) = match annot with
  | Some (_, _, eff) -> effectful_effs eff
  | _ -> false

let rec rewrite_local_lexp ((LEXP_aux(lexp,((l,_) as annot))) as le) = match lexp with
  | LEXP_id id | LEXP_cast (_, id) ->
    (le, E_aux (E_id id, annot), (fun exp -> exp))
  | LEXP_vector (lexp, e) ->
    let (lexp, access, rexp) = rewrite_local_lexp lexp in
    (lexp, E_aux (E_vector_access (access, e), annot),
    (fun exp -> rexp (E_aux (E_vector_update (access, e, exp), annot))))
  | LEXP_vector_range (lexp, e1, e2) ->
    let (lexp, access, rexp) = rewrite_local_lexp lexp in
    (lexp, E_aux (E_vector_subrange (access, e1, e2), annot),
    (fun exp -> rexp (E_aux (E_vector_update_subrange (access, e1, e2, exp), annot))))
  | LEXP_field (lexp, id) ->
    let (lexp, access, rexp) = rewrite_local_lexp lexp in
    let field_update exp = FES_aux (FES_Fexps ([FE_aux (FE_Fexp (id, exp), annot)], false), annot) in
    (lexp, E_aux (E_field (access, id), annot),
    (fun exp -> rexp (E_aux (E_record_update (access, field_update exp), annot))))
  | _ -> raise (Reporting_basic.err_unreachable l "unsupported lexp")

(*Expects to be called after rewrite_defs; thus the following should not appear:
  internal_exp of any form
  lit vectors in patterns or expressions
 *)
let rewrite_exp_lift_assign_intro rewriters ((E_aux (exp,((l,_) as annot))) as full_exp) =
  let rewrap e = E_aux (e,annot) in
  let rewrap_effects e eff =
    E_aux (e, (l,Some (env_of_annot annot, typ_of_annot annot, eff))) in
  let rewrite_rec = rewriters.rewrite_exp rewriters in
  let rewrite_base = rewrite_exp rewriters in
  match exp with
  | E_block exps ->
    let rec walker exps = match exps with
      | [] -> []
      | (E_aux(E_assign(le,e), ((l, Some (env,typ,eff)) as annot)) as exp)::exps
        when lexp_is_local le env && not (lexp_is_effectful le)->
        let (le', _, re') = rewrite_local_lexp le in
        let e' = re' (rewrite_base e) in
        let exps' = walker exps in
        let effects = union_eff_exps exps' in
        let block = E_aux (E_block exps', (l, Some (env, unit_typ, effects))) in
        [fix_eff_exp (E_aux (E_internal_let(le', e', block), annot))]
      (*| ((E_aux(E_if(c,t,e),(l,annot))) as exp)::exps ->
        let vars_t = introduced_variables t in
        let vars_e = introduced_variables e in
        let new_vars = Envmap.intersect vars_t vars_e in
        if Envmap.is_empty new_vars
         then (rewrite_base exp)::walker exps
         else
           let new_nmap = match nmap with
             | None -> Some(Nexpmap.empty,new_vars)
             | Some(nm,s) -> Some(nm, Envmap.union new_vars s) in
           let c' = rewrite_base c in
           let t' = rewriters.rewrite_exp rewriters new_nmap t in
           let e' = rewriters.rewrite_exp rewriters new_nmap e in
           let exps' = walker exps in
           fst ((Envmap.fold 
                  (fun (res,effects) i (t,e) ->
                let bitlit =  E_aux (E_lit (L_aux(L_zero, Parse_ast.Generated l)),
                                     (Parse_ast.Generated l, simple_annot bit_t)) in
                let rangelit = E_aux (E_lit (L_aux (L_num 0, Parse_ast.Generated l)),
                                      (Parse_ast.Generated l, simple_annot nat_t)) in
                let set_exp =
                  match t.t with
                  | Tid "bit" | Tabbrev(_,{t=Tid "bit"}) -> bitlit
                  | Tapp("range", _) | Tapp("atom", _) -> rangelit
                  | Tapp("vector", [_;_;_;TA_typ ( {t=Tid "bit"} | {t=Tabbrev(_,{t=Tid "bit"})})])
                  | Tapp(("reg"|"register"),[TA_typ ({t = Tapp("vector",
                                                               [_;_;_;TA_typ ( {t=Tid "bit"}
                                                                             | {t=Tabbrev(_,{t=Tid "bit"})})])})])
                  | Tabbrev(_,{t = Tapp("vector",
                                        [_;_;_;TA_typ ( {t=Tid "bit"}
                                                      | {t=Tabbrev(_,{t=Tid "bit"})})])}) ->
                    E_aux (E_vector_indexed([], Def_val_aux(Def_val_dec bitlit,
                                                            (Parse_ast.Generated l,simple_annot bit_t))),
                           (Parse_ast.Generated l, simple_annot t))
                  | _ -> e in
                let unioneffs = union_effects effects (get_effsum_exp set_exp) in
                ([E_aux (E_internal_let (LEXP_aux (LEXP_id (Id_aux (Id i, Parse_ast.Generated l)),
                                                  (Parse_ast.Generated l, (tag_annot t Emp_intro))),
                                        set_exp,
                                        E_aux (E_block res, (Parse_ast.Generated l, (simple_annot_efr unit_t effects)))),
                        (Parse_ast.Generated l, simple_annot_efr unit_t unioneffs))],unioneffs)))
             (E_aux(E_if(c',t',e'),(Parse_ast.Generated l, annot))::exps',eff_union_exps (c'::t'::e'::exps')) new_vars)*)
      | e::exps -> (rewrite_rec e)::(walker exps)
    in
    rewrap (E_block (walker exps))
  | E_assign(le,e)
    when lexp_is_local le (env_of full_exp) && not (lexp_is_effectful le) ->
    let (le', _, re') = rewrite_local_lexp le in
    let e' = re' (rewrite_base e) in
    let block = E_aux (E_block [], simple_annot l unit_typ) in
    fix_eff_exp (E_aux (E_internal_let(le', e', block), annot))
  | _ -> rewrite_base full_exp

let rewrite_lexp_lift_assign_intro rewriters ((LEXP_aux(lexp,annot)) as le) =
  let rewrap le = LEXP_aux(le,annot) in
  let rewrite_base = rewrite_lexp rewriters in
  match lexp, annot with
  | (LEXP_id id | LEXP_cast (_,id)), (l, Some (env, typ, eff)) ->
    (match Env.lookup_id id env with
    | Unbound | Local _ ->
      LEXP_aux (lexp, (l, Some (env, typ, union_effects eff (mk_effect [BE_lset]))))
    | _ -> rewrap lexp)
  | _ -> rewrite_base le


let rewrite_defs_exp_lift_assign defs = rewrite_defs_base
    {rewrite_exp = rewrite_exp_lift_assign_intro;
     rewrite_pat = rewrite_pat;
     rewrite_let = rewrite_let;
     rewrite_lexp = rewrite_lexp_lift_assign_intro;
     rewrite_fun = rewrite_fun;
     rewrite_def = rewrite_def;
     rewrite_defs = rewrite_defs_base} defs

(*let rewrite_exp_separate_ints rewriters ((E_aux (exp,((l,_) as annot))) as full_exp) =
  (*let tparms,t,tag,nexps,eff,cum_eff,bounds = match annot with
    | Base((tparms,t),tag,nexps,eff,cum_eff,bounds) -> tparms,t,tag,nexps,eff,cum_eff,bounds
    | _ -> [],unit_t,Emp_local,[],pure_e,pure_e,nob in*)
  let rewrap e = E_aux (e,annot) in
  (*let rewrap_effects e effsum =
    E_aux (e,(l,Base ((tparms,t),tag,nexps,eff,effsum,bounds))) in*)
  let rewrite_rec = rewriters.rewrite_exp rewriters in
  let rewrite_base = rewrite_exp rewriters in
  match exp with
  | E_lit (L_aux (((L_num _) as lit),_)) ->
    (match (is_within_machine64 t nexps) with
     | Yes -> let _ = Printf.eprintf "Rewriter of num_const, within 64bit int yes\n" in rewrite_base full_exp
     | Maybe -> let _ = Printf.eprintf "Rewriter of num_const, within 64bit int maybe\n" in rewrite_base full_exp
     | No -> let _ = Printf.eprintf "Rewriter of num_const, within 64bit int no\n" in E_aux(E_app(Id_aux (Id "integer_of_int",l),[rewrite_base full_exp]),
                   (l, Base((tparms,t),External(None),nexps,eff,cum_eff,bounds))))
  | E_cast (typ, exp) -> rewrap (E_cast (typ, rewrite_rec exp))
  | E_app (id,exps) -> rewrap (E_app (id,List.map rewrite_rec exps))
  | E_app_infix(el,id,er) -> rewrap (E_app_infix(rewrite_rec el,id,rewrite_rec er))
  | E_for (id, e1, e2, e3, o, body) ->
      rewrap (E_for (id, rewrite_rec e1, rewrite_rec e2, rewrite_rec e3, o, rewrite_rec body))
  | E_vector_access (vec,index) -> rewrap (E_vector_access (rewrite_rec vec,rewrite_rec index))
  | E_vector_subrange (vec,i1,i2) ->
    rewrap (E_vector_subrange (rewrite_rec vec,rewrite_rec i1,rewrite_rec i2))
  | E_vector_update (vec,index,new_v) -> 
    rewrap (E_vector_update (rewrite_rec vec,rewrite_rec index,rewrite_rec new_v))
  | E_vector_update_subrange (vec,i1,i2,new_v) ->
    rewrap (E_vector_update_subrange (rewrite_rec vec,rewrite_rec i1,rewrite_rec i2,rewrite_rec new_v))
  | E_case (exp ,pexps) -> 
    rewrap (E_case (rewrite_rec exp,
                    (List.map 
                       (fun (Pat_aux (Pat_exp(p,e),pannot)) -> 
                          Pat_aux (Pat_exp(rewriters.rewrite_pat rewriters nmap p,rewrite_rec e),pannot)) pexps)))
  | E_let (letbind,body) -> rewrap (E_let(rewriters.rewrite_let rewriters nmap letbind,rewrite_rec body))
  | E_internal_let (lexp,exp,body) ->
    rewrap (E_internal_let (rewriters.rewrite_lexp rewriters nmap lexp, rewrite_rec exp, rewrite_rec body))
  | _ -> rewrite_base full_exp

let rewrite_defs_separate_numbs defs = rewrite_defs_base
    {rewrite_exp = rewrite_exp_separate_ints;
     rewrite_pat = rewrite_pat;
     rewrite_let = rewrite_let; (*will likely need a new one?*)
     rewrite_lexp = rewrite_lexp; (*will likely need a new one?*)
     rewrite_fun = rewrite_fun;
     rewrite_def = rewrite_def;
     rewrite_defs = rewrite_defs_base} defs*)

let rewrite_defs_early_return =
  let is_return (E_aux (exp, _)) = match exp with
  | E_return _ -> true
  | _ -> false in

  let get_return (E_aux (e, (l, _)) as exp) = match e with
  | E_return e -> e
  | _ -> exp in

  let e_block es =
    (* let rec walker = function
    | e :: es -> if is_return e then [e] else e :: walker es
    | [] -> [] in
    let es = walker es in *)
    match es with
    | [E_aux (e, _)] -> e
    | _ -> E_block es in

  let e_if (e1, e2, e3) =
    if is_return e2 && is_return e3 then E_if (e1, get_return e2, get_return e3)
    else E_if (e1, e2, e3) in

  let e_case (e, pes) =
    let is_return_pexp (Pat_aux (pexp, _)) = match pexp with
    | Pat_exp (_, e) | Pat_when (_, _, e) -> is_return e in
    let get_return_pexp (Pat_aux (pexp, a)) = match pexp with
    | Pat_exp (p, e) -> Pat_aux (Pat_exp (p, get_return e), a)
    | Pat_when (p, g, e) -> Pat_aux (Pat_when (p, g, get_return e), a) in
    if List.for_all is_return_pexp pes
    then E_return (E_aux (E_case (e, List.map get_return_pexp pes), (Parse_ast.Unknown, None)))
    else E_case (e, pes) in

  let e_aux (exp, (l, annot)) =
    let full_exp = fix_eff_exp (E_aux (exp, (l, annot))) in
    match annot with
    | Some (env, typ, eff) when is_return full_exp ->
      (* Add escape effect annotation, since we use the exception mechanism
         of the state monad to implement early return in the Lem backend *)
      let annot' = Some (env, typ, union_effects eff (mk_effect [BE_escape])) in
      E_aux (exp, (l, annot'))
    | _ -> full_exp in

  let rewrite_funcl_early_return _ (FCL_aux (FCL_Funcl (id, pat, exp), a)) =
    let exp = fold_exp
      { id_exp_alg with e_block = e_block; e_if = e_if; e_case = e_case;
        e_aux = e_aux } exp in
    let a = match a with
    | (l, Some (env, typ, eff)) ->
      (l, Some (env, typ, union_effects eff (effect_of exp)))
    | _ -> a in
    FCL_aux (FCL_Funcl (id, pat, get_return exp), a) in

  let rewrite_fun_early_return rewriters
    (FD_aux (FD_function (rec_opt, tannot_opt, effect_opt, funcls), a)) =
    FD_aux (FD_function (rec_opt, tannot_opt, effect_opt,
      List.map (rewrite_funcl_early_return rewriters) funcls), a) in

  rewrite_defs_base { rewriters_base with rewrite_fun = rewrite_fun_early_return }

let rewrite_constraint =
  let rec rewrite_nc (NC_aux (nc_aux, l)) = mk_exp (rewrite_nc_aux nc_aux)
  and rewrite_nc_aux = function
    | NC_bounded_ge (n1, n2) -> E_app_infix (mk_exp (E_sizeof n1), mk_id ">=", mk_exp (E_sizeof n2))
    | NC_bounded_le (n1, n2) -> E_app_infix (mk_exp (E_sizeof n1), mk_id ">=", mk_exp (E_sizeof n2))
    | NC_fixed (n1, n2) -> E_app_infix (mk_exp (E_sizeof n1), mk_id "==", mk_exp (E_sizeof n2))
    | NC_not_equal (n1, n2) -> E_app_infix (mk_exp (E_sizeof n1), mk_id "!=", mk_exp (E_sizeof n2))
    | NC_and (nc1, nc2) -> E_app_infix (rewrite_nc nc1, mk_id "&", rewrite_nc nc2)
    | NC_or (nc1, nc2) -> E_app_infix (rewrite_nc nc1, mk_id "|", rewrite_nc nc2)
    | NC_false -> E_lit (mk_lit L_true)
    | NC_true -> E_lit (mk_lit L_false)
    | NC_nat_set_bounded (kid, ints) ->
        unaux_exp (rewrite_nc (List.fold_left (fun nc int -> nc_or nc (nc_eq (nvar kid) (nconstant int))) nc_true ints))
  in
  let rewrite_e_aux (E_aux (e_aux, _) as exp) =
    match e_aux with
    | E_constraint nc ->
       check_exp (env_of exp) (rewrite_nc nc) bool_typ
    | _ -> exp
  in

  let rewrite_e_constraint = { id_exp_alg with e_aux = (fun (exp, annot) -> rewrite_e_aux (E_aux (exp, annot))) } in

  rewrite_defs_base { rewriters_base with rewrite_exp = (fun _ -> fold_exp rewrite_e_constraint) }

let rewrite_defs_ocaml = [
  top_sort_defs;
  rewrite_defs_remove_vector_concat;
  rewrite_constraint;
  rewrite_sizeof;
  (*
  (* rewrite_defs_exp_lift_assign (* ;
  rewrite_defs_separate_numbs *) *) *)
  ]

let rewrite_defs_remove_blocks =
  let letbind_wild v body =
    let (E_aux (_,(l,tannot))) = v in
    let annot_pat = (simple_annot l (typ_of v)) in
    let annot_lb = (Parse_ast.Generated l, tannot) in
    let annot_let = (Parse_ast.Generated l, Some (env_of body, typ_of body, union_eff_exps [v;body])) in
    E_aux (E_let (LB_aux (LB_val_implicit (P_aux (P_wild,annot_pat),v),annot_lb),body),annot_let) in

  let rec f l = function
    | [] -> E_aux (E_lit (L_aux (L_unit,Parse_ast.Generated l)), (simple_annot l unit_typ))
    | [e] -> e  (* check with Kathy if that annotation is fine *)
    | e :: es -> letbind_wild e (f l es) in

  let e_aux = function
    | (E_block es,(l,_)) -> f l es
    | (e,annot) -> E_aux (e,annot) in
    
  let alg = { id_exp_alg with e_aux = e_aux } in

  rewrite_defs_base
    {rewrite_exp = (fun _ -> fold_exp alg)
    ; rewrite_pat = rewrite_pat
    ; rewrite_let = rewrite_let
    ; rewrite_lexp = rewrite_lexp
    ; rewrite_fun = rewrite_fun
    ; rewrite_def = rewrite_def
    ; rewrite_defs = rewrite_defs_base
    }



let letbind (v : 'a exp) (body : 'a exp -> 'a exp) : 'a exp =
  (* body is a function : E_id variable -> actual body *)
  let (E_aux (_,(l,annot))) = v in
  match annot with
  | Some (env, Typ_aux (Typ_id tid, _), eff) when string_of_id tid = "unit" ->
     let e = E_aux (E_lit (L_aux (L_unit,Parse_ast.Generated l)),(simple_annot l unit_typ))  in
     let body = body e in
     let annot_pat = simple_annot l unit_typ in
     let annot_lb = annot_pat in
     let annot_let = (Parse_ast.Generated l, Some (env, typ_of body, union_eff_exps [v;body])) in
     let pat = P_aux (P_wild,annot_pat) in
     
     E_aux (E_let (LB_aux (LB_val_implicit (pat,v),annot_lb),body),annot_let)
  | Some (env, typ, eff) ->
     let id = fresh_id "w__" l in
     let annot_pat = simple_annot l (typ_of v) in
     let e_id = E_aux (E_id id, (Parse_ast.Generated l, Some (env, typ, no_effect))) in
     let body = body e_id in

     let annot_lb = annot_pat in
     let annot_let = (Parse_ast.Generated l, Some (env, typ_of body, union_eff_exps [v;body])) in
     let pat = P_aux (P_id id,annot_pat) in
     
     E_aux (E_let (LB_aux (LB_val_implicit (pat,v),annot_lb),body),annot_let)
  | None ->
     raise (Reporting_basic.err_unreachable l "no type information")


let rec mapCont (f : 'b -> ('b -> 'a exp) -> 'a exp) (l : 'b list) (k : 'b list -> 'a exp) : 'a exp = 
  match l with
  | [] -> k []
  | exp :: exps -> f exp (fun exp -> mapCont f exps (fun exps -> k (exp :: exps)))
                
let rewrite_defs_letbind_effects  =  

  let rec value ((E_aux (exp_aux,_)) as exp) =
    not (effectful exp || updates_vars exp)
  and value_optdefault (Def_val_aux (o,_)) = match o with
    | Def_val_empty -> true
    | Def_val_dec e -> value e
  and value_fexps (FES_aux (FES_Fexps (fexps,_),_)) =
    List.fold_left (fun b (FE_aux (FE_Fexp (_,e),_)) -> b && value e) true fexps in


  let rec n_exp_name (exp : 'a exp) (k : 'a exp -> 'a exp) : 'a exp =
    n_exp exp (fun exp -> if value exp then k exp else letbind exp k)

  and n_exp_pure (exp : 'a exp) (k : 'a exp -> 'a exp) : 'a exp =
    n_exp exp (fun exp -> if value exp then k exp else letbind exp k)

  and n_exp_nameL (exps : 'a exp list) (k : 'a exp list -> 'a exp) : 'a exp =
    mapCont n_exp_name exps k

  and n_fexp (fexp : 'a fexp) (k : 'a fexp -> 'a exp) : 'a exp =
    let (FE_aux (FE_Fexp (id,exp),annot)) = fexp in
    n_exp_name exp (fun exp -> 
    k (fix_eff_fexp (FE_aux (FE_Fexp (id,exp),annot))))

  and n_fexpL (fexps : 'a fexp list) (k : 'a fexp list -> 'a exp) : 'a exp =
    mapCont n_fexp fexps k

  and n_pexp (newreturn : bool) (pexp : 'a pexp) (k : 'a pexp -> 'a exp) : 'a exp =
    match pexp with
    | Pat_aux (Pat_exp (pat,exp),annot) ->
      k (fix_eff_pexp (Pat_aux (Pat_exp (pat,n_exp_term newreturn exp), annot)))
    | Pat_aux (Pat_when (pat,guard,exp),annot) ->
      k (fix_eff_pexp (Pat_aux (Pat_when (pat,n_exp_term newreturn guard,n_exp_term newreturn exp), annot)))

  and n_pexpL (newreturn : bool) (pexps : 'a pexp list) (k : 'a pexp list -> 'a exp) : 'a exp =
    mapCont (n_pexp newreturn) pexps k

  and n_fexps (fexps : 'a fexps) (k : 'a fexps -> 'a exp) : 'a exp = 
    let (FES_aux (FES_Fexps (fexps_aux,b),annot)) = fexps in
    n_fexpL fexps_aux (fun fexps_aux -> 
    k (fix_eff_fexps (FES_aux (FES_Fexps (fexps_aux,b),annot))))

  and n_opt_default (opt_default : 'a opt_default) (k : 'a opt_default -> 'a exp) : 'a exp = 
    let (Def_val_aux (opt_default,annot)) = opt_default in
    match opt_default with
    | Def_val_empty -> k (Def_val_aux (Def_val_empty,annot))
    | Def_val_dec exp ->
       n_exp_name exp (fun exp -> 
       k (fix_eff_opt_default (Def_val_aux (Def_val_dec exp,annot))))

  and n_lb (lb : 'a letbind) (k : 'a letbind -> 'a exp) : 'a exp =
    let (LB_aux (lb,annot)) = lb in
    match lb with
    | LB_val_explicit (typ,pat,exp1) ->
       n_exp exp1 (fun exp1 -> 
       k (fix_eff_lb (LB_aux (LB_val_explicit (typ,pat,exp1),annot))))
    | LB_val_implicit (pat,exp1) ->
       n_exp exp1 (fun exp1 -> 
       k (fix_eff_lb (LB_aux (LB_val_implicit (pat,exp1),annot))))

  and n_lexp (lexp : 'a lexp) (k : 'a lexp -> 'a exp) : 'a exp =
    let (LEXP_aux (lexp_aux,annot)) = lexp in
    match lexp_aux with
    | LEXP_id _ -> k lexp
    | LEXP_memory (id,es) ->
       n_exp_nameL es (fun es -> 
       k (fix_eff_lexp (LEXP_aux (LEXP_memory (id,es),annot))))
    | LEXP_tup es ->
       n_lexpL es (fun es ->
       k (fix_eff_lexp (LEXP_aux (LEXP_tup es,annot))))
    | LEXP_cast (typ,id) -> 
       k (fix_eff_lexp (LEXP_aux (LEXP_cast (typ,id),annot)))
    | LEXP_vector (lexp,e) ->
       n_lexp lexp (fun lexp -> 
       n_exp_name e (fun e -> 
       k (fix_eff_lexp (LEXP_aux (LEXP_vector (lexp,e),annot)))))
    | LEXP_vector_range (lexp,e1,e2) ->
       n_lexp lexp (fun lexp ->
       n_exp_name e1 (fun e1 ->
       n_exp_name e2 (fun e2 ->
       k (fix_eff_lexp (LEXP_aux (LEXP_vector_range (lexp,e1,e2),annot))))))
    | LEXP_field (lexp,id) ->
       n_lexp lexp (fun lexp ->
       k (fix_eff_lexp (LEXP_aux (LEXP_field (lexp,id),annot))))

  and n_lexpL (lexps : 'a lexp list) (k : 'a lexp list -> 'a exp) : 'a exp =
    mapCont n_lexp lexps k

  and n_exp_term (newreturn : bool) (exp : 'a exp) : 'a exp =
    let (E_aux (_,(l,tannot))) = exp in
    let exp =
      if newreturn then
        let typ = typ_of exp in
        E_aux (E_internal_return exp, simple_annot l typ)
      else
        exp in
    (* n_exp_term forces an expression to be translated into a form 
       "let .. let .. let .. in EXP" where EXP has no effect and does not update
       variables *)
    n_exp_pure exp (fun exp -> exp)

  and n_exp (E_aux (exp_aux,annot) as exp : 'a exp) (k : 'a exp -> 'a exp) : 'a exp = 

    let rewrap e = fix_eff_exp (E_aux (e,annot)) in

    match exp_aux with
    | E_block es -> failwith "E_block should have been removed till now"
    | E_nondet _ -> failwith "E_nondet not supported"
    | E_id id -> k exp
    | E_lit _ -> k exp
    | E_cast (typ,exp') ->
       n_exp_name exp' (fun exp' ->
       k (rewrap (E_cast (typ,exp'))))
    | E_app (id,exps) ->
       n_exp_nameL exps (fun exps ->
       k (rewrap (E_app (id,exps))))
    | E_app_infix (exp1,id,exp2) ->
       n_exp_name exp1 (fun exp1 ->
       n_exp_name exp2 (fun exp2 ->
       k (rewrap (E_app_infix (exp1,id,exp2)))))
    | E_tuple exps ->
       n_exp_nameL exps (fun exps ->
       k (rewrap (E_tuple exps)))
    | E_if (exp1,exp2,exp3) ->
       n_exp_name exp1 (fun exp1 ->
       let (E_aux (_,annot2)) = exp2 in
       let (E_aux (_,annot3)) = exp3 in
       let newreturn = effectful exp2 || effectful exp3 in
       let exp2 = n_exp_term newreturn exp2 in
       let exp3 = n_exp_term newreturn exp3 in
       k (rewrap (E_if (exp1,exp2,exp3))))
    | E_for (id,start,stop,by,dir,body) ->
       n_exp_name start (fun start -> 
       n_exp_name stop (fun stop ->
       n_exp_name by (fun by ->
       let body = n_exp_term (effectful body) body in
       k (rewrap (E_for (id,start,stop,by,dir,body))))))
    | E_vector exps ->
       n_exp_nameL exps (fun exps ->
       k (rewrap (E_vector exps)))
    | E_vector_indexed (exps,opt_default)  ->
       let (is,exps) = List.split exps in
       n_exp_nameL exps (fun exps -> 
       n_opt_default opt_default (fun opt_default ->
       let exps = List.combine is exps in
       k (rewrap (E_vector_indexed (exps,opt_default)))))
    | E_vector_access (exp1,exp2) ->
       n_exp_name exp1 (fun exp1 ->
       n_exp_name exp2 (fun exp2 ->
       k (rewrap (E_vector_access (exp1,exp2)))))
    | E_vector_subrange (exp1,exp2,exp3) ->
       n_exp_name exp1 (fun exp1 -> 
       n_exp_name exp2 (fun exp2 -> 
       n_exp_name exp3 (fun exp3 ->
       k (rewrap (E_vector_subrange (exp1,exp2,exp3))))))
    | E_vector_update (exp1,exp2,exp3) ->
       n_exp_name exp1 (fun exp1 -> 
       n_exp_name exp2 (fun exp2 -> 
       n_exp_name exp3 (fun exp3 ->
       k (rewrap (E_vector_update (exp1,exp2,exp3))))))
    | E_vector_update_subrange (exp1,exp2,exp3,exp4) ->
       n_exp_name exp1 (fun exp1 -> 
       n_exp_name exp2 (fun exp2 -> 
       n_exp_name exp3 (fun exp3 -> 
       n_exp_name exp4 (fun exp4 ->
       k (rewrap (E_vector_update_subrange (exp1,exp2,exp3,exp4)))))))
    | E_vector_append (exp1,exp2) ->
       n_exp_name exp1 (fun exp1 ->
       n_exp_name exp2 (fun exp2 ->
       k (rewrap (E_vector_append (exp1,exp2)))))
    | E_list exps ->
       n_exp_nameL exps (fun exps ->
       k (rewrap (E_list exps)))
    | E_cons (exp1,exp2) -> 
       n_exp_name exp1 (fun exp1 ->
       n_exp_name exp2 (fun exp2 ->
       k (rewrap (E_cons (exp1,exp2)))))
    | E_record fexps ->
       n_fexps fexps (fun fexps ->
       k (rewrap (E_record fexps)))
    | E_record_update (exp1,fexps) -> 
       n_exp_name exp1 (fun exp1 ->
       n_fexps fexps (fun fexps ->
       k (rewrap (E_record_update (exp1,fexps)))))
    | E_field (exp1,id) ->
       n_exp_name exp1 (fun exp1 ->
       k (rewrap (E_field (exp1,id))))
    | E_case (exp1,pexps) ->
       let newreturn =
         List.fold_left
           (fun b pexp -> b || effectful_effs (effect_of_pexp pexp))
           false pexps in
       n_exp_name exp1 (fun exp1 -> 
       n_pexpL newreturn pexps (fun pexps ->
       k (rewrap (E_case (exp1,pexps)))))
    | E_let (lb,body) ->
       n_lb lb (fun lb -> 
       rewrap (E_let (lb,n_exp body k)))
    | E_sizeof nexp ->
       k (rewrap (E_sizeof nexp))
    | E_constraint nc -> failwith "E_constraint should have been removed till now"
    | E_sizeof_internal annot ->
       k (rewrap (E_sizeof_internal annot))
    | E_assign (lexp,exp1) ->
       n_lexp lexp (fun lexp ->
       n_exp_name exp1 (fun exp1 ->
       k (rewrap (E_assign (lexp,exp1)))))
    | E_exit exp' -> k (E_aux (E_exit (n_exp_term (effectful exp') exp'),annot))
    | E_assert (exp1,exp2) ->
       n_exp exp1 (fun exp1 ->
       n_exp exp2 (fun exp2 ->
       k (rewrap (E_assert (exp1,exp2)))))
    | E_internal_cast (annot',exp') ->
       n_exp_name exp' (fun exp' ->
       k (rewrap (E_internal_cast (annot',exp'))))
    | E_internal_exp _ -> k exp
    | E_internal_exp_user _ -> k exp
    | E_internal_let (lexp,exp1,exp2) ->
       n_lexp lexp (fun lexp ->
       n_exp exp1 (fun exp1 ->
       rewrap (E_internal_let (lexp,exp1,n_exp exp2 k))))
    | E_internal_return exp1 ->
       n_exp_name exp1 (fun exp1 ->
       k (rewrap (E_internal_return exp1)))
    | E_comment str ->
      k (rewrap (E_comment str))
    | E_comment_struc exp' ->
       n_exp exp' (fun exp' ->
               k (rewrap (E_comment_struc exp')))
    | E_return exp' ->
       n_exp_name exp' (fun exp' ->
       k (rewrap (E_return exp')))
    | E_internal_plet _ -> failwith "E_internal_plet should not be here yet" in

  let rewrite_fun _ (FD_aux (FD_function(recopt,tannotopt,effectopt,funcls),fdannot)) = 
    let newreturn =
      List.fold_left
        (fun b (FCL_aux (FCL_Funcl(id,pat,exp),(_,annot))) ->
         b || effectful_effs (effect_of_annot annot)) false funcls in
    let rewrite_funcl (FCL_aux (FCL_Funcl(id,pat,exp),annot)) =
      let _ = reset_fresh_name_counter () in
      FCL_aux (FCL_Funcl (id,pat,n_exp_term newreturn exp),annot)
    in FD_aux (FD_function(recopt,tannotopt,effectopt,List.map rewrite_funcl funcls),fdannot) in
  rewrite_defs_base
    {rewrite_exp = rewrite_exp
    ; rewrite_pat = rewrite_pat
    ; rewrite_let = rewrite_let
    ; rewrite_lexp = rewrite_lexp
    ; rewrite_fun = rewrite_fun
    ; rewrite_def = rewrite_def
    ; rewrite_defs = rewrite_defs_base
    }

let rewrite_defs_effectful_let_expressions =

  let e_let (lb,body) = 
    match lb with
    | LB_aux (LB_val_explicit (_,pat,exp'),annot')
    | LB_aux (LB_val_implicit (pat,exp'),annot') ->
       if effectful exp'
       then E_internal_plet (pat,exp',body)
       else E_let (lb,body) in
                             
  let e_internal_let = fun (lexp,exp1,exp2) ->
    match lexp with
    | LEXP_aux (LEXP_id id,annot)
    | LEXP_aux (LEXP_cast (_,id),annot) ->
       if effectful exp1 then
         E_internal_plet (P_aux (P_id id,annot),exp1,exp2)
       else
         let lb = LB_aux (LB_val_implicit (P_aux (P_id id,annot), exp1), annot) in
         E_let (lb, exp2)
    | _ -> failwith "E_internal_let with unexpected lexp" in

  let alg = { id_exp_alg with e_let = e_let; e_internal_let = e_internal_let } in
  rewrite_defs_base
    {rewrite_exp = (fun _ -> fold_exp alg)
    ; rewrite_pat = rewrite_pat
    ; rewrite_let = rewrite_let
    ; rewrite_lexp = rewrite_lexp
    ; rewrite_fun = rewrite_fun
    ; rewrite_def = rewrite_def
    ; rewrite_defs = rewrite_defs_base
    }

             
(* Now all expressions have no blocks anymore, any term is a sequence of let-expressions,
 * internal let-expressions, or internal plet-expressions ended by a term that does not
 * access memory or registers and does not update variables *)

let dedup eq =
  List.fold_left (fun acc e -> if List.exists (eq e) acc then acc else e :: acc) []

let eqidtyp (id1,_) (id2,_) =
  let name1 = match id1 with Id_aux ((Id name | DeIid name),_) -> name in
  let name2 = match id2 with Id_aux ((Id name | DeIid name),_) -> name in
  name1 = name2

<<<<<<< HEAD
let find_updated_vars (E_aux (_,(l,_)) as exp) =
  let ( @@ ) (a,b) (a',b') = (a @ a',b @ b') in
  let lapp2 (l : (('a list * 'b list) list)) : ('a list * 'b list) =
    List.fold_left
      (fun ((intros_acc : 'a list),(updates_acc : 'b list)) (intros,updates) ->
       (intros_acc @ intros, updates_acc @ updates)) ([],[]) l in
  
  let (intros,updates) =
    fold_exp
      { e_aux = (fun (e,_) -> e)
      ; e_id = (fun _ -> ([],[]))
      ; e_lit = (fun _ -> ([],[]))
      ; e_cast = (fun (_,e) -> e)
      ; e_block = (fun es -> lapp2 es)
      ; e_nondet = (fun es -> lapp2 es)
      ; e_app = (fun (_,es) -> lapp2 es)
      ; e_app_infix = (fun (e1,_,e2) -> e1 @@ e2)
      ; e_tuple = (fun es -> lapp2 es)
      ; e_if = (fun (e1,e2,e3) -> e1 @@ e2 @@ e3)
      ; e_for = (fun (_,e1,e2,e3,_,e4) -> e1 @@ e2 @@ e3 @@ e4)
      ; e_vector = (fun es -> lapp2 es)
      ; e_vector_indexed = (fun (es,opt) -> opt @@ lapp2 (List.map snd es))
      ; e_vector_access = (fun (e1,e2) -> e1 @@ e2)
      ; e_vector_subrange =  (fun (e1,e2,e3) -> e1 @@ e2 @@ e3)
      ; e_vector_update = (fun (e1,e2,e3) -> e1 @@ e2 @@ e3)
      ; e_vector_update_subrange =  (fun (e1,e2,e3,e4) -> e1 @@ e2 @@ e3 @@ e4)
      ; e_vector_append = (fun (e1,e2) -> e1 @@ e2)
      ; e_list = (fun es -> lapp2 es)
      ; e_cons = (fun (e1,e2) -> e1 @@ e2)
      ; e_record = (fun fexps -> fexps)
      ; e_record_update = (fun (e1,fexp) -> e1 @@ fexp)
      ; e_field = (fun (e1,id) -> e1)
      ; e_case = (fun (e1,pexps) -> e1 @@ lapp2 pexps)
      ; e_let = (fun (lb,e2) -> lb @@ e2)
      ; e_assign = (fun ((ids,acc),e2) -> ([],ids) @@ acc @@ e2)
      ; e_constraint = (fun nc -> ([],[]))
      ; e_sizeof = (fun nexp -> ([],[]))
      ; e_exit = (fun e1 -> ([],[]))
      ; e_return = (fun e1 -> e1)
      ; e_assert = (fun (e1,e2) -> ([],[]))
      ; e_internal_cast = (fun (_,e1) -> e1)
      ; e_internal_exp = (fun _ -> ([],[]))
      ; e_internal_exp_user = (fun _ -> ([],[]))
      ; e_comment = (fun _ -> ([],[]))
      ; e_comment_struc = (fun _ -> ([],[]))
      ; e_internal_let =
          (fun ((ids,acc),e2,e3) ->
           let id = match ids with
             | [] -> raise (Reporting_basic.err_unreachable l "E_internal_let found not introducing a variable")
             | [id] -> id
             | _ -> raise (Reporting_basic.err_unreachable l "E_internal_let found introducing more than one variable") in
           let (xs,ys) = ([id],[]) @@ acc @@ e2 @@ e3 in
           let ys = List.filter (fun id2 -> not (eqidtyp id id2)) ys in
           (xs,ys))
      ; e_internal_plet = (fun (_, e1, e2) -> e1 @@ e2)
      ; e_internal_return = (fun e -> e)
      ; lEXP_id = (fun id -> (Some id,[],([],[])))
      ; lEXP_memory = (fun (_,es) -> (None,[],lapp2 es))
      ; lEXP_cast = (fun (_,id) -> (Some id,[],([],[])))
      ; lEXP_tup = (fun tups -> failwith "FORCHRISTOPHER:: this needs implementing, not sure what you want to do")
      ; lEXP_vector = (fun ((ids,acc),e1) -> (None,ids,acc @@ e1))
      ; lEXP_vector_range = (fun ((ids,acc),e1,e2) -> (None,ids,acc @@ e1 @@ e2))
      ; lEXP_field = (fun ((ids,acc),_) -> (None,ids,acc))
      ; lEXP_aux =
          (function
            | ((Some id,ids,acc),(annot)) ->
               (match Env.lookup_id id (env_of_annot annot) with
               | Unbound | Local _ -> ((id,annot) :: ids,acc)
               | _ -> (ids,acc))
            | ((_,ids,acc),_) -> (ids,acc)
          )
      ; fE_Fexp = (fun (_,e) -> e)
      ; fE_aux = (fun (fexp,_) -> fexp)
      ; fES_Fexps = (fun (fexps,_) -> lapp2 fexps)
      ; fES_aux = (fun (fexp,_) -> fexp)
      ; def_val_empty = ([],[])
      ; def_val_dec = (fun e -> e)
      ; def_val_aux = (fun (defval,_) -> defval)
      ; pat_exp = (fun (_,e) -> e)
      ; pat_when = (fun (_,_,e) -> e)
      ; pat_aux = (fun (pexp,_) -> pexp)
      ; lB_val_explicit = (fun (_,_,e) -> e)
      ; lB_val_implicit = (fun (_,e) -> e)
      ; lB_aux = (fun (lb,_) -> lb)
      ; pat_alg = id_pat_alg
      } exp in
  dedup eqidtyp updates
=======
let find_updated_vars exp =
  let lEXP_aux ((ids,lexp),annot) =
    let ids = match lexp, annot with
    | LEXP_id id, (_, Some (env, _, _)) ->
      (match Env.lookup_id id env with
      | Local (Mutable, _) -> (id, annot) :: ids
      | _ -> ids)
    | _ -> ids in
    (ids, LEXP_aux (lexp, annot)) in
  dedup eqidtyp (fst (fold_exp
    { (compute_exp_alg [] (@)) with lEXP_aux = lEXP_aux } exp))
>>>>>>> 36f027d5

let swaptyp typ (l,tannot) = match tannot with
  | Some (env, typ', eff) -> (l, Some (env, typ, eff))
  | _ -> raise (Reporting_basic.err_unreachable l "swaptyp called with empty type annotation")

let mktup l es =
  match es with
  | [] -> E_aux (E_lit (L_aux (L_unit,Parse_ast.Generated l)),(simple_annot l unit_typ))
  | [e] -> e
  | e :: _ -> 
     let effs =
       List.fold_left (fun acc e -> union_effects acc (effect_of e)) no_effect es in
     let typ = mk_typ (Typ_tup (List.map typ_of es)) in
     E_aux (E_tuple es,(Parse_ast.Generated l, Some (env_of e, typ, effs)))

let mktup_pat l es =
  match es with
  | [] -> P_aux (P_wild,(simple_annot l unit_typ))
  | [E_aux (E_id id,_) as exp] ->
     P_aux (P_id id,(simple_annot l (typ_of exp)))
  | _ ->
     let typ = mk_typ (Typ_tup (List.map typ_of es)) in
     let pats = List.map (function
       | (E_aux (E_id id,_) as exp) ->
         P_aux (P_id id,(simple_annot l (typ_of exp)))
       | exp ->
         P_aux (P_wild,(simple_annot l (typ_of exp)))) es in
     P_aux (P_tup pats,(simple_annot l typ))


type 'a updated_term =
  | Added_vars of 'a exp * 'a pat
  | Same_vars of 'a exp

let rec rewrite_var_updates ((E_aux (expaux,((l,_) as annot))) as exp) =

  let rec add_vars overwrite ((E_aux (expaux,annot)) as exp) vars =
    match expaux with
    | E_let (lb,exp) ->
       let exp = add_vars overwrite exp vars in
       E_aux (E_let (lb,exp),swaptyp (typ_of exp) annot)
    | E_internal_let (lexp,exp1,exp2) ->
       let exp2 = add_vars overwrite exp2 vars in
       E_aux (E_internal_let (lexp,exp1,exp2), swaptyp (typ_of exp2) annot)
    | E_internal_plet (pat,exp1,exp2) ->
       let exp2 = add_vars overwrite exp2 vars in
       E_aux (E_internal_plet (pat,exp1,exp2), swaptyp (typ_of exp2) annot)
    | E_internal_return exp2 ->
       let exp2 = add_vars overwrite exp2 vars in
       E_aux (E_internal_return exp2,swaptyp (typ_of exp2) annot)
    | _ ->
       (* after rewrite_defs_letbind_effects there cannot be terms that have
          effects/update local variables in "tail-position": check n_exp_term
          and where it is used. *)
       if overwrite then
         match typ_of exp with
         | Typ_aux (Typ_id (Id_aux (Id "unit", _)), _) -> vars
         | _ -> raise (Reporting_basic.err_unreachable l
             "add_vars: trying to overwrite a non-unit expression in tail-position")
       else
         let typ' = Typ_aux (Typ_tup [typ_of exp;typ_of vars], Parse_ast.Generated l) in
         E_aux (E_tuple [exp;vars],swaptyp typ' annot) in
  
  let rewrite (E_aux (expaux,((el,_) as annot))) (P_aux (_,(pl,pannot)) as pat) =
    let overwrite = match typ_of_annot annot with
      | Typ_aux (Typ_id (Id_aux (Id "unit", _)), _) -> true
      | _ -> false in
    match expaux with
    | E_for(id,exp1,exp2,exp3,order,exp4) ->
       (* Translate for loops into calls to one of the foreach combinators.
          The loop body becomes a function of the loop variable and any
          mutable local variables that are updated inside the loop.
          Since the foreach* combinators are higher-order functions,
          they cannot be represented faithfully in the AST. The following
          code abuses the parameters of an E_app node, embedding the loop body
          function as an expression followed by the list of variables it
          expects. In (Lem) pretty-printing, this turned into an anonymous
          function and passed to foreach*. *)
       let vars = List.map (fun (var,(l,t)) -> E_aux (E_id var,(l,t))) (find_updated_vars exp4) in
       let vartuple = mktup el vars in
       let exp4 = rewrite_var_updates (add_vars overwrite exp4 vartuple) in
       let (E_aux (_,(_,annot4))) = exp4 in
       let fname = match effectful exp4,order with
         | false, Ord_aux (Ord_inc,_) -> "foreach_inc"
         | false, Ord_aux (Ord_dec,_) -> "foreach_dec"
         | true,  Ord_aux (Ord_inc,_) -> "foreachM_inc"
         | true,  Ord_aux (Ord_dec,_) -> "foreachM_dec"
         | _ -> raise (Reporting_basic.err_unreachable el
            "Could not determine foreach combinator") in
       let funcl = Id_aux (Id fname,Parse_ast.Generated el) in
       let loopvar =
         (* Don't bother with creating a range type annotation, since the
         Lem pretty-printing does not use it. *)
         (* let (bf,tf) = match typ_of exp1 with
           | {t = Tapp ("atom",[TA_nexp f])} -> (TA_nexp f,TA_nexp f)
           | {t = Tapp ("reg", [TA_typ {t = Tapp ("atom",[TA_nexp f])}])} -> (TA_nexp f,TA_nexp f)
           | {t = Tapp ("range",[TA_nexp bf;TA_nexp tf])} -> (TA_nexp bf,TA_nexp tf)
           | {t = Tapp ("reg", [TA_typ {t = Tapp ("range",[TA_nexp bf;TA_nexp tf])}])} -> (TA_nexp bf,TA_nexp tf)
           | {t = Tapp (name,_)} -> failwith (name ^ " shouldn't be here") in
         let (bt,tt) = match typ_of exp2 with
           | {t = Tapp ("atom",[TA_nexp t])} -> (TA_nexp t,TA_nexp t)
           | {t = Tapp ("atom",[TA_typ {t = Tapp ("atom", [TA_nexp t])}])} -> (TA_nexp t,TA_nexp t)
           | {t = Tapp ("range",[TA_nexp bt;TA_nexp tt])} -> (TA_nexp bt,TA_nexp tt)
           | {t = Tapp ("atom",[TA_typ {t = Tapp ("range",[TA_nexp bt;TA_nexp tt])}])} -> (TA_nexp bt,TA_nexp tt)
           | {t = Tapp (name,_)} -> failwith (name ^ " shouldn't be here") in
         let t = {t = Tapp ("range",match order with
                                    | Ord_aux (Ord_inc,_) -> [bf;tt]
                                    | Ord_aux (Ord_dec,_) -> [tf;bt])} in *)
         E_aux (E_id id, simple_annot l int_typ) in
       let v = E_aux (E_app (funcl,[loopvar;mktup el [exp1;exp2;exp3];exp4;vartuple]),
                      (Parse_ast.Generated el, annot4)) in
       let pat =
         if overwrite then mktup_pat el vars
         else P_aux (P_tup [pat; mktup_pat pl vars],
                     simple_annot pl (typ_of v)) in
       Added_vars (v,pat)
    | E_if (c,e1,e2) ->
       let vars = List.map (fun (var,(l,t)) -> E_aux (E_id var,(l,t)))
                           (dedup eqidtyp (find_updated_vars e1 @ find_updated_vars e2)) in
       if vars = [] then
         (Same_vars (E_aux (E_if (c,rewrite_var_updates e1,rewrite_var_updates e2),annot)))
       else
         let vartuple = mktup el vars in
         let e1 = rewrite_var_updates (add_vars overwrite e1 vartuple) in
         let e2 = rewrite_var_updates (add_vars overwrite e2 vartuple) in
         (* after rewrite_defs_letbind_effects c has no variable updates *)
         let env = env_of_annot annot in
         let typ = typ_of e1 in
         let eff = union_eff_exps [e1;e2] in
         let v = E_aux (E_if (c,e1,e2), (Parse_ast.Generated el, Some (env, typ, eff))) in
         let pat =
           if overwrite then mktup_pat el vars
           else P_aux (P_tup [pat; mktup_pat pl vars],
                       (simple_annot pl (typ_of v))) in
         Added_vars (v,pat)
    | E_case (e1,ps) ->
       (* after rewrite_defs_letbind_effects e1 needs no rewriting *)
       let vars =
         let f acc (Pat_aux ((Pat_exp (_,e)|Pat_when (_,_,e)),_)) =
           acc @ find_updated_vars e in
         List.map (fun (var,(l,t)) -> E_aux (E_id var,(l,t)))
                  (dedup eqidtyp (List.fold_left f [] ps)) in
       if vars = [] then
         let ps = List.map (function
           | Pat_aux (Pat_exp (p,e),a) ->
             Pat_aux (Pat_exp (p,rewrite_var_updates e),a)
           | Pat_aux (Pat_when (p,g,e),a) ->
             Pat_aux (Pat_when (p,g,rewrite_var_updates e),a)) ps in
         Same_vars (E_aux (E_case (e1,ps),annot))
       else
         let vartuple = mktup el vars in
         let typ = 
           let (Pat_aux ((Pat_exp (_,first)|Pat_when (_,_,first)),_)) = List.hd ps in
           typ_of first in
         let (ps,typ,effs) =
           let f (acc,typ,effs) (Pat_aux (Pat_exp (p,e),pannot)) =
             let etyp = typ_of e in
             let () = assert (string_of_typ etyp = string_of_typ typ) in
             let e = rewrite_var_updates (add_vars overwrite e vartuple) in
             let pannot = simple_annot pl (typ_of e) in
             let effs = union_effects effs (effect_of e) in
             let pat' = Pat_aux (Pat_exp (p,e),pannot) in
             (acc @ [pat'],typ,effs) in
           List.fold_left f ([],typ,no_effect) ps in
         let v = E_aux (E_case (e1,ps), (Parse_ast.Generated pl, Some (env_of_annot annot, typ, effs))) in
         let pat =
           if overwrite then mktup_pat el vars
           else P_aux (P_tup [pat; mktup_pat pl vars],
                       (simple_annot pl (typ_of v))) in
         Added_vars (v,pat)
    | E_assign (lexp,vexp) ->
       let effs = match effect_of_annot (snd annot) with
         | Effect_aux (Effect_set effs, _) -> effs
         | _ ->
           raise (Reporting_basic.err_unreachable l
             "assignment without effects annotation") in
       if effectful exp then
         Same_vars (E_aux (E_assign (lexp,vexp),annot))
       else 
         (match lexp with
          | LEXP_aux (LEXP_id id,annot) ->
             let pat = P_aux (P_id id, simple_annot pl (typ_of vexp)) in
             Added_vars (vexp,pat)
          | LEXP_aux (LEXP_cast (_,id),annot) ->
             let pat = P_aux (P_id id, simple_annot pl (typ_of vexp)) in
             Added_vars (vexp,pat)
          | LEXP_aux (LEXP_vector (LEXP_aux (LEXP_id id,((l2,_) as annot2)),i),((l1,_) as annot)) ->
             let eid = E_aux (E_id id, simple_annot l2 (typ_of_annot annot2)) in
             let vexp = E_aux (E_vector_update (eid,i,vexp),
                               simple_annot l1 (typ_of_annot annot)) in
             let pat = P_aux (P_id id, simple_annot pl (typ_of vexp)) in
             Added_vars (vexp,pat)
          | LEXP_aux (LEXP_vector_range (LEXP_aux (LEXP_id id,((l2,_) as annot2)),i,j),
                      ((l,_) as annot)) -> 
             let eid = E_aux (E_id id, simple_annot l2 (typ_of_annot annot2)) in
             let vexp = E_aux (E_vector_update_subrange (eid,i,j,vexp),
                               simple_annot l (typ_of_annot annot)) in
             let pat = P_aux (P_id id, simple_annot pl (typ_of vexp)) in
             Added_vars (vexp,pat)
          | _ -> Same_vars (E_aux (E_assign (lexp,vexp),annot)))
    | _ ->
       (* after rewrite_defs_letbind_effects this expression is pure and updates
       no variables: check n_exp_term and where it's used. *)
       Same_vars (E_aux (expaux,annot))  in

  match expaux with
  | E_let (lb,body) ->
     let body = rewrite_var_updates body in
     let (eff,lb) = match lb with
       | LB_aux (LB_val_implicit (pat,v),lbannot) ->
          (match rewrite v pat with
           | Added_vars (v,pat) ->
              let (E_aux (_,(l,_))) = v in
              let lbannot = (simple_annot l (typ_of v)) in
              (effect_of v,LB_aux (LB_val_implicit (pat,v),lbannot))
           | Same_vars v -> (effect_of v,LB_aux (LB_val_implicit (pat,v),lbannot)))
       | LB_aux (LB_val_explicit (typ,pat,v),lbannot) ->
          (match rewrite v pat with 
           | Added_vars (v,pat) ->
              let (E_aux (_,(l,_))) = v in
              let lbannot = (simple_annot l (typ_of v)) in
              (effect_of v,LB_aux (LB_val_implicit (pat,v),lbannot))
           | Same_vars v -> (effect_of v,LB_aux (LB_val_explicit (typ,pat,v),lbannot))) in
     let tannot = Some (env_of_annot annot, typ_of body, union_effects eff (effect_of body)) in
     E_aux (E_let (lb,body),(Parse_ast.Generated l,tannot))
  | E_internal_let (lexp,v,body) ->
     (* Rewrite E_internal_let into E_let and call recursively *)
     let id = match lexp with
       | LEXP_aux (LEXP_id id,_) -> id
       | LEXP_aux (LEXP_cast (_,id),_) -> id in
     let env = env_of_annot annot in
     let vtyp = typ_of v in
     let veff = effect_of v in
     let bodyenv = env_of body in
     let bodytyp = typ_of body in
     let bodyeff = effect_of body in
     let pat = P_aux (P_id id, (simple_annot l vtyp)) in
     let lbannot = (Parse_ast.Generated l, Some (env, vtyp, veff)) in
     let lb = LB_aux (LB_val_implicit (pat,v),lbannot) in
     let exp = E_aux (E_let (lb,body),(Parse_ast.Generated l, Some (bodyenv, bodytyp, union_effects veff bodyeff))) in
     rewrite_var_updates exp
  | E_internal_plet (pat,v,body) ->
     failwith "rewrite_var_updates: E_internal_plet shouldn't be introduced yet"
  (* There are no expressions that have effects or variable updates in
     "tail-position": check the definition nexp_term and where it is used. *)
  | _ -> exp

let replace_memwrite_e_assign exp = 
  let e_aux = fun (expaux,annot) ->
    match expaux with
    | E_assign (LEXP_aux (LEXP_memory (id,args),_),v) -> E_aux (E_app (id,args @ [v]),annot)
    | _ -> E_aux (expaux,annot) in
  fold_exp { id_exp_alg with e_aux = e_aux } exp



let remove_reference_types exp =

  let rec rewrite_t (Typ_aux (t_aux,a)) = (Typ_aux (rewrite_t_aux t_aux,a))
  and rewrite_t_aux t_aux = match t_aux with
    | Typ_app (Id_aux (Id "reg",_), [Typ_arg_aux (Typ_arg_typ (Typ_aux (t_aux2, _)), _)]) ->
      rewrite_t_aux t_aux2
    | Typ_app (name,t_args) -> Typ_app (name,List.map rewrite_t_arg t_args)
    | Typ_fn (t1,t2,eff) -> Typ_fn (rewrite_t t1,rewrite_t t2,eff)
    | Typ_tup ts -> Typ_tup (List.map rewrite_t ts)
    | _ -> t_aux
  and rewrite_t_arg t_arg = match t_arg with
    | Typ_arg_aux (Typ_arg_typ t, a) -> Typ_arg_aux (Typ_arg_typ (rewrite_t t), a)
    | _ -> t_arg in

  let rec rewrite_annot = function
    | (l, None) -> (l, None)
    | (l, Some (env, typ, eff)) -> (l, Some (env, rewrite_t typ, eff)) in

  map_exp_annot rewrite_annot exp



let rewrite_defs_remove_superfluous_letbinds =

  let rec small (E_aux (exp,_)) = match exp with
    | E_id _
    | E_lit _ -> true
    | E_cast (_,e) -> small e
    | E_list es -> List.for_all small es
    | E_cons (e1,e2) -> small e1 && small e2
    | E_sizeof _ -> true
    | _ -> false in

  let e_aux (exp,annot) = match exp with
    | E_let (lb,exp2) ->
       begin match lb,exp2 with
       (* 'let x = EXP1 in x' can be replaced with 'EXP1' *)
       | LB_aux (LB_val_explicit (_,P_aux (P_id (Id_aux (id,_)),_),exp1),_),
         E_aux (E_id (Id_aux (id',_)),_)
       | LB_aux (LB_val_explicit (_,P_aux (P_id (Id_aux (id,_)),_),exp1),_),
         E_aux (E_cast (_,E_aux (E_id (Id_aux (id',_)),_)),_)
       | LB_aux (LB_val_implicit (P_aux (P_id (Id_aux (id,_)),_),exp1),_),
         E_aux (E_id (Id_aux (id',_)),_)
       | LB_aux (LB_val_implicit (P_aux (P_id (Id_aux (id,_)),_),exp1),_),
         E_aux (E_cast (_,E_aux (E_id (Id_aux (id',_)),_)),_)
            when id = id' ->
          exp1
       (* "let x = EXP1 in return x" can be replaced with 'return (EXP1)', at
          least when EXP1 is 'small' enough *)
       | LB_aux (LB_val_explicit (_,P_aux (P_id (Id_aux (id,_)),_),exp1),_),
         E_aux (E_internal_return (E_aux (E_id (Id_aux (id',_)),_)),_)
       | LB_aux (LB_val_implicit (P_aux (P_id (Id_aux (id,_)),_),exp1),_),
         E_aux (E_internal_return (E_aux (E_id (Id_aux (id',_)),_)),_)
            when id = id' && small exp1 ->
          let (E_aux (_,e1annot)) = exp1 in
          E_aux (E_internal_return (exp1),e1annot)
       | _ -> E_aux (exp,annot) 
       end
    | _ -> E_aux (exp,annot) in

  let alg = { id_exp_alg with e_aux = e_aux } in
  rewrite_defs_base
    { rewrite_exp = (fun _ -> fold_exp alg)
    ; rewrite_pat = rewrite_pat
    ; rewrite_let = rewrite_let
    ; rewrite_lexp = rewrite_lexp
    ; rewrite_fun = rewrite_fun
    ; rewrite_def = rewrite_def
    ; rewrite_defs = rewrite_defs_base
    }
  

let rewrite_defs_remove_superfluous_returns =

  let has_unittype e = match typ_of e with
    | Typ_aux (Typ_id (Id_aux (Id "unit", _)), _) -> true
    | _ -> false in

  let e_aux (exp,annot) = match exp with
    | E_internal_plet (pat,exp1,exp2) ->
       begin match pat,exp2 with
       | P_aux (P_lit (L_aux (lit,_)),_),
         E_aux (E_internal_return (E_aux (E_lit (L_aux (lit',_)),_)),_)
            when lit = lit' ->
          exp1
       | P_aux (P_wild,pannot),
         E_aux (E_internal_return (E_aux (E_lit (L_aux (L_unit,_)),_)),_)
            when has_unittype exp1 ->
          exp1
       | P_aux (P_id (Id_aux (id,_)),_),
         E_aux (E_internal_return (E_aux (E_id (Id_aux (id',_)),_)),_)
            when id = id' ->
          exp1
       | _ -> E_aux (exp,annot)
       end
    | _ -> E_aux (exp,annot) in

  let alg = { id_exp_alg with e_aux = e_aux } in
  rewrite_defs_base
    {rewrite_exp = (fun _ -> fold_exp alg)
    ; rewrite_pat = rewrite_pat
    ; rewrite_let = rewrite_let
    ; rewrite_lexp = rewrite_lexp
    ; rewrite_fun = rewrite_fun
    ; rewrite_def = rewrite_def
    ; rewrite_defs = rewrite_defs_base
    }


let rewrite_defs_remove_e_assign =
  let rewrite_exp _ e =
    replace_memwrite_e_assign (remove_reference_types (rewrite_var_updates e)) in
  rewrite_defs_base
    { rewrite_exp = rewrite_exp
    ; rewrite_pat = rewrite_pat
    ; rewrite_let = rewrite_let
    ; rewrite_lexp = rewrite_lexp
    ; rewrite_fun = rewrite_fun
    ; rewrite_def = rewrite_def
    ; rewrite_defs = rewrite_defs_base
    }

let recheck_defs defs = fst (check initial_env defs)

let rewrite_defs_lem =[
  top_sort_defs;
  rewrite_sizeof;
  rewrite_defs_remove_vector_concat;
  rewrite_defs_remove_bitvector_pats;
  rewrite_defs_guarded_pats;
  (* recheck_defs; *)
  rewrite_defs_early_return;
  rewrite_defs_exp_lift_assign;
  rewrite_defs_remove_blocks;
  rewrite_defs_letbind_effects;
  rewrite_defs_remove_e_assign;
  rewrite_defs_effectful_let_expressions;
  rewrite_defs_remove_superfluous_letbinds;
  rewrite_defs_remove_superfluous_returns
  ]
  <|MERGE_RESOLUTION|>--- conflicted
+++ resolved
@@ -1080,10 +1080,9 @@
         (* Retrieve instantiation of the type variables of the called function
            for the given parameters in the original environment *)
         let inst = instantiation_of orig_exp in
-        Bindings.bindings param_map |> List.iter (fun (id, kids) -> print_endline (string_of_id id ^ " => " ^ Util.string_of_list ", " string_of_kid (KidSet.elements kids)));
-        KBindings.bindings inst |> List.iter (fun (kid, uvar) -> print_endline (string_of_kid kid ^ " => " ^ string_of_uvar uvar));
+        let inst = KBindings.fold (fun kid uvar b -> KBindings.add (orig_kid kid) uvar b) inst KBindings.empty in
         let kid_exp kid = begin
-          match (try KBindings.find kid inst with e -> print_endline (string_of_kid kid ^ " " ^ string_of_exp full_exp); raise e) with
+          match KBindings.find (orig_kid kid) inst with
           | U_nexp nexp -> E_aux (E_sizeof nexp, simple_annot l (atom_typ nexp))
           | _ ->
             raise (Reporting_basic.err_unreachable l
@@ -2070,42 +2069,6 @@
 let rewrite_defs_guarded_pats =
   rewrite_defs_base { rewriters_base with rewrite_exp = rewrite_exp_guarded_pats }
 
-
-let id_is_local_var id env = match Env.lookup_id id env with
-  | Local _ | Unbound -> true
-  | _ -> false
-
-let rec lexp_is_local (LEXP_aux (lexp, _)) env = match lexp with
-  | LEXP_memory _ -> false
-  | LEXP_id id
-  | LEXP_cast (_, id) -> id_is_local_var id env
-  | LEXP_tup lexps -> List.for_all (fun lexp -> lexp_is_local lexp env) lexps
-  | LEXP_vector (lexp,_)
-  | LEXP_vector_range (lexp,_,_)
-  | LEXP_field (lexp,_) -> lexp_is_local lexp env
-
-let lexp_is_effectful (LEXP_aux (_, (_, annot))) = match annot with
-  | Some (_, _, eff) -> effectful_effs eff
-  | _ -> false
-
-let rec rewrite_local_lexp ((LEXP_aux(lexp,((l,_) as annot))) as le) = match lexp with
-  | LEXP_id id | LEXP_cast (_, id) ->
-    (le, E_aux (E_id id, annot), (fun exp -> exp))
-  | LEXP_vector (lexp, e) ->
-    let (lexp, access, rexp) = rewrite_local_lexp lexp in
-    (lexp, E_aux (E_vector_access (access, e), annot),
-    (fun exp -> rexp (E_aux (E_vector_update (access, e, exp), annot))))
-  | LEXP_vector_range (lexp, e1, e2) ->
-    let (lexp, access, rexp) = rewrite_local_lexp lexp in
-    (lexp, E_aux (E_vector_subrange (access, e1, e2), annot),
-    (fun exp -> rexp (E_aux (E_vector_update_subrange (access, e1, e2, exp), annot))))
-  | LEXP_field (lexp, id) ->
-    let (lexp, access, rexp) = rewrite_local_lexp lexp in
-    let field_update exp = FES_aux (FES_Fexps ([FE_aux (FE_Fexp (id, exp), annot)], false), annot) in
-    (lexp, E_aux (E_field (access, id), annot),
-    (fun exp -> rexp (E_aux (E_record_update (access, field_update exp), annot))))
-  | _ -> raise (Reporting_basic.err_unreachable l "unsupported lexp")
-
 (*Expects to be called after rewrite_defs; thus the following should not appear:
   internal_exp of any form
   lit vectors in patterns or expressions
@@ -2120,14 +2083,17 @@
   | E_block exps ->
     let rec walker exps = match exps with
       | [] -> []
-      | (E_aux(E_assign(le,e), ((l, Some (env,typ,eff)) as annot)) as exp)::exps
-        when lexp_is_local le env && not (lexp_is_effectful le)->
-        let (le', _, re') = rewrite_local_lexp le in
-        let e' = re' (rewrite_base e) in
-        let exps' = walker exps in
-        let effects = union_eff_exps exps' in
-        let block = E_aux (E_block exps', (l, Some (env, unit_typ, effects))) in
-        [fix_eff_exp (E_aux (E_internal_let(le', e', block), annot))]
+      | (E_aux(E_assign((LEXP_aux ((LEXP_id id | LEXP_cast (_,id)),_)) as le,e),
+               ((l, Some (env,typ,eff)) as annot)) as exp)::exps ->
+        (match Env.lookup_id id env with
+         | Unbound | Local _ ->
+            let le' = rewriters.rewrite_lexp rewriters le in
+            let e' = rewrite_base e in
+            let exps' = walker exps in
+            let effects = union_eff_exps exps' in
+            let block = E_aux (E_block exps', (l, Some (env, unit_typ, effects))) in
+            [fix_eff_exp (E_aux (E_internal_let(le', e', block), annot))]
+         | _ -> (rewrite_rec exp)::(walker exps))
       (*| ((E_aux(E_if(c,t,e),(l,annot))) as exp)::exps ->
         let vars_t = introduced_variables t in
         let vars_e = introduced_variables e in
@@ -2173,12 +2139,20 @@
       | e::exps -> (rewrite_rec e)::(walker exps)
     in
     rewrap (E_block (walker exps))
-  | E_assign(le,e)
-    when lexp_is_local le (env_of full_exp) && not (lexp_is_effectful le) ->
-    let (le', _, re') = rewrite_local_lexp le in
-    let e' = re' (rewrite_base e) in
-    let block = E_aux (E_block [], simple_annot l unit_typ) in
-    fix_eff_exp (E_aux (E_internal_let(le', e', block), annot))
+  | E_assign(((LEXP_aux ((LEXP_id id | LEXP_cast (_,id)),lannot)) as le),e) ->
+    let le' = rewriters.rewrite_lexp rewriters le in
+    let e' = rewrite_base e in
+    let effects = effect_of e' in
+    (match Env.lookup_id id (env_of_annot annot) with
+     | Unbound ->
+       rewrap_effects
+         (E_internal_let(le', e', E_aux(E_block [], simple_annot l unit_typ)))
+         effects
+     | Local _ ->
+       let effects' = union_effects effects (effect_of_annot (snd lannot)) in
+       let annot' = Some (env_of_annot annot, unit_typ, effects') in
+       E_aux((E_assign(le', e')),(l, annot'))
+     | _ -> rewrite_base full_exp)
   | _ -> rewrite_base full_exp
 
 let rewrite_lexp_lift_assign_intro rewriters ((LEXP_aux(lexp,annot)) as le) =
@@ -2338,9 +2312,8 @@
   rewrite_defs_remove_vector_concat;
   rewrite_constraint;
   rewrite_sizeof;
-  (*
-  (* rewrite_defs_exp_lift_assign (* ;
-  rewrite_defs_separate_numbs *) *) *)
+  rewrite_defs_exp_lift_assign (* ;
+  rewrite_defs_separate_numbs *)
   ]
 
 let rewrite_defs_remove_blocks =
@@ -2672,15 +2645,13 @@
        else E_let (lb,body) in
                              
   let e_internal_let = fun (lexp,exp1,exp2) ->
-    match lexp with
-    | LEXP_aux (LEXP_id id,annot)
-    | LEXP_aux (LEXP_cast (_,id),annot) ->
-       if effectful exp1 then
+    if effectful exp1 then
+      match lexp with
+      | LEXP_aux (LEXP_id id,annot)
+      | LEXP_aux (LEXP_cast (_,id),annot) ->
          E_internal_plet (P_aux (P_id id,annot),exp1,exp2)
-       else
-         let lb = LB_aux (LB_val_implicit (P_aux (P_id id,annot), exp1), annot) in
-         E_let (lb, exp2)
-    | _ -> failwith "E_internal_let with unexpected lexp" in
+      | _ -> failwith "E_internal_plet with unexpected lexp"
+    else E_internal_let (lexp,exp1,exp2) in
 
   let alg = { id_exp_alg with e_let = e_let; e_internal_let = e_internal_let } in
   rewrite_defs_base
@@ -2706,7 +2677,6 @@
   let name2 = match id2 with Id_aux ((Id name | DeIid name),_) -> name in
   name1 = name2
 
-<<<<<<< HEAD
 let find_updated_vars (E_aux (_,(l,_)) as exp) =
   let ( @@ ) (a,b) (a',b') = (a @ a',b @ b') in
   let lapp2 (l : (('a list * 'b list) list)) : ('a list * 'b list) =
@@ -2794,19 +2764,6 @@
       ; pat_alg = id_pat_alg
       } exp in
   dedup eqidtyp updates
-=======
-let find_updated_vars exp =
-  let lEXP_aux ((ids,lexp),annot) =
-    let ids = match lexp, annot with
-    | LEXP_id id, (_, Some (env, _, _)) ->
-      (match Env.lookup_id id env with
-      | Local (Mutable, _) -> (id, annot) :: ids
-      | _ -> ids)
-    | _ -> ids in
-    (ids, LEXP_aux (lexp, annot)) in
-  dedup eqidtyp (fst (fold_exp
-    { (compute_exp_alg [] (@)) with lEXP_aux = lEXP_aux } exp))
->>>>>>> 36f027d5
 
 let swaptyp typ (l,tannot) = match tannot with
   | Some (env, typ', eff) -> (l, Some (env, typ, eff))
