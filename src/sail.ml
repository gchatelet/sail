(**************************************************************************)
(*     Sail                                                               *)
(*                                                                        *)
(*  Copyright (c) 2013-2017                                               *)
(*    Kathyrn Gray                                                        *)
(*    Shaked Flur                                                         *)
(*    Stephen Kell                                                        *)
(*    Gabriel Kerneis                                                     *)
(*    Robert Norton-Wright                                                *)
(*    Christopher Pulte                                                   *)
(*    Peter Sewell                                                        *)
(*                                                                        *)
(*  All rights reserved.                                                  *)
(*                                                                        *)
(*  This software was developed by the University of Cambridge Computer   *)
(*  Laboratory as part of the Rigorous Engineering of Mainstream Systems  *)
(*  (REMS) project, funded by EPSRC grant EP/K008528/1.                   *)
(*                                                                        *)
(*  Redistribution and use in source and binary forms, with or without    *)
(*  modification, are permitted provided that the following conditions    *)
(*  are met:                                                              *)
(*  1. Redistributions of source code must retain the above copyright     *)
(*     notice, this list of conditions and the following disclaimer.      *)
(*  2. Redistributions in binary form must reproduce the above copyright  *)
(*     notice, this list of conditions and the following disclaimer in    *)
(*     the documentation and/or other materials provided with the         *)
(*     distribution.                                                      *)
(*                                                                        *)
(*  THIS SOFTWARE IS PROVIDED BY THE AUTHOR AND CONTRIBUTORS ``AS IS''    *)
(*  AND ANY EXPRESS OR IMPLIED WARRANTIES, INCLUDING, BUT NOT LIMITED     *)
(*  TO, THE IMPLIED WARRANTIES OF MERCHANTABILITY AND FITNESS FOR A       *)
(*  PARTICULAR PURPOSE ARE DISCLAIMED.  IN NO EVENT SHALL THE AUTHOR OR   *)
(*  CONTRIBUTORS BE LIABLE FOR ANY DIRECT, INDIRECT, INCIDENTAL,          *)
(*  SPECIAL, EXEMPLARY, OR CONSEQUENTIAL DAMAGES (INCLUDING, BUT NOT      *)
(*  LIMITED TO, PROCUREMENT OF SUBSTITUTE GOODS OR SERVICES; LOSS OF      *)
(*  USE, DATA, OR PROFITS; OR BUSINESS INTERRUPTION) HOWEVER CAUSED AND   *)
(*  ON ANY THEORY OF LIABILITY, WHETHER IN CONTRACT, STRICT LIABILITY,    *)
(*  OR TORT (INCLUDING NEGLIGENCE OR OTHERWISE) ARISING IN ANY WAY OUT    *)
(*  OF THE USE OF THIS SOFTWARE, EVEN IF ADVISED OF THE POSSIBILITY OF    *)
(*  SUCH DAMAGE.                                                          *)
(**************************************************************************)

open Process_file

let lib = ref ([] : string list)
let opt_file_out : string option ref = ref None
let opt_print_version = ref false
let opt_print_initial_env = ref false
let opt_print_verbose = ref false
let opt_print_lem_ast = ref false
let opt_print_lem = ref false
let opt_print_ocaml = ref false
let opt_libs_lem = ref ([]:string list)
let opt_libs_ocaml = ref ([]:string list)
let opt_file_arguments = ref ([]:string list)
let opt_mono_split = ref ([]:((string * int) * string) list)
let options = Arg.align ([
  ( "-o",
    Arg.String (fun f -> opt_file_out := Some f),
    "<prefix> select output filename prefix");
  ( "-lem_ast",
    Arg.Set opt_print_lem_ast,
    " output a Lem AST representation of the input");
  ( "-lem",
    Arg.Set opt_print_lem,
    " output a Lem translated version of the input");
  ( "-ocaml",
    Arg.Set opt_print_ocaml,
    " output an OCaml translated version of the input");
  ( "-lem_lib",
    Arg.String (fun l -> opt_libs_lem := l::!opt_libs_lem),
    "<filename> provide additional library to open in Lem output");
  ( "-ocaml_lib",
    Arg.String (fun l -> opt_libs_ocaml := l::!opt_libs_ocaml),
    "<filename> provide additional library to open in OCaml output");
(*
  ( "-i",
    Arg.String (fun l -> lib := l::!lib),
    "<library_filename> treat this file as input only and generate no output for it");
*)
  ( "-print_initial_env",
    Arg.Set opt_print_initial_env,
    " print the built-in initial type environment and terminate");
  ( "-verbose",
    Arg.Set opt_print_verbose,
    " (debug) pretty-print the input to standard output");
  ( "-skip_constraints",
    Arg.Clear Type_internal.do_resolve_constraints,
    " (debug) skip constraint resolution in type-checking");
<<<<<<< HEAD
  ( "-new_typecheck",
    Arg.Set opt_new_typecheck,
    " (experimental) use new typechecker with Z3 constraint solving");
  ( "-just_check",
    Arg.Tuple [Arg.Set opt_new_typecheck; Arg.Set opt_just_check],
    " (experimental) terminate immediately after typechecking, implies -new_typecheck");
  ( "-ddump_tc_ast",
    Arg.Set opt_ddump_tc_ast,
    " (debug) dump the typechecked ast to stdout");
  ( "-dno_cast",
    Arg.Set opt_dno_cast,
    " (debug) typecheck without any implicit casting");
=======
  ( "-mono-split",
    Arg.String (fun s ->
      let l = String.split_on_char ':' s in
      match l with
      | [fname;line;var] -> opt_mono_split := ((fname,int_of_string line),var)::!opt_mono_split
      | _ -> raise (Arg.Bad (s ^ " not of form <filename>:<line>:<variable>"))),
      "<filename>:<line>:<variable> to case split for monomorphisation");
>>>>>>> 9cb879ef
  ( "-v",
    Arg.Set opt_print_version,
    " print version");
] )

let usage_msg =
    ("Sail " (*^ "pre beta"*) ^ "\n"
     ^ "usage:       sail <options> <file1.sail> .. <fileN.sail>\n"
    )

let _ =
  Arg.parse options
    (fun s ->
      opt_file_arguments := (!opt_file_arguments) @ [s])
    usage_msg


let main() =
  if !(opt_print_version)
  then Printf.printf "Sail private release \n"
  else if !(opt_print_initial_env) then
    let ppd_initial_typ_env = 
      String.concat "" 
        (List.map
           (function (comment,tenv) -> 
             "(* "^comment^" *)\n" ^ 
             String.concat ""
               (List.map 
                  (function (id,tannot) ->
                    id ^ " : " ^ 
                    Pretty_print.pp_format_annot_ascii tannot 
                    ^ "\n")
                  tenv))
           Type_internal.initial_typ_env_list) in
    Printf.printf "%s" ppd_initial_typ_env ;
  else    

    let parsed = (List.map (fun f -> (f,(parse_file f)))  !opt_file_arguments) in
    let ast = 
      List.fold_right (fun (_,(Parse_ast.Defs ast_nodes)) (Parse_ast.Defs later_nodes) 
                        -> Parse_ast.Defs (ast_nodes@later_nodes)) parsed (Parse_ast.Defs []) in
    let (ast,kenv,ord) = convert_ast ast in
    let (ast,type_envs) = check_ast ast kenv ord in 

    let ast = match !opt_mono_split with
      | [] -> ast
      | l -> Monomorphise.split_defs l type_envs ast
    in

    let ast = rewrite_ast ast in
    let out_name = match !opt_file_out with
      | None -> fst (List.hd parsed)
      | Some f -> f ^ ".sail" in
    (*let _ = Printf.eprintf "Type checked, next to pretty print" in*)
    begin 
      (if !(opt_print_verbose)
       then ((Pretty_print.pp_defs stdout) ast)
       else ());
      (if !(opt_print_lem_ast)
       then output "" Lem_ast_out [out_name,ast]
       else ());
      (if !(opt_print_ocaml)
       then let ast_ocaml = rewrite_ast_ocaml ast in
         if !(opt_libs_ocaml) = []
         then output "" (Ocaml_out None) [out_name,ast_ocaml]
         else output "" (Ocaml_out (Some (List.hd !opt_libs_ocaml))) [out_name,ast_ocaml]
       else ());
      (if !(opt_print_lem)
       then let ast_lem = rewrite_ast_lem ast in
         if !(opt_libs_lem) = []
         then output "" (Lem_out None) [out_name,ast_lem]
         else output "" (Lem_out (Some (List.hd !opt_libs_lem))) [out_name,ast_lem]
       else ());
    end

let _ =  try
    begin
      try ignore(main ())
      with  Failure(s) -> raise (Reporting_basic.err_general Parse_ast.Unknown ("Failure "^s))
    end
  with Reporting_basic.Fatal_error e -> Reporting_basic.report_error e<|MERGE_RESOLUTION|>--- conflicted
+++ resolved
@@ -87,7 +87,13 @@
   ( "-skip_constraints",
     Arg.Clear Type_internal.do_resolve_constraints,
     " (debug) skip constraint resolution in type-checking");
-<<<<<<< HEAD
+  ( "-mono-split",
+    Arg.String (fun s ->
+      let l = String.split_on_char ':' s in
+      match l with
+      | [fname;line;var] -> opt_mono_split := ((fname,int_of_string line),var)::!opt_mono_split
+      | _ -> raise (Arg.Bad (s ^ " not of form <filename>:<line>:<variable>"))),
+      "<filename>:<line>:<variable> to case split for monomorphisation");
   ( "-new_typecheck",
     Arg.Set opt_new_typecheck,
     " (experimental) use new typechecker with Z3 constraint solving");
@@ -100,15 +106,6 @@
   ( "-dno_cast",
     Arg.Set opt_dno_cast,
     " (debug) typecheck without any implicit casting");
-=======
-  ( "-mono-split",
-    Arg.String (fun s ->
-      let l = String.split_on_char ':' s in
-      match l with
-      | [fname;line;var] -> opt_mono_split := ((fname,int_of_string line),var)::!opt_mono_split
-      | _ -> raise (Arg.Bad (s ^ " not of form <filename>:<line>:<variable>"))),
-      "<filename>:<line>:<variable> to case split for monomorphisation");
->>>>>>> 9cb879ef
   ( "-v",
     Arg.Set opt_print_version,
     " print version");
