open import Pervasives
open import Interp
open import Interp_ast
import Maybe_extra
open import Num
open import List
open import Word
open import Bool

let ignore_sail x = V_lit (L_aux L_unit Unknown) ;;

let compose f g x = f (V_tuple [g x]) ;;

let is_one (V_lit (L_aux b lb)) = V_lit (L_aux (if b = L_one then L_true else L_false) lb) ;;

let eq (V_tuple [x; y]) = V_lit (L_aux (if value_eq x y then L_one else L_zero) Unknown) ;;

let neg (V_tuple [V_lit (L_aux arg la)]) = V_lit (L_aux (match arg with
  | L_one -> L_zero
  | L_zero -> L_one end) la) ;;

let neq = compose neg eq ;;

let lt_range (V_tuple[V_lit (L_aux (L_num l1) lr);V_lit (L_aux (L_num l2) ll);]) =
  if l1 < l2
  then V_lit (L_aux L_one Unknown)
  else V_lit (L_aux L_zero Unknown)

let bit_to_bool b = match b with
    V_lit (L_aux L_zero _) -> false
  | V_lit (L_aux L_one _) -> true
  end ;;
let bool_to_bit b = match b with
    false -> V_lit (L_aux L_zero Unknown)
  | true -> V_lit (L_aux L_one Unknown)
  end ;;

let bitwise_not (V_vector idx inc v) =
  let apply x = bool_to_bit(not (bit_to_bool x)) in
  V_vector idx inc (List.map apply v)

let bitwise_not_bit (V_lit (L_aux l loc)) = match l with
  | L_zero -> (V_lit (L_aux L_one loc))
  | L_one  -> (V_lit (L_aux L_zero loc))
end;; 

let bitwise_binop_bit op (V_tuple [x; y]) =
  bool_to_bit (op (bit_to_bool x) (bit_to_bool y))
;;

let bitwise_binop op (V_tuple [V_vector idx inc v; V_vector idx' inc' v']) =
  (* typechecker ensures inc = inc', idx = idx' and length v = length v' *)
  let apply (x, y) = bool_to_bit(op (bit_to_bool x) (bit_to_bool y)) in
  V_vector idx inc (List.map apply (List.zip v v'))

let bitwise_xor_bit (V_tuple [V_lit (L_aux l1 loc1);V_lit (L_aux l2 loc2)]) = match (l1,l2) with
  | (L_zero,L_zero) -> V_lit (L_aux l1 loc1)
  | (L_zero,L_one)  -> V_lit (L_aux l2 loc2)
  | (L_one,L_zero)  -> V_lit (L_aux l1 loc1)
  | (L_one,L_one)   -> V_lit (L_aux L_zero loc1)
end;;

let bitwise_or_bit (V_tuple [V_lit (L_aux l1 loc1);V_lit (L_aux l2 loc2)]) = match (l1,l2) with
  | (L_zero,L_zero) -> V_lit (L_aux l1 loc1)
  | (L_zero,L_one)  -> V_lit (L_aux l2 loc2)
  | (L_one,L_zero)  -> V_lit (L_aux l1 loc1)
  | (L_one,L_one)   -> V_lit (L_aux l1 loc1)
end;;

let bitwise_and_bit (V_tuple [V_lit (L_aux l1 loc1);V_lit (L_aux l2 loc2)]) = match (l1,l2) with
  | (L_zero,L_zero) -> V_lit (L_aux l1 loc1)
  | (L_zero,L_one)  -> V_lit (L_aux l1 loc1)
  | (L_one,L_zero)  -> V_lit (L_aux l2 loc2)
  | (L_one,L_one)   -> V_lit (L_aux l1 loc1)
end;;


(* BitSeq expects LSB first.
 * By convention, MSB is on the left, so increasing = Big-Endian (MSB0),
 * hence MSB first.
 * http://en.wikipedia.org/wiki/Bit_numbering *)
let to_num signed (V_vector idx inc l) =
  (* Word library in Lem expects bitseq with LSB first *)
  let l = if inc then reverse l else l in
  (* Make sure the last bit is a zero to force unsigned numbers *)
  let l = if signed then l else l ++ [V_lit (L_aux L_zero Unknown)] in
  V_lit(L_aux (L_num(integerFromBitSeq (Maybe_extra.fromJust (bitSeqFromBoolList (map bit_to_bool l))))) Unknown);;

let to_vec_inc len (V_lit(L_aux (L_num n) ln)) =
  let l = boolListFrombitSeq len (bitSeqFromInteger Nothing n) in
  V_vector 0 true (map bool_to_bit (reverse l)) ;;
let to_vec_dec len (V_lit(L_aux (L_num n) ln)) =
  let l = boolListFrombitSeq len (bitSeqFromInteger Nothing n) in
  V_vector 0 false (map bool_to_bit l) ;;
let to_vec ord len n =
  if ord
  then to_vec_inc len n
  else to_vec_dec len n
;;

let exts len ((V_vector _ inc _) as v) =
  to_vec inc len (to_num true v)
;;

(* XXX work-around to avoid truncating *)
let to_vec_safe o l v = to_vec o 64 v ;;

let arith_op op (V_tuple args) = match args with
  | [V_lit(L_aux (L_num x) lx); V_lit(L_aux (L_num y) ly)] -> V_lit(L_aux (L_num (op x y)) lx)
  end ;;
let arith_op_vec op (V_tuple args) = match args with
  | [(V_vector b ord cs as l1);(V_vector _ _ _ as l2)] ->
    let (l1',l2') = (to_num false l1,to_num false l2) in
    let n = arith_op op (V_tuple [l1';l2']) in
    to_vec_safe ord (List.length cs) n
end ;;
let arith_op_range_vec op (V_tuple args) = match args with
  | [n; (V_vector _ ord cs as l2)] ->
    arith_op_vec op (V_tuple [(to_vec_safe ord (List.length cs) n);l2])
end ;;
let arith_op_vec_range op (V_tuple args) = match args with
  | [(V_vector _ ord cs as l1);n] ->
  arith_op_vec op (V_tuple [l1;(to_vec_safe ord (List.length cs) n)])
end ;;

let arith_op_range_vec_range op (V_tuple args) = match args with
  | [n;(V_vector _ _ _ as l2)] ->
    arith_op op (V_tuple [n;(to_num true l2)])
end ;;
let arith_op_vec_range_range op (V_tuple args) = match args with
  | [(V_vector _ _ _ as l1);n] ->
    arith_op op (V_tuple [(to_num true l1);n])
end ;;

let compare_op op (V_tuple args) = match args with
  | [V_lit(L_aux (L_num x) lx); V_lit(L_aux (L_num y) ly)] -> 
    if (op x y)
    then V_lit(L_aux L_one lx)
    else V_lit(L_aux L_zero lx)
end ;;
let compare_op_vec op (V_tuple args) = match args with
  | [((V_vector _ _ _) as l1);((V_vector _ _ _) as l2)] ->
    let (l1',l2') = (to_num true l1, to_num true l2) in
    compare_op op (V_tuple[l1';l2'])
end ;;

let rec vec_concat (V_tuple args) = match args with
  | [V_vector n d l; V_vector n' d' l'] ->
      (* XXX d = d' ? droping n' ? *)
      V_vector n d (l ++ l')
  | [V_lit l; x] -> vec_concat (V_tuple [litV_to_vec l; x])
  | [x; V_lit l] -> vec_concat (V_tuple [x; litV_to_vec l])
  end ;;

let function_map = [
  ("ignore", ignore_sail);            
  ("add", arith_op (+));
  ("add_vec", arith_op_vec (+));
  ("add_vec_range", arith_op_vec_range (+));
  ("add_vec_range_range", arith_op_vec_range_range (+));
  ("add_range_vec", arith_op_range_vec (+));
  ("add_range_vec_range", arith_op_range_vec_range (+));
  ("minus", arith_op (-));
  ("minus_vec", arith_op_vec (-));
  ("eq", eq);
  ("neq", neq);
  ("vec_concat", vec_concat);
  ("is_one", is_one);
  ("to_num_inc", to_num false);
  ("to_num_dec", to_num false);
  ("exts", exts 64);
  (* XXX the size of the target vector should be given by the interpreter *)
  ("to_vec_inc", to_vec_inc 64);
  ("to_vec_dec", to_vec_dec 64);
  ("bitwise_not", bitwise_not);
  ("bitwise_not_bit", bitwise_not_bit);
  ("bitwise_and", bitwise_binop (&&));
  ("bitwise_and_bit", bitwise_and_bit);
  ("bitwise_or", bitwise_binop (||));
  ("bitwise_or_bit", bitwise_or_bit);
  ("bitwise_xor", bitwise_binop xor);
<<<<<<< HEAD
  ("bitwise_and_bit", bitwise_binop_bit (&&));
  ("bitwise_or_bit", bitwise_binop_bit (||));
  ("bitwise_xor_bit", bitwise_binop_bit xor);
=======
  ("bitwise_xor_bit", bitwise_xor_bit);
>>>>>>> 328e4fdd
  ("lt", compare_op (<));
  ("gt", compare_op (>));
  ("lt_vec", compare_op_vec (<));
  ("gt_vec", compare_op_vec (>));
] ;;

let eval_external name v = (Maybe_extra.fromJust (List.lookup name function_map)) v ;;<|MERGE_RESOLUTION|>--- conflicted
+++ resolved
@@ -53,28 +53,6 @@
   let apply (x, y) = bool_to_bit(op (bit_to_bool x) (bit_to_bool y)) in
   V_vector idx inc (List.map apply (List.zip v v'))
 
-let bitwise_xor_bit (V_tuple [V_lit (L_aux l1 loc1);V_lit (L_aux l2 loc2)]) = match (l1,l2) with
-  | (L_zero,L_zero) -> V_lit (L_aux l1 loc1)
-  | (L_zero,L_one)  -> V_lit (L_aux l2 loc2)
-  | (L_one,L_zero)  -> V_lit (L_aux l1 loc1)
-  | (L_one,L_one)   -> V_lit (L_aux L_zero loc1)
-end;;
-
-let bitwise_or_bit (V_tuple [V_lit (L_aux l1 loc1);V_lit (L_aux l2 loc2)]) = match (l1,l2) with
-  | (L_zero,L_zero) -> V_lit (L_aux l1 loc1)
-  | (L_zero,L_one)  -> V_lit (L_aux l2 loc2)
-  | (L_one,L_zero)  -> V_lit (L_aux l1 loc1)
-  | (L_one,L_one)   -> V_lit (L_aux l1 loc1)
-end;;
-
-let bitwise_and_bit (V_tuple [V_lit (L_aux l1 loc1);V_lit (L_aux l2 loc2)]) = match (l1,l2) with
-  | (L_zero,L_zero) -> V_lit (L_aux l1 loc1)
-  | (L_zero,L_one)  -> V_lit (L_aux l1 loc1)
-  | (L_one,L_zero)  -> V_lit (L_aux l2 loc2)
-  | (L_one,L_one)   -> V_lit (L_aux l1 loc1)
-end;;
-
-
 (* BitSeq expects LSB first.
  * By convention, MSB is on the left, so increasing = Big-Endian (MSB0),
  * hence MSB first.
@@ -102,9 +80,6 @@
   to_vec inc len (to_num true v)
 ;;
 
-(* XXX work-around to avoid truncating *)
-let to_vec_safe o l v = to_vec o 64 v ;;
-
 let arith_op op (V_tuple args) = match args with
   | [V_lit(L_aux (L_num x) lx); V_lit(L_aux (L_num y) ly)] -> V_lit(L_aux (L_num (op x y)) lx)
   end ;;
@@ -112,15 +87,15 @@
   | [(V_vector b ord cs as l1);(V_vector _ _ _ as l2)] ->
     let (l1',l2') = (to_num false l1,to_num false l2) in
     let n = arith_op op (V_tuple [l1';l2']) in
-    to_vec_safe ord (List.length cs) n
+    to_vec ord (List.length cs) n
 end ;;
 let arith_op_range_vec op (V_tuple args) = match args with
   | [n; (V_vector _ ord cs as l2)] ->
-    arith_op_vec op (V_tuple [(to_vec_safe ord (List.length cs) n);l2])
+    arith_op_vec op (V_tuple [(to_vec ord (List.length cs) n);l2])
 end ;;
 let arith_op_vec_range op (V_tuple args) = match args with
   | [(V_vector _ ord cs as l1);n] ->
-  arith_op_vec op (V_tuple [l1;(to_vec_safe ord (List.length cs) n)])
+  arith_op_vec op (V_tuple [l1;(to_vec ord (List.length cs) n)])
 end ;;
 
 let arith_op_range_vec_range op (V_tuple args) = match args with
@@ -175,17 +150,11 @@
   ("bitwise_not", bitwise_not);
   ("bitwise_not_bit", bitwise_not_bit);
   ("bitwise_and", bitwise_binop (&&));
-  ("bitwise_and_bit", bitwise_and_bit);
   ("bitwise_or", bitwise_binop (||));
-  ("bitwise_or_bit", bitwise_or_bit);
   ("bitwise_xor", bitwise_binop xor);
-<<<<<<< HEAD
   ("bitwise_and_bit", bitwise_binop_bit (&&));
   ("bitwise_or_bit", bitwise_binop_bit (||));
   ("bitwise_xor_bit", bitwise_binop_bit xor);
-=======
-  ("bitwise_xor_bit", bitwise_xor_bit);
->>>>>>> 328e4fdd
   ("lt", compare_op (<));
   ("gt", compare_op (>));
   ("lt_vec", compare_op_vec (<));
