--- conflicted
+++ resolved
@@ -2334,11 +2334,7 @@
        n_pexpL newreturn pexps (fun pexps ->
        k (rewrap (E_case (exp1,pexps)))))
     | E_try (exp1,pexps) ->
-<<<<<<< HEAD
-       let newreturn = List.exists effectful_pexp pexps in
-=======
        let newreturn = effectful exp1 || List.exists effectful_pexp pexps in
->>>>>>> ffcf8a81
        n_exp_name exp1 (fun exp1 ->
        n_pexpL newreturn pexps (fun pexps ->
        k (rewrap (E_try (exp1,pexps)))))
@@ -2356,7 +2352,6 @@
        n_exp_name exp1 (fun exp1 ->
        k (rewrap (E_assign (lexp,exp1)))))
     | E_exit exp' -> k (E_aux (E_exit (n_exp_term (effectful exp') exp'),annot))
-    | E_throw exp' -> k (E_aux (E_throw (n_exp_term (effectful exp') exp'),annot))
     | E_assert (exp1,exp2) ->
        n_exp_name exp1 (fun exp1 ->
        n_exp_name exp2 (fun exp2 ->
