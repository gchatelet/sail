--- conflicted
+++ resolved
@@ -1957,18 +1957,10 @@
      end
   | [] -> []
 
-<<<<<<< HEAD
-let is_union_id id env =
-  match Env.lookup_id id env with
-  | Union (_, _) -> true
-  | _ -> false
-
 (* crule and irule are intended to wrap calls to check_exp and
    infer_exp. They add the tracing information and keep track of the
    depth, so that a type derivation tree can be constructed. *)
 
-=======
->>>>>>> 1fe8f33f
 let crule r env exp typ =
   incr depth;
   typ_print (("Check" |> Util.cyan |> Util.clear) ^ " " ^ string_of_exp exp ^ " <= " ^ string_of_typ typ);
@@ -2194,18 +2186,6 @@
      if is_typ_monomorphic typ || Env.polymorphic_undefineds env
      then annot_exp_effect (E_lit lit) typ (mk_effect [BE_undef])
      else typ_error l ("Type " ^ string_of_typ typ ^ " failed undefined monomorphism restriction")
-<<<<<<< HEAD
-  (* most identifiers can be inferred but nullary union constructors (e.g. None in option) are special. *)
-  | E_id id, _ when is_union_id id env ->
-     begin
-       match Env.lookup_id id env with
-       | Union (typq, ctor_typ) ->
-          let inferred_exp = fst (infer_funapp' l env id (typq, function_typ unit_typ ctor_typ no_effect) [mk_lit_exp L_unit] (Some typ)) in
-          annot_exp (E_id id) (typ_of inferred_exp)
-       | _ -> assert false (* Unreachble due to guard *)
-     end
-=======
->>>>>>> 1fe8f33f
   | _, _ ->
      let inferred_exp = irule infer_exp env exp in
      type_coercion env inferred_exp typ
@@ -2704,16 +2684,9 @@
        let is_register, vtyp = match Env.lookup_id v env with
          | Unbound -> typ_error l "Cannot assign to element of unbound vector"
          | Enum _ -> typ_error l "Cannot vector assign to enumeration element"
-<<<<<<< HEAD
-         | Union _ -> typ_error l "Cannot vector assign to union element"
          | Local (Immutable, vtyp) -> typ_error l "Cannot vector assign to immutable variable"
          | Local (Mutable, vtyp) -> false, vtyp
          | Register vtyp -> true, vtyp
-=======
-         | Local (Immutable, vtyp) -> true, false, vtyp
-         | Local (Mutable, vtyp) -> false, false, vtyp
-         | Register vtyp -> false, true, vtyp
->>>>>>> 1fe8f33f
        in
        let inferred_exp1, inferred_exp2 = irule infer_exp env exp1, irule infer_exp env exp2 in
        match destruct_numeric env (typ_of inferred_exp1), destruct_numeric env (typ_of inferred_exp2) with
@@ -3376,10 +3349,10 @@
   typ_print "\nChecking top-level let";
   begin
     match letbind with
-    | LB_val (P_aux (P_typ (typ_annot, _), _) as pat, bind) ->
+    | LB_val (P_aux (P_typ (typ_annot, pat), _), bind) ->
        let checked_bind = crule check_exp orig_env (strip_exp bind) typ_annot in
        let tpat, env = bind_pat_no_guard orig_env (strip_pat pat) typ_annot in
-       [DEF_val (LB_aux (LB_val (tpat, checked_bind), (l, None)))], env
+       [DEF_val (LB_aux (LB_val (P_aux (P_typ (typ_annot, tpat), (l, Some (orig_env, typ_annot, no_effect))), checked_bind), (l, None)))], env
     | LB_val (pat, bind) ->
        let inferred_bind = irule infer_exp orig_env (strip_exp bind) in
        let tpat, env = bind_pat_no_guard orig_env (strip_pat pat) (typ_of inferred_bind) in
