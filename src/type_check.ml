(**************************************************************************)
(*     Sail                                                               *)
(*                                                                        *)
(*  Copyright (c) 2013-2017                                               *)
(*    Kathyrn Gray                                                        *)
(*    Shaked Flur                                                         *)
(*    Stephen Kell                                                        *)
(*    Gabriel Kerneis                                                     *)
(*    Robert Norton-Wright                                                *)
(*    Christopher Pulte                                                   *)
(*    Peter Sewell                                                        *)
(*    Alasdair Armstrong                                                  *)
(*                                                                        *)
(*  All rights reserved.                                                  *)
(*                                                                        *)
(*  This software was developed by the University of Cambridge Computer   *)
(*  Laboratory as part of the Rigorous Engineering of Mainstream Systems  *)
(*  (REMS) project, funded by EPSRC grant EP/K008528/1.                   *)
(*                                                                        *)
(*  Redistribution and use in source and binary forms, with or without    *)
(*  modification, are permitted provided that the following conditions    *)
(*  are met:                                                              *)
(*  1. Redistributions of source code must retain the above copyright     *)
(*     notice, this list of conditions and the following disclaimer.      *)
(*  2. Redistributions in binary form must reproduce the above copyright  *)
(*     notice, this list of conditions and the following disclaimer in    *)
(*     the documentation and/or other materials provided with the         *)
(*     distribution.                                                      *)
(*                                                                        *)
(*  THIS SOFTWARE IS PROVIDED BY THE AUTHOR AND CONTRIBUTORS ``AS IS''    *)
(*  AND ANY EXPRESS OR IMPLIED WARRANTIES, INCLUDING, BUT NOT LIMITED     *)
(*  TO, THE IMPLIED WARRANTIES OF MERCHANTABILITY AND FITNESS FOR A       *)
(*  PARTICULAR PURPOSE ARE DISCLAIMED.  IN NO EVENT SHALL THE AUTHOR OR   *)
(*  CONTRIBUTORS BE LIABLE FOR ANY DIRECT, INDIRECT, INCIDENTAL,          *)
(*  SPECIAL, EXEMPLARY, OR CONSEQUENTIAL DAMAGES (INCLUDING, BUT NOT      *)
(*  LIMITED TO, PROCUREMENT OF SUBSTITUTE GOODS OR SERVICES; LOSS OF      *)
(*  USE, DATA, OR PROFITS; OR BUSINESS INTERRUPTION) HOWEVER CAUSED AND   *)
(*  ON ANY THEORY OF LIABILITY, WHETHER IN CONTRACT, STRICT LIABILITY,    *)
(*  OR TORT (INCLUDING NEGLIGENCE OR OTHERWISE) ARISING IN ANY WAY OUT    *)
(*  OF THE USE OF THIS SOFTWARE, EVEN IF ADVISED OF THE POSSIBILITY OF    *)
(*  SUCH DAMAGE.                                                          *)
(**************************************************************************)

open Ast
open Util
open Ast_util
open Big_int

let opt_tc_debug = ref 0
let opt_no_effects = ref false
let depth = ref 0

let rec take n xs = match n, xs with
  | 0, _ -> []
  | n, [] -> []
  | n, (x :: xs) -> x :: take (n - 1) xs 

let rec indent n = match n with
  | 0 -> ""
  | n -> "|   " ^ indent (n - 1)

let typ_debug m = if !opt_tc_debug > 1 then prerr_endline (indent !depth ^ m) else ()

let typ_print m = if !opt_tc_debug > 0 then prerr_endline (indent !depth ^ m) else ()

let typ_warning m = prerr_endline ("Warning: " ^ m)

exception Type_error of l * string;;

let typ_error l m = raise (Type_error (l, m))

let deinfix = function
  | Id_aux (Id v, l) -> Id_aux (DeIid v, l)
  | Id_aux (DeIid v, l) -> Id_aux (DeIid v, l)

let field_name rec_id id =
  match rec_id, id with
  | Id_aux (Id r, _), Id_aux (Id v, l) -> Id_aux (Id (r ^ "." ^ v), l)
  | _, _ -> assert false

let string_of_bind (typquant, typ) = string_of_typquant typquant ^ ". " ^ string_of_typ typ

let unaux_nexp (Nexp_aux (nexp, _)) = nexp
let unaux_order (Ord_aux (ord, _)) = ord
let unaux_typ (Typ_aux (typ, _)) = typ

let mk_typ typ = Typ_aux (typ, Parse_ast.Unknown)
let mk_typ_arg arg = Typ_arg_aux (arg, Parse_ast.Unknown)
let mk_id str = Id_aux (Id str, Parse_ast.Unknown)
let mk_infix_id str = Id_aux (DeIid str, Parse_ast.Unknown)

let mk_id_typ id = Typ_aux (Typ_id id, Parse_ast.Unknown)

let inc_ord = Ord_aux (Ord_inc, Parse_ast.Unknown)
let dec_ord = Ord_aux (Ord_dec, Parse_ast.Unknown)

let mk_ord ord_aux = Ord_aux (ord_aux, Parse_ast.Unknown)

let int_typ = mk_id_typ (mk_id "int")
let nat_typ = mk_id_typ (mk_id "nat")
let unit_typ = mk_id_typ (mk_id "unit")
let bit_typ = mk_id_typ (mk_id "bit")
let real_typ = mk_id_typ (mk_id "real")
let app_typ id args = mk_typ (Typ_app (id, args))
let atom_typ nexp = mk_typ (Typ_app (mk_id "atom", [mk_typ_arg (Typ_arg_nexp nexp)]))
let range_typ nexp1 nexp2 = mk_typ (Typ_app (mk_id "range", [mk_typ_arg (Typ_arg_nexp nexp1); mk_typ_arg (Typ_arg_nexp nexp2)]))
let bool_typ = mk_id_typ (mk_id "bool")
let string_typ = mk_id_typ (mk_id "string")
let list_typ typ = mk_typ (Typ_app (mk_id "list", [mk_typ_arg (Typ_arg_typ typ)]))

let vector_typ n m ord typ =
  mk_typ (Typ_app (mk_id "vector",
                   [mk_typ_arg (Typ_arg_nexp n);
                    mk_typ_arg (Typ_arg_nexp m);
                    mk_typ_arg (Typ_arg_order ord);
                    mk_typ_arg (Typ_arg_typ typ)]))

let is_range (Typ_aux (typ_aux, _)) =
  match typ_aux with
  | Typ_app (f, [Typ_arg_aux (Typ_arg_nexp n, _)])
       when string_of_id f = "atom" -> Some (n, n)
  | Typ_app (f, [Typ_arg_aux (Typ_arg_nexp n1, _); Typ_arg_aux (Typ_arg_nexp n2, _)])
       when string_of_id f = "range" -> Some (n1, n2)
  | _ -> None

let nconstant c = Nexp_aux (Nexp_constant c, Parse_ast.Unknown)
let nminus n1 n2 = Nexp_aux (Nexp_minus (n1, n2), Parse_ast.Unknown)
let nsum n1 n2 = Nexp_aux (Nexp_sum (n1, n2), Parse_ast.Unknown)
let ntimes n1 n2 = Nexp_aux (Nexp_times (n1, n2), Parse_ast.Unknown)
let npow2 n = Nexp_aux (Nexp_exp n, Parse_ast.Unknown)
let nvar kid = Nexp_aux (Nexp_var kid, Parse_ast.Unknown)
let nid id = Nexp_aux (Nexp_id id, Parse_ast.Unknown)

let nc_eq n1 n2 = mk_nc (NC_fixed (n1, n2))
let nc_neq n1 n2 = mk_nc (NC_not_equal (n1, n2))
let nc_lteq n1 n2 = NC_aux (NC_bounded_le (n1, n2), Parse_ast.Unknown)
let nc_gteq n1 n2 = NC_aux (NC_bounded_ge (n1, n2), Parse_ast.Unknown)
let nc_lt n1 n2 = nc_lteq n1 (nsum n2 (nconstant 1))
let nc_gt n1 n2 = nc_gteq n1 (nsum n2 (nconstant 1))
let nc_and nc1 nc2 = mk_nc (NC_and (nc1, nc2))
<<<<<<< HEAD
=======
let nc_or nc1 nc2 = mk_nc (NC_or (nc1, nc2))
let nc_true = mk_nc NC_true
let nc_false = mk_nc NC_false
>>>>>>> f951a171

let mk_lit l = E_aux (E_lit (L_aux (l, Parse_ast.Unknown)), (Parse_ast.Unknown, ()))

(* FIXME: Can now negate all n_constraints *)
let rec nc_negate (NC_aux (nc, _)) =
  match nc with
  | NC_bounded_ge (n1, n2) -> nc_lt n1 n2
  | NC_bounded_le (n1, n2) -> nc_gt n1 n2
  | NC_fixed (n1, n2) -> nc_neq n1 n2
  | NC_not_equal (n1, n2) -> nc_eq n1 n2
  | NC_and (n1, n2) -> mk_nc (NC_or (nc_negate n1, nc_negate n2))
  | NC_or (n1, n2) -> mk_nc (NC_and (nc_negate n1, nc_negate n2))
  | NC_false -> mk_nc NC_true
  | NC_true -> mk_nc NC_false
  | NC_nat_set_bounded (kid, []) -> typ_error Parse_ast.Unknown "Cannot negate empty nexp set"
  | NC_nat_set_bounded (kid, [int]) -> nc_neq (nvar kid) (nconstant int)
  | NC_nat_set_bounded (kid, int :: ints) ->
     mk_nc (NC_and (nc_neq (nvar kid) (nconstant int), nc_negate (mk_nc (NC_nat_set_bounded (kid, ints)))))

(* Utilities for constructing effect sets *)

let mk_effect effs =
  Effect_aux (Effect_set (List.map (fun be_aux -> BE_aux (be_aux, Parse_ast.Unknown)) effs), Parse_ast.Unknown)

let no_effect = mk_effect []

module BESet = Set.Make(BE)

let union_effects e1 e2 =
  match e1, e2 with
  | Effect_aux (Effect_set base_effs1, _), Effect_aux (Effect_set base_effs2, _) ->
     let base_effs3 = BESet.elements (BESet.of_list (base_effs1 @ base_effs2)) in
     Effect_aux (Effect_set base_effs3, Parse_ast.Unknown)
  | _, _ -> assert false (* We don't do Effect variables *)

let equal_effects e1 e2 =
  match e1, e2 with
  | Effect_aux (Effect_set base_effs1, _), Effect_aux (Effect_set base_effs2, _) ->
     BESet.compare (BESet.of_list base_effs1) (BESet.of_list base_effs2) = 0
  | _, _ -> assert false (* We don't do Effect variables *)

(* An index_sort is a more general form of range type: it can either
   be IS_int, which represents every natural number, or some set of
   natural numbers given by an IS_prop expression of the form
   {'n. f('n) <= g('n) /\ ...} *)
type index_sort =
  | IS_int
  | IS_prop of kid * (nexp * nexp) list

let string_of_index_sort = function
  | IS_int -> "INT"
  | IS_prop (kid, constraints) ->
     "{" ^ string_of_kid kid ^ " | "
     ^ string_of_list " & " (fun (x, y) -> string_of_nexp x ^ " <= " ^ string_of_nexp y) constraints
     ^ "}"

let quant_items : typquant -> quant_item list = function
  | TypQ_aux (TypQ_tq qis, _) -> qis
  | TypQ_aux (TypQ_no_forall, _) -> []

let kopt_kid (KOpt_aux (kopt_aux, _)) =
  match kopt_aux with
  | KOpt_none kid | KOpt_kind (_, kid) -> kid

let is_nat_kopt = function
  | KOpt_aux (KOpt_kind (K_aux (K_kind [BK_aux (BK_nat, _)], _), _), _) -> true
  | KOpt_aux (KOpt_none _, _) -> true
  | _ -> false

let is_order_kopt = function
  | KOpt_aux (KOpt_kind (K_aux (K_kind [BK_aux (BK_order, _)], _), _), _) -> true
  | _ -> false

let is_typ_kopt = function
  | KOpt_aux (KOpt_kind (K_aux (K_kind [BK_aux (BK_type, _)], _), _), _) -> true
  | _ -> false


(**************************************************************************)
(* 1. Substitutions                                                       *)
(**************************************************************************)

let rec nexp_subst sv subst (Nexp_aux (nexp, l)) = Nexp_aux (nexp_subst_aux sv subst nexp, l)
and nexp_subst_aux sv subst = function
  | Nexp_id v -> Nexp_id v
  | Nexp_var kid -> if Kid.compare kid sv = 0 then subst else Nexp_var kid
  | Nexp_constant c -> Nexp_constant c
  | Nexp_times (nexp1, nexp2) -> Nexp_times (nexp_subst sv subst nexp1, nexp_subst sv subst nexp2)
  | Nexp_sum (nexp1, nexp2) -> Nexp_sum (nexp_subst sv subst nexp1, nexp_subst sv subst nexp2)
  | Nexp_minus (nexp1, nexp2) -> Nexp_minus (nexp_subst sv subst nexp1, nexp_subst sv subst nexp2)
  | Nexp_exp nexp -> Nexp_exp (nexp_subst sv subst nexp)
  | Nexp_neg nexp -> Nexp_neg (nexp_subst sv subst nexp)

let rec nexp_set_to_or l subst = function
  | [] -> typ_error l "Cannot substitute into empty nexp set"
  | [int] -> NC_fixed (subst, nconstant int)
  | (int :: ints) -> NC_or (mk_nc (NC_fixed (subst, nconstant int)), mk_nc (nexp_set_to_or l subst ints))

let rec nc_subst_nexp sv subst (NC_aux (nc, l)) = NC_aux (nc_subst_nexp_aux l sv subst nc, l)
and nc_subst_nexp_aux l sv subst = function
  | NC_fixed (n1, n2) -> NC_fixed (nexp_subst sv subst n1, nexp_subst sv subst n2)
  | NC_bounded_ge (n1, n2) -> NC_bounded_ge (nexp_subst sv subst n1, nexp_subst sv subst n2)
  | NC_bounded_le (n1, n2) -> NC_bounded_le (nexp_subst sv subst n1, nexp_subst sv subst n2)
  | NC_nat_set_bounded (kid, ints) as set_nc ->
     if Kid.compare kid sv = 0
     then nexp_set_to_or l (mk_nexp subst) ints
     else set_nc
  | NC_or (nc1, nc2) -> NC_or (nc_subst_nexp sv subst nc1, nc_subst_nexp sv subst nc2)
  | NC_and (nc1, nc2) -> NC_and (nc_subst_nexp sv subst nc1, nc_subst_nexp sv subst nc2)
  | NC_false -> NC_false
  | NC_true -> NC_true

let rec typ_subst_nexp sv subst (Typ_aux (typ, l)) = Typ_aux (typ_subst_nexp_aux sv subst typ, l)
and typ_subst_nexp_aux sv subst = function
  | Typ_wild -> Typ_wild
  | Typ_id v -> Typ_id v
  | Typ_var kid -> Typ_var kid
  | Typ_fn (typ1, typ2, effs) -> Typ_fn (typ_subst_nexp sv subst typ1, typ_subst_nexp sv subst typ2, effs)
  | Typ_tup typs -> Typ_tup (List.map (typ_subst_nexp sv subst) typs)
  | Typ_app (f, args) -> Typ_app (f, List.map (typ_subst_arg_nexp sv subst) args)
  | Typ_exist (kids, nc, typ) when KidSet.mem sv (KidSet.of_list kids) -> Typ_exist (kids, nc, typ)
  | Typ_exist (kids, nc, typ) -> Typ_exist (kids, nc_subst_nexp sv subst nc, typ_subst_nexp sv subst typ)
and typ_subst_arg_nexp sv subst (Typ_arg_aux (arg, l)) = Typ_arg_aux (typ_subst_arg_nexp_aux sv subst arg, l)
and typ_subst_arg_nexp_aux sv subst = function
  | Typ_arg_nexp nexp -> Typ_arg_nexp (nexp_subst sv subst nexp)
  | Typ_arg_typ typ -> Typ_arg_typ (typ_subst_nexp sv subst typ)
  | Typ_arg_order ord -> Typ_arg_order ord
  | Typ_arg_effect eff -> Typ_arg_effect eff

let rec typ_subst_typ sv subst (Typ_aux (typ, l)) = Typ_aux (typ_subst_typ_aux sv subst typ, l)
and typ_subst_typ_aux sv subst = function
  | Typ_wild -> Typ_wild
  | Typ_id v -> Typ_id v
  | Typ_var kid -> if Kid.compare kid sv = 0 then subst else Typ_var kid
  | Typ_fn (typ1, typ2, effs) -> Typ_fn (typ_subst_typ sv subst typ1, typ_subst_typ sv subst typ2, effs)
  | Typ_tup typs -> Typ_tup (List.map (typ_subst_typ sv subst) typs)
  | Typ_app (f, args) -> Typ_app (f, List.map (typ_subst_arg_typ sv subst) args)
  | Typ_exist (kids, nc, typ) -> Typ_exist (kids, nc, typ_subst_typ sv subst typ)
and typ_subst_arg_typ sv subst (Typ_arg_aux (arg, l)) = Typ_arg_aux (typ_subst_arg_typ_aux sv subst arg, l)
and typ_subst_arg_typ_aux sv subst = function
  | Typ_arg_nexp nexp -> Typ_arg_nexp nexp
  | Typ_arg_typ typ -> Typ_arg_typ (typ_subst_typ sv subst typ)
  | Typ_arg_order ord -> Typ_arg_order ord
  | Typ_arg_effect eff -> Typ_arg_effect eff

let order_subst_aux sv subst = function
  | Ord_var kid -> if Kid.compare kid sv = 0 then subst else Ord_var kid
  | Ord_inc -> Ord_inc
  | Ord_dec -> Ord_dec

let order_subst sv subst (Ord_aux (ord, l)) = Ord_aux (order_subst_aux sv subst ord, l)

let rec typ_subst_order sv subst (Typ_aux (typ, l)) = Typ_aux (typ_subst_order_aux sv subst typ, l)
and typ_subst_order_aux sv subst = function
  | Typ_wild -> Typ_wild
  | Typ_id v -> Typ_id v
  | Typ_var kid -> Typ_var kid
  | Typ_fn (typ1, typ2, effs) -> Typ_fn (typ_subst_order sv subst typ1, typ_subst_order sv subst typ2, effs)
  | Typ_tup typs -> Typ_tup (List.map (typ_subst_order sv subst) typs)
  | Typ_app (f, args) -> Typ_app (f, List.map (typ_subst_arg_order sv subst) args)
  | Typ_exist (kids, nc, typ) -> Typ_exist (kids, nc, typ_subst_order sv subst typ)
and typ_subst_arg_order sv subst (Typ_arg_aux (arg, l)) = Typ_arg_aux (typ_subst_arg_order_aux sv subst arg, l)
and typ_subst_arg_order_aux sv subst = function
  | Typ_arg_nexp nexp -> Typ_arg_nexp nexp
  | Typ_arg_typ typ -> Typ_arg_typ (typ_subst_order sv subst typ)
  | Typ_arg_order ord -> Typ_arg_order (order_subst sv subst ord)
  | Typ_arg_effect eff -> Typ_arg_effect eff

let rec typ_subst_kid sv subst (Typ_aux (typ, l)) = Typ_aux (typ_subst_kid_aux sv subst typ, l)
and typ_subst_kid_aux sv subst = function
  | Typ_wild -> Typ_wild
  | Typ_id v -> Typ_id v
  | Typ_var kid -> if Kid.compare kid sv = 0 then Typ_var subst else Typ_var kid
  | Typ_fn (typ1, typ2, effs) -> Typ_fn (typ_subst_kid sv subst typ1, typ_subst_kid sv subst typ2, effs)
  | Typ_tup typs -> Typ_tup (List.map (typ_subst_kid sv subst) typs)
  | Typ_app (f, args) -> Typ_app (f, List.map (typ_subst_arg_kid sv subst) args)
  | Typ_exist (kids, nc, typ) when KidSet.mem sv (KidSet.of_list kids) -> Typ_exist (kids, nc, typ)
  | Typ_exist (kids, nc, typ) -> Typ_exist (kids, nc_subst_nexp sv (Nexp_var subst) nc, typ_subst_kid sv subst typ)
and typ_subst_arg_kid sv subst (Typ_arg_aux (arg, l)) = Typ_arg_aux (typ_subst_arg_kid_aux sv subst arg, l)
and typ_subst_arg_kid_aux sv subst = function
  | Typ_arg_nexp nexp -> Typ_arg_nexp (nexp_subst sv (Nexp_var subst) nexp)
  | Typ_arg_typ typ -> Typ_arg_typ (typ_subst_kid sv subst typ)
  | Typ_arg_order ord -> Typ_arg_order (order_subst sv (Ord_var subst) ord)
  | Typ_arg_effect eff -> Typ_arg_effect eff

let quant_item_subst_kid_aux sv subst = function
  | QI_id (KOpt_aux (KOpt_none kid, l)) as qid ->
     if Kid.compare kid sv = 0 then QI_id (KOpt_aux (KOpt_none subst, l)) else qid
  | QI_id (KOpt_aux (KOpt_kind (k, kid), l)) as qid ->
     if Kid.compare kid sv = 0 then QI_id (KOpt_aux (KOpt_kind (k, subst), l)) else qid
  | QI_const nc -> QI_const (nc_subst_nexp sv (Nexp_var subst) nc)

let rec nexp_simp (Nexp_aux (nexp, l)) = Nexp_aux (nexp_simp_aux nexp, l)
and nexp_simp_aux = function
  | Nexp_sum (n1, n2) ->
     begin
       let (Nexp_aux (n1_simp, _) as n1) = nexp_simp n1 in
       let (Nexp_aux (n2_simp, _) as n2) = nexp_simp n2 in
       match n1_simp, n2_simp with
       | Nexp_constant c1, Nexp_constant c2 -> Nexp_constant (c1 + c2)
       | _, Nexp_neg n2 -> Nexp_minus (n1, n2)
       | _, _ -> Nexp_sum (n1, n2)
     end
  | Nexp_times (n1, n2) ->
     begin
       let (Nexp_aux (n1_simp, _) as n1) = nexp_simp n1 in
       let (Nexp_aux (n2_simp, _) as n2) = nexp_simp n2 in
       match n1_simp, n2_simp with
       | Nexp_constant c1, Nexp_constant c2 -> Nexp_constant (c1 * c2)
       | _, _ -> Nexp_times (n1, n2)
     end
  | Nexp_minus (n1, n2) ->
     begin
       let (Nexp_aux (n1_simp, _) as n1) = nexp_simp n1 in
       let (Nexp_aux (n2_simp, _) as n2) = nexp_simp n2 in
       typ_debug ("SIMP: " ^ string_of_nexp n1 ^ " - " ^ string_of_nexp n2);
       match n1_simp, n2_simp with
       | Nexp_constant c1, Nexp_constant c2 -> Nexp_constant (c1 - c2)
       | _, _ -> Nexp_minus (n1, n2)
     end
  | nexp -> nexp

let quant_item_subst_kid sv subst (QI_aux (quant, l)) = QI_aux (quant_item_subst_kid_aux sv subst quant, l)

let typquant_subst_kid_aux sv subst = function
  | TypQ_tq quants -> TypQ_tq (List.map (quant_item_subst_kid sv subst) quants)
  | TypQ_no_forall -> TypQ_no_forall

let typquant_subst_kid sv subst (TypQ_aux (typq, l)) = TypQ_aux (typquant_subst_kid_aux sv subst typq, l)

(**************************************************************************)
(* 2. Environment                                                         *)
(**************************************************************************)

type mut = Immutable | Mutable

type lvar = Register of typ | Enum of typ | Local of mut * typ | Union of typquant * typ | Unbound

module Env : sig
  type t
  val add_val_spec : id -> typquant * typ -> t -> t
  val get_val_spec : id -> t -> typquant * typ
  val is_union_constructor : id -> t -> bool
  val add_record : id -> typquant -> (typ * id) list -> t -> t
  val is_record : id -> t -> bool
  val get_accessor : id -> id -> t -> typquant * typ
  val add_local : id -> mut * typ -> t -> t
  val add_variant : id -> typquant * type_union list -> t -> t
  val add_union_id : id -> typquant * typ -> t -> t
  val add_flow : id -> (typ -> typ) -> t -> t
  val get_flow : id -> t -> typ -> typ
  val get_register : id -> t -> typ
  val add_register : id -> typ -> t -> t
  val add_regtyp : id -> int -> int -> (index_range * id) list -> t -> t
  val is_regtyp : id -> t -> bool
  val get_regtyp : id -> t -> int * int * (index_range * id) list
  val is_mutable : id -> t -> bool
  val get_constraints : t -> n_constraint list
  val add_constraint : n_constraint -> t -> t
  val get_typ_var : kid -> t -> base_kind_aux
  val get_typ_vars : t -> base_kind_aux KBindings.t
  val add_typ_var : kid -> base_kind_aux -> t -> t
  val get_ret_typ : t -> typ option
  val add_ret_typ : typ -> t -> t
  val add_typ_synonym : id -> (typ_arg list -> typ) -> t -> t
  val get_typ_synonym : id -> t -> typ_arg list -> typ
  val add_overloads : id -> id list -> t -> t
  val get_overloads : id -> t -> id list
  val get_default_order : t -> order
  val set_default_order_inc : t -> t
  val set_default_order_dec : t -> t
  val add_enum : id -> id list -> t -> t
  val get_enum : id -> t -> id list
  val get_casts : t -> id list
  val allow_casts : t -> bool
  val no_casts : t -> t
  val enable_casts : t -> t
  val add_cast : id -> t -> t
  val lookup_id : id -> t -> lvar
  val fresh_kid : t -> kid
  val expand_synonyms : t -> typ -> typ
  val base_typ_of : t -> typ -> typ
  val empty : t
end = struct
  type t =
    { top_val_specs : (typquant * typ) Bindings.t;
      locals : (mut * typ) Bindings.t;
      union_ids : (typquant * typ) Bindings.t;
      registers : typ Bindings.t;
      regtyps : (int * int * (index_range * id) list) Bindings.t;
      variants : (typquant * type_union list) Bindings.t;
      typ_vars : base_kind_aux KBindings.t;
      typ_synonyms : (typ_arg list -> typ) Bindings.t;
      overloads : (id list) Bindings.t;
      flow : (typ -> typ) Bindings.t;
      enums : IdSet.t Bindings.t;
      records : (typquant * (typ * id) list) Bindings.t;
      accessors : (typquant * typ) Bindings.t;
      casts : id list;
      allow_casts : bool;
      constraints : n_constraint list;
      default_order : order option;
      ret_typ : typ option
    }

  let empty =
    { top_val_specs = Bindings.empty;
      locals = Bindings.empty;
      union_ids = Bindings.empty;
      registers = Bindings.empty;
      regtyps = Bindings.empty;
      variants = Bindings.empty;
      typ_vars = KBindings.empty;
      typ_synonyms = Bindings.empty;
      overloads = Bindings.empty;
      flow = Bindings.empty;
      enums = Bindings.empty;
      records = Bindings.empty;
      accessors = Bindings.empty;
      casts = [];
      allow_casts = true;
      constraints = [];
      default_order = None;
      ret_typ = None;
    }

  let counter = ref 0

  let fresh_kid env =
    let fresh = Kid_aux (Var ("'fv" ^ string_of_int !counter), Parse_ast.Unknown) in
    incr counter; fresh

  let freshen_kid env kid (typq, typ) =
    let fresh = fresh_kid env in
    (typquant_subst_kid kid fresh typq, typ_subst_kid kid fresh typ)

  let freshen_bind env bind =
    List.fold_left (fun bind (kid, _) -> freshen_kid env kid bind) bind (KBindings.bindings env.typ_vars)

  let get_val_spec id env =
    try
      let bind = Bindings.find id env.top_val_specs in
      typ_debug ("get_val_spec: Env has " ^ string_of_list ", " (fun (kid, bk) -> string_of_kid kid ^ " => " ^ string_of_base_kind_aux bk) (KBindings.bindings env.typ_vars));
      let bind' = List.fold_left (fun bind (kid, _) -> freshen_kid env kid bind) bind (KBindings.bindings env.typ_vars) in
      typ_debug ("get_val_spec: freshened to " ^ string_of_bind bind');
      bind'
    with
    | Not_found -> typ_error (id_loc id) ("No val spec found for " ^ string_of_id id)

  let add_val_spec id bind env =
    if Bindings.mem id env.top_val_specs
    then typ_error (id_loc id) ("Identifier " ^ string_of_id id ^ " is already bound")
    else
      begin
        typ_print ("Adding val spec binding " ^ string_of_id id ^ " :: " ^ string_of_bind bind);
        { env with top_val_specs = Bindings.add id bind env.top_val_specs }
      end

  let is_union_constructor id env =
    let is_ctor id (Tu_aux (tu, _)) = match tu with
      | Tu_id ctor_id when Id.compare id ctor_id = 0 -> true
      | Tu_ty_id (_, ctor_id) when Id.compare id ctor_id = 0 -> true
      | _ -> false
    in
    let type_unions = List.concat (List.map (fun (_, (_, tus)) -> tus) (Bindings.bindings env.variants)) in
    List.exists (is_ctor id) type_unions

  let get_typ_var kid env =
    try KBindings.find kid env.typ_vars with
    | Not_found -> typ_error (kid_loc kid) ("No kind identifier " ^ string_of_kid kid)

  let get_typ_vars env = env.typ_vars

  (* FIXME: Add an IdSet for builtin types *)
  let bound_typ_id env id =
    Bindings.mem id env.typ_synonyms
    || Bindings.mem id env.variants
    || Bindings.mem id env.records
    || Bindings.mem id env.regtyps
    || Bindings.mem id env.enums
    || Id.compare id (mk_id "range") = 0
    || Id.compare id (mk_id "vector") = 0
    || Id.compare id (mk_id "register") = 0
    || Id.compare id (mk_id "bit") = 0
    || Id.compare id (mk_id "unit") = 0
    || Id.compare id (mk_id "int") = 0
    || Id.compare id (mk_id "nat") = 0
    || Id.compare id (mk_id "bool") = 0
    || Id.compare id (mk_id "real") = 0
    || Id.compare id (mk_id "list") = 0
    || Id.compare id (mk_id "string") = 0

  (* Check if a type, order, or n-expression is well-formed. Throws a
     type error if the type is badly formed. FIXME: Add arity to type
     constructors, although arity checking for the builtin types does
     seem to be done by the initial ast check. *)
  let rec wf_typ ?exs:(exs=KidSet.empty) env (Typ_aux (typ_aux, l)) =
    match typ_aux with
    | Typ_wild -> ()
    | Typ_id id when bound_typ_id env id -> ()
    | Typ_id id -> typ_error l ("Undefined type " ^ string_of_id id)
    | Typ_var kid when KBindings.mem kid env.typ_vars -> ()
    | Typ_var kid -> typ_error l ("Unbound kind identifier " ^ string_of_kid kid)
    | Typ_fn (typ_arg, typ_ret, effs) -> wf_typ ~exs:exs env typ_arg; wf_typ ~exs:exs env typ_ret
    | Typ_tup typs -> List.iter (wf_typ ~exs:exs env) typs
    | Typ_app (id, args) when bound_typ_id env id -> List.iter (wf_typ_arg ~exs:exs env) args
    | Typ_app (id, _) -> typ_error l ("Undefined type " ^ string_of_id id)
    | Typ_exist ([], _, _) -> typ_error l ("Existential must have some type variables")
    | Typ_exist (kids, nc, typ) when KidSet.is_empty exs -> wf_typ ~exs:(KidSet.of_list kids) env typ
    | Typ_exist (_, _, _) -> typ_error l ("Nested existentials are not allowed")
  and wf_typ_arg ?exs:(exs=KidSet.empty) env (Typ_arg_aux (typ_arg_aux, _)) =
    match typ_arg_aux with
    | Typ_arg_nexp nexp -> wf_nexp ~exs:exs env nexp
    | Typ_arg_typ typ -> wf_typ ~exs:exs env typ
    | Typ_arg_order ord -> wf_order env ord
    | Typ_arg_effect _ -> () (* Check: is this ever used? *)
  and wf_nexp ?exs:(exs=KidSet.empty) env (Nexp_aux (nexp_aux, l)) =
    match nexp_aux with
    | Nexp_id _ -> typ_error l "Unimplemented: Nexp_id"
    | Nexp_var kid when KidSet.mem kid exs -> ()
    | Nexp_var kid ->
       begin
         match get_typ_var kid env with
         | BK_nat -> ()
         | kind -> typ_error l ("Constraint is badly formed, "
                                ^ string_of_kid kid ^ " has kind "
                                ^ string_of_base_kind_aux kind ^ " but should have kind Nat")
       end
    | Nexp_constant _ -> ()
    | Nexp_times (nexp1, nexp2) -> wf_nexp ~exs:exs env nexp1; wf_nexp ~exs:exs env nexp2
    | Nexp_sum (nexp1, nexp2) -> wf_nexp ~exs:exs env nexp1; wf_nexp ~exs:exs env nexp2
    | Nexp_minus (nexp1, nexp2) -> wf_nexp ~exs:exs env nexp1; wf_nexp ~exs:exs env nexp2
    | Nexp_exp nexp -> wf_nexp ~exs:exs env nexp (* MAYBE: Could put restrictions on what is allowed here *)
    | Nexp_neg nexp -> wf_nexp ~exs:exs env nexp
  and wf_order env (Ord_aux (ord_aux, l)) =
    match ord_aux with
    | Ord_var kid ->
       begin
         match get_typ_var kid env with
         | BK_order -> ()
         | kind -> typ_error l ("Order is badly formed, "
                                ^ string_of_kid kid ^ " has kind "
                                ^ string_of_base_kind_aux kind ^ " but should have kind Order")
       end
    | Ord_inc | Ord_dec -> ()

  let add_enum id ids env =
    if bound_typ_id env id
    then typ_error (id_loc id) ("Cannot create enum " ^ string_of_id id ^ ", type name is already bound")
    else
      begin
        typ_print ("Adding enum " ^ string_of_id id);
        { env with enums = Bindings.add id (IdSet.of_list ids) env.enums }
      end

  let get_enum id env =
    try IdSet.elements (Bindings.find id env.enums)
    with
    | Not_found -> typ_error (id_loc id) ("Enumeration " ^ string_of_id id ^ " does not exist")

  let is_record id env = Bindings.mem id env.records

  let add_record id typq fields env =
    if bound_typ_id env id
    then typ_error (id_loc id) ("Cannot create record " ^ string_of_id id ^ ", type name is already bound")
    else
      begin
        typ_print ("Adding record " ^ string_of_id id);
        let rec record_typ_args = function
          | [] -> []
          | ((QI_aux (QI_id kopt, _)) :: qis) when is_nat_kopt kopt ->
             mk_typ_arg (Typ_arg_nexp (nvar (kopt_kid kopt))) :: record_typ_args qis
          | ((QI_aux (QI_id kopt, _)) :: qis) when is_typ_kopt kopt ->
             mk_typ_arg (Typ_arg_typ (mk_typ (Typ_var (kopt_kid kopt)))) :: record_typ_args qis
          | ((QI_aux (QI_id kopt, _)) :: qis) when is_order_kopt kopt ->
             mk_typ_arg (Typ_arg_order (mk_ord (Ord_var (kopt_kid kopt)))) :: record_typ_args qis
          | (_ :: qis) -> record_typ_args qis
        in
        let rectyp = match record_typ_args (quant_items typq) with
          | [] -> mk_id_typ id
          | args -> mk_typ (Typ_app (id, args))
        in
        let fold_accessors accs (typ, fid) =
          let acc_typ = mk_typ (Typ_fn (rectyp, typ, Effect_aux (Effect_set [], Parse_ast.Unknown))) in
          typ_print (indent 1 ^ "Adding accessor " ^ string_of_id id ^ "." ^ string_of_id fid ^ " :: " ^ string_of_bind (typq, acc_typ));
          Bindings.add (field_name id fid) (typq, acc_typ) accs
        in
        { env with records = Bindings.add id (typq, fields) env.records;
                   accessors = List.fold_left fold_accessors env.accessors fields }
      end

  let get_accessor rec_id id env =
    let freshen_bind bind = List.fold_left (fun bind (kid, _) -> freshen_kid env kid bind) bind (KBindings.bindings env.typ_vars) in
    try freshen_bind (Bindings.find (field_name rec_id id) env.accessors)
    with
    | Not_found -> typ_error (id_loc id) ("No accessor found for " ^ string_of_id (field_name rec_id id))

  let is_mutable id env =
    try
      let (mut, _) = Bindings.find id env.locals in
      match mut with
      | Mutable -> true
      | Immutable -> false
    with
    | Not_found -> typ_error (id_loc id) ("No local binding found for " ^ string_of_id id)

  let string_of_mtyp (mut, typ) = match mut with
    | Immutable -> string_of_typ typ
    | Mutable -> "ref<" ^ string_of_typ typ ^ ">"

  let add_local id mtyp env =
    begin
      wf_typ env (snd mtyp);
      typ_print ("Adding local binding " ^ string_of_id id ^ " :: " ^ string_of_mtyp mtyp);
      { env with locals = Bindings.add id mtyp env.locals }
    end

  let add_variant id variant env =
    begin
      typ_print ("Adding variant " ^ string_of_id id);
      { env with variants = Bindings.add id variant env.variants }
    end

  let add_union_id id bind env =
    begin
      typ_print ("Adding union identifier binding " ^ string_of_id id ^ " :: " ^ string_of_bind bind);
      { env with union_ids = Bindings.add id bind env.union_ids }
    end

  let get_flow id env =
    try Bindings.find id env.flow with
    | Not_found -> fun typ -> typ

  let add_flow id f env =
    begin
      typ_print ("Adding flow constraints for " ^ string_of_id id);
      { env with flow = Bindings.add id (fun typ -> f (get_flow id env typ)) env.flow }
    end

  let get_register id env =
    try Bindings.find id env.registers with
    | Not_found -> typ_error (id_loc id) ("No register binding found for " ^ string_of_id id)

  let get_overloads id env =
    try Bindings.find id env.overloads with
    | Not_found -> []

  let add_overloads id ids env =
    typ_print ("Adding overloads for " ^ string_of_id id ^ " [" ^ string_of_list ", " string_of_id ids ^ "]");
    { env with overloads = Bindings.add id ids env.overloads }

  let get_casts env = env.casts

  let check_index_range cmp f t (BF_aux (ir, l)) =
    match ir with
    | BF_single n ->
       if cmp f n && cmp n t
       then n
       else typ_error l ("Badly ordered index range: " ^ string_of_list ", " string_of_int [f; n; t])
    | BF_range (n1, n2) ->
       if cmp f n1 && cmp n1 n2 && cmp n2 t
       then n2
       else typ_error l ("Badly ordered index range: " ^ string_of_list ", " string_of_int [f; n1; n2; t])
    | BF_concat _ -> typ_error l "Index range concatenation currently unsupported"

  let rec check_index_ranges ids cmp base top = function
    | [] -> ()
    | ((range, id) :: ranges) ->
       if IdSet.mem id ids
       then typ_error (id_loc id) ("Duplicate id " ^ string_of_id id ^ " in register typedef")
       else
         begin
           let base' = check_index_range cmp base top range in
           check_index_ranges (IdSet.add id ids) cmp base' top ranges
         end

  let add_register id typ env =
    if Bindings.mem id env.registers
    then typ_error (id_loc id) ("Register " ^ string_of_id id ^ " is already bound")
    else
      begin
        typ_print ("Adding register binding " ^ string_of_id id ^ " :: " ^ string_of_typ typ);
        { env with registers = Bindings.add id typ env.registers }
      end

  let add_regtyp id base top ranges env =
    if Bindings.mem id env.regtyps
    then typ_error (id_loc id) ("Register type " ^ string_of_id id ^ " is already bound")
    else
      begin
        typ_print ("Adding register type " ^ string_of_id id);
        if base > top
        then check_index_ranges IdSet.empty (fun x y -> x > y) (base + 1) (top - 1) ranges
        else check_index_ranges IdSet.empty (fun x y -> x < y) (base - 1) (top + 1) ranges;
        { env with regtyps = Bindings.add id (base, top, ranges) env.regtyps }
      end

  let is_regtyp id env = Bindings.mem id env.regtyps

  let get_regtyp id env =
    try Bindings.find id env.regtyps with
    | Not_found -> typ_error (id_loc id) (string_of_id id ^ " is not a register type")

  let lookup_id id env =
    try
      let (mut, typ) = Bindings.find id env.locals in
      let flow = get_flow id env in
      Local (mut, flow typ)
    with
    | Not_found ->
       begin
         try Register (Bindings.find id env.registers) with
         | Not_found ->
            begin
              try
                let (enum, _) = List.find (fun (enum, ctors) -> IdSet.mem id ctors) (Bindings.bindings env.enums) in
                Enum (mk_typ (Typ_id enum))
              with
              | Not_found ->
                 begin
                   try
                     let (typq, typ) = freshen_bind env (Bindings.find id env.union_ids) in
                     Union (typq, typ)
                   with
                   | Not_found -> Unbound
                 end
            end
       end

  let add_typ_var kid k env =
    if KBindings.mem kid env.typ_vars
    then typ_error (kid_loc kid) ("Kind identifier " ^ string_of_kid kid ^ " is already bound")
    else
      begin
        typ_debug ("Adding kind identifier binding " ^ string_of_kid kid ^ " :: " ^ string_of_base_kind_aux k);
        { env with typ_vars = KBindings.add kid k env.typ_vars }
      end

  let rec wf_constraint env (NC_aux (nc, _)) =
    match nc with
    | NC_fixed (n1, n2) -> wf_nexp env n1; wf_nexp env n2
    | NC_not_equal (n1, n2) -> wf_nexp env n1; wf_nexp env n2
    | NC_bounded_ge (n1, n2) -> wf_nexp env n1; wf_nexp env n2
    | NC_bounded_le (n1, n2) -> wf_nexp env n1; wf_nexp env n2
    | NC_nat_set_bounded (kid, ints) -> () (* MAYBE: We could demand that ints are all unique here *)
    | NC_or (nc1, nc2) -> wf_constraint env nc1; wf_constraint env nc2
    | NC_and (nc1, nc2) -> wf_constraint env nc1; wf_constraint env nc2
    | NC_true | NC_false -> ()

  let get_constraints env = env.constraints

  let add_constraint (NC_aux (_, l) as constr) env =
    wf_constraint env constr;
    begin
      typ_print ("Adding constraint " ^ string_of_n_constraint constr);
      { env with constraints = constr :: env.constraints }
    end

  let get_ret_typ env = env.ret_typ

  let add_ret_typ typ env = { env with ret_typ = Some typ }

  let allow_casts env = env.allow_casts

  let no_casts env = { env with allow_casts = false }
  let enable_casts env = { env with allow_casts = true }

  let add_cast cast env =
    typ_print ("Adding cast " ^ string_of_id cast);
    { env with casts = cast :: env.casts }

  let add_typ_synonym id synonym env =
    if Bindings.mem id env.typ_synonyms
    then typ_error (id_loc id) ("Type synonym " ^ string_of_id id ^ " already exists")
    else
      begin
        typ_print ("Adding type synonym " ^ string_of_id id);
        { env with typ_synonyms = Bindings.add id synonym env.typ_synonyms }
      end

  let get_typ_synonym id env = Bindings.find id env.typ_synonyms

  let rec expand_synonyms env (Typ_aux (typ, l) as t) =
    match typ with
    | Typ_tup typs -> Typ_aux (Typ_tup (List.map (expand_synonyms env) typs), l)
    | Typ_fn (typ1, typ2, effs) -> Typ_aux (Typ_fn (expand_synonyms env typ1, expand_synonyms env typ2, effs), l)
    | Typ_app (id, args) ->
       begin
         try
           let synonym = Bindings.find id env.typ_synonyms in
           expand_synonyms env (synonym args)
         with
       | Not_found -> Typ_aux (Typ_app (id, List.map (expand_synonyms_arg env) args), l)
       end
    | Typ_id id ->
       begin
         try
           let synonym = Bindings.find id env.typ_synonyms in
           expand_synonyms env (synonym [])
         with
         | Not_found -> Typ_aux (Typ_id id, l)
       end
    | typ -> Typ_aux (typ, l)
  and expand_synonyms_arg env (Typ_arg_aux (typ_arg, l)) =
    match typ_arg with
    | Typ_arg_typ typ -> Typ_arg_aux (Typ_arg_typ (expand_synonyms env typ), l)
    | arg -> Typ_arg_aux (arg, l)

  let base_typ_of env typ =
    let rec aux (Typ_aux (t,a)) =
      let rewrap t = Typ_aux (t,a) in
      match t with
      | Typ_fn (t1, t2, eff) ->
        rewrap (Typ_fn (aux t1, aux t2, eff))
      | Typ_tup ts ->
        rewrap (Typ_tup (List.map aux ts))
      | Typ_app (register, [Typ_arg_aux (Typ_arg_typ rtyp,_)])
        when string_of_id register = "register" ->
        aux rtyp
      | Typ_app (id, targs) ->
        rewrap (Typ_app (id, List.map aux_arg targs))
      | t -> rewrap t
    and aux_arg (Typ_arg_aux (targ,a)) =
      let rewrap targ = Typ_arg_aux (targ,a) in
      match targ with
      | Typ_arg_typ typ -> rewrap (Typ_arg_typ (aux typ))
      | targ -> rewrap targ in
    aux (expand_synonyms env typ)

  let get_default_order env =
    match env.default_order with
    | None -> typ_error Parse_ast.Unknown ("No default order has been set")
    | Some ord -> ord

  let set_default_order o env =
    match env.default_order with
    | None -> { env with default_order = Some (Ord_aux (o, Parse_ast.Unknown)) }
    | Some _ -> typ_error Parse_ast.Unknown ("Cannot change default order once already set")

  let set_default_order_inc = set_default_order Ord_inc
  let set_default_order_dec = set_default_order Ord_dec

end


let add_typquant (quant : typquant) (env : Env.t) : Env.t =
  let rec add_quant_item env = function
    | QI_aux (qi, _) -> add_quant_item_aux env qi
  and add_quant_item_aux env = function
    | QI_const constr -> Env.add_constraint constr env
    | QI_id (KOpt_aux (KOpt_none kid, _)) -> Env.add_typ_var kid BK_nat env
    | QI_id (KOpt_aux (KOpt_kind (K_aux (K_kind [BK_aux (k, _)], _), kid), _)) -> Env.add_typ_var kid k env
    | QI_id (KOpt_aux (_, l)) -> typ_error l "Type variable had non base kinds!"
  in
  match quant with
  | TypQ_aux (TypQ_no_forall, _) -> env
  | TypQ_aux (TypQ_tq quants, _) -> List.fold_left add_quant_item env quants

(* Create vectors with the default order from the environment *)

let dvector_typ env n m typ = vector_typ n m (Env.get_default_order env) typ

let lvector_typ env l typ =
  match Env.get_default_order env with
  | Ord_aux (Ord_inc, _) as ord ->
     vector_typ (nconstant 0) l ord typ
  | Ord_aux (Ord_dec, _) as ord ->
     vector_typ (nminus l (nconstant 1)) l ord typ

let initial_env =
  Env.empty
  |> Env.add_typ_synonym (mk_id "atom") (fun args -> mk_typ (Typ_app (mk_id "range", args @ args)))

let ex_counter = ref 0

let fresh_existential () =
  let fresh = Kid_aux (Var ("'ex" ^ string_of_int !ex_counter), Parse_ast.Unknown) in
  incr ex_counter; fresh

let destructure_exist env typ =
  match Env.expand_synonyms env typ with
  | Typ_aux (Typ_exist (kids, nc, typ), _) ->
     let fresh_kids = List.map (fun kid -> (kid, fresh_existential ())) kids in
     let nc = List.fold_left (fun nc (kid, fresh) -> nc_subst_nexp kid (Nexp_var fresh) nc) nc fresh_kids in
     let typ = List.fold_left (fun typ (kid, fresh) -> typ_subst_nexp kid (Nexp_var fresh) typ) typ fresh_kids in
     Some (List.map snd fresh_kids, nc, typ)
  | _ -> None

let is_exist = function
  | Typ_aux (Typ_exist (_, _, _), _) -> true
  | _ -> false

(**************************************************************************)
(* 3. Subtyping and constraint solving                                    *)
(**************************************************************************)

let order_eq (Ord_aux (ord_aux1, _)) (Ord_aux (ord_aux2, _)) =
  match ord_aux1, ord_aux2 with
  | Ord_inc, Ord_inc -> true
  | Ord_dec, Ord_dec -> true
  | Ord_var kid1, Ord_var kid2 -> Kid.compare kid1 kid2 = 0
  | _, _ -> false

let rec props_subst sv subst props =
  match props with
  | [] -> []
  | ((nexp1, nexp2) :: props) -> (nexp_subst sv subst nexp1, nexp_subst sv subst nexp2) :: props_subst sv subst props

type tnf =
  | Tnf_wild
  | Tnf_id of id
  | Tnf_var of kid
  | Tnf_tup of tnf list
  | Tnf_index_sort of index_sort
  | Tnf_app of id * tnf_arg list
  | Tnf_exist of kid list * n_constraint * tnf
and tnf_arg =
  | Tnf_arg_nexp of nexp
  | Tnf_arg_typ of tnf
  | Tnf_arg_order of order
  | Tnf_arg_effect of effect

let rec string_of_tnf = function
  | Tnf_wild -> "_"
  | Tnf_id id -> string_of_id id
  | Tnf_var kid -> string_of_kid kid
  | Tnf_tup tnfs -> "(" ^ string_of_list ", " string_of_tnf tnfs ^ ")"
  | Tnf_app (id, args) -> string_of_id id ^ "<" ^ string_of_list ", " string_of_tnf_arg args ^ ">"
  | Tnf_index_sort IS_int -> "INT"
  | Tnf_index_sort (IS_prop (kid, props)) ->
     "{" ^ string_of_kid kid ^ " | " ^ string_of_list " & " (fun (n1, n2) -> string_of_nexp n1 ^ " <= " ^ string_of_nexp n2) props ^ "}"
  | Tnf_exist (kids, nc, tnf) ->
     "exist " ^ string_of_list " " string_of_kid kids ^ ", " ^ string_of_n_constraint nc ^ ". " ^ string_of_tnf tnf
and string_of_tnf_arg = function
  | Tnf_arg_nexp n -> string_of_nexp n
  | Tnf_arg_typ tnf -> string_of_tnf tnf
  | Tnf_arg_order o -> string_of_order o
  | Tnf_arg_effect eff -> string_of_effect eff

let rec normalize_typ env (Typ_aux (typ, l)) =
  match typ with
  | Typ_wild -> Tnf_wild
  | Typ_id (Id_aux (Id "int", _)) -> Tnf_index_sort IS_int
  | Typ_id (Id_aux (Id "nat", _)) ->
     let kid = Env.fresh_kid env in Tnf_index_sort (IS_prop (kid, [(nconstant 0, nvar kid)]))
  | Typ_id v ->
     begin
       try normalize_typ env (Env.get_typ_synonym v env []) with
       | Not_found -> Tnf_id v
     end
  | Typ_var kid -> Tnf_var kid
  | Typ_tup typs -> Tnf_tup (List.map (normalize_typ env) typs)
  | Typ_app (f, []) -> normalize_typ env (Typ_aux (Typ_id f, l))
  | Typ_app (Id_aux (Id "range", _), [Typ_arg_aux (Typ_arg_nexp n1, _); Typ_arg_aux (Typ_arg_nexp n2, _)]) ->
     let kid = Env.fresh_kid env in
     Tnf_index_sort (IS_prop (kid, [(n1, nvar kid); (nvar kid, n2)]))
  | Typ_app ((Id_aux (Id "vector", _) as vector), args) ->
     Tnf_app (vector, List.map (normalize_typ_arg env) args)
  | Typ_app (id, args) ->
     begin
       try normalize_typ env (Env.get_typ_synonym id env args) with
       | Not_found -> Tnf_app (id, List.map (normalize_typ_arg env) args)
     end
  | Typ_exist (kids, nc, typ) -> Tnf_exist (kids, nc, normalize_typ env typ)
  | Typ_fn _ -> typ_error l ("Cannot normalize function type " ^ string_of_typ (Typ_aux (typ, l)))
and normalize_typ_arg env (Typ_arg_aux (typ_arg, _)) =
  match typ_arg with
  | Typ_arg_nexp n -> Tnf_arg_nexp n
  | Typ_arg_typ typ -> Tnf_arg_typ (normalize_typ env typ)
  | Typ_arg_order o -> Tnf_arg_order o
  | Typ_arg_effect e -> Tnf_arg_effect e

(* Here's how the constraint generation works for subtyping

X(b,c...) --> {a. Y(a,b,c...)} \subseteq {a. Z(a,b,c...)}

this is equivalent to

\forall b c. X(b,c) --> \forall a. Y(a,b,c) --> Z(a,b,c)

\forall b c. X(b,c) --> \forall a. !Y(a,b,c) \/ !Z^-1(a,b,c)

\forall b c. X(b,c) --> !\exists a. Y(a,b,c) /\ Z^-1(a,b,c)

\forall b c. !X(b,c) \/ !\exists a. Y(a,b,c) /\ Z^-1(a,b,c)

!\exists b c. X(b,c) /\ \exists a. Y(a,b,c) /\ Z^-1(a,b,c)

!\exists a b c. X(b,c) /\ Y(a,b,c) /\ Z^-1(a,b,c)

which is then a problem we can feed to the constraint solver expecting unsat.
 *)

let rec nexp_constraint var_of (Nexp_aux (nexp, l)) =
  match nexp with
  | Nexp_id v -> typ_error l "Unimplemented: Cannot generate constraint from Nexp_id"
  | Nexp_var kid -> Constraint.variable (var_of kid)
  | Nexp_constant c -> Constraint.constant (big_int_of_int c)
  | Nexp_times (nexp1, nexp2) -> Constraint.mult (nexp_constraint var_of nexp1) (nexp_constraint var_of nexp2)
  | Nexp_sum (nexp1, nexp2) -> Constraint.add (nexp_constraint var_of nexp1) (nexp_constraint var_of nexp2)
  | Nexp_minus (nexp1, nexp2) -> Constraint.sub (nexp_constraint var_of nexp1) (nexp_constraint var_of nexp2)
  | Nexp_exp nexp -> Constraint.pow2 (nexp_constraint var_of nexp)
  | Nexp_neg nexp -> Constraint.sub (Constraint.constant (big_int_of_int 0)) (nexp_constraint var_of nexp)

let rec nc_constraint var_of (NC_aux (nc, l)) =
  match nc with
  | NC_fixed (nexp1, nexp2) -> Constraint.eq (nexp_constraint var_of nexp1) (nexp_constraint var_of nexp2)
  | NC_not_equal (nexp1, nexp2) -> Constraint.neq (nexp_constraint var_of nexp1) (nexp_constraint var_of nexp2)
  | NC_bounded_ge (nexp1, nexp2) -> Constraint.gteq (nexp_constraint var_of nexp1) (nexp_constraint var_of nexp2)
  | NC_bounded_le (nexp1, nexp2) -> Constraint.lteq (nexp_constraint var_of nexp1) (nexp_constraint var_of nexp2)
  | NC_nat_set_bounded (_, []) -> Constraint.literal false
  | NC_nat_set_bounded (kid, (int :: ints)) ->
     List.fold_left Constraint.disj
                    (Constraint.eq (nexp_constraint var_of (nvar kid)) (Constraint.constant (big_int_of_int int)))
                    (List.map (fun i -> Constraint.eq (nexp_constraint var_of (nvar kid)) (Constraint.constant (big_int_of_int i))) ints)
  | NC_or (nc1, nc2) -> Constraint.disj (nc_constraint var_of nc1) (nc_constraint var_of nc2)
  | NC_and (nc1, nc2) -> Constraint.conj (nc_constraint var_of nc1) (nc_constraint var_of nc2)
  | NC_false -> Constraint.literal false
  | NC_true -> Constraint.literal true

let rec nc_constraints var_of ncs =
  match ncs with
  | [] -> Constraint.literal true
  | [nc] -> nc_constraint var_of nc
  | (nc :: ncs) ->
     Constraint.conj (nc_constraint var_of nc) (nc_constraints var_of ncs)

let prove_z3 env nc =
  typ_print ("Prove " ^ string_of_list ", " string_of_n_constraint (Env.get_constraints env) ^ " |- " ^ string_of_n_constraint nc);
  let module Bindings = Map.Make(Kid) in
  let bindings = ref Bindings.empty  in
  let fresh_var kid =
    let n = Bindings.cardinal !bindings in
    bindings := Bindings.add kid n !bindings;
    n
  in
  let var_of kid =
    try Bindings.find kid !bindings with
    | Not_found -> fresh_var kid
  in
  let constr = Constraint.conj (nc_constraints var_of (Env.get_constraints env)) (Constraint.negate (nc_constraint var_of nc)) in
  match Constraint.call_z3 constr with
  | Constraint.Unsat _ -> typ_debug "unsat"; true
  | Constraint.Unknown [] -> typ_debug "sat"; false
  | Constraint.Unknown _ -> typ_debug "unknown"; false

let prove env (NC_aux (nc_aux, _) as nc) =
  let compare_const f (Nexp_aux (n1, _)) (Nexp_aux (n2, _)) =
    match n1, n2 with
    | Nexp_constant c1, Nexp_constant c2 when f c1 c2 -> true
    | _, _ -> false
  in
  match nc_aux with
  | NC_fixed (nexp1, nexp2) when compare_const (fun c1 c2 -> c1 = c2) (nexp_simp nexp1) (nexp_simp nexp2) -> true
  | NC_bounded_le (nexp1, nexp2) when compare_const (fun c1 c2 -> c1 <= c2) (nexp_simp nexp1) (nexp_simp nexp2) -> true
  | NC_bounded_ge (nexp1, nexp2) when compare_const (fun c1 c2 -> c1 >= c2) (nexp_simp nexp1) (nexp_simp nexp2) -> true
  | NC_fixed (nexp1, nexp2) when compare_const (fun c1 c2 -> c1 <> c2) (nexp_simp nexp1) (nexp_simp nexp2) -> false
  | NC_bounded_le (nexp1, nexp2) when compare_const (fun c1 c2 -> c1 > c2) (nexp_simp nexp1) (nexp_simp nexp2) -> false
  | NC_bounded_ge (nexp1, nexp2) when compare_const (fun c1 c2 -> c1 < c2) (nexp_simp nexp1) (nexp_simp nexp2) -> false
  | NC_true -> true
  | NC_false -> false
  | _ -> prove_z3 env nc

let rec subtyp_tnf env tnf1 tnf2 =
  typ_print ("Subset " ^ string_of_list ", " string_of_n_constraint (Env.get_constraints env) ^ " |- " ^ string_of_tnf tnf1 ^ " " ^ string_of_tnf tnf2);
  let module Bindings = Map.Make(Kid) in
  let bindings = ref Bindings.empty  in
  let fresh_var kid =
    let n = Bindings.cardinal !bindings in
    bindings := Bindings.add kid n !bindings;
    n
  in
  let var_of kid =
    try Bindings.find kid !bindings with
    | Not_found -> fresh_var kid
  in
  let rec neg_props props =
    match props with
    | [] -> Constraint.literal false
    | [(nexp1, nexp2)] -> Constraint.gt (nexp_constraint var_of nexp1) (nexp_constraint var_of nexp2)
    | ((nexp1, nexp2) :: props) ->
       Constraint.disj (Constraint.gt (nexp_constraint var_of nexp1) (nexp_constraint var_of nexp2)) (neg_props props)
  in
  let rec pos_props props =
    match props with
    | [] -> Constraint.literal true
    | [(nexp1, nexp2)] -> Constraint.lteq (nexp_constraint var_of nexp1) (nexp_constraint var_of nexp2)
    | ((nexp1, nexp2) :: props) ->
       Constraint.conj (Constraint.lteq (nexp_constraint var_of nexp1) (nexp_constraint var_of nexp2)) (pos_props props)
  in
  match (tnf1, tnf2) with
  | Tnf_wild, Tnf_wild -> true
  | Tnf_id v1, Tnf_id v2 -> Id.compare v1 v2 = 0
  | Tnf_var kid1, Tnf_var kid2 -> Kid.compare kid1 kid2 = 0
  | Tnf_tup tnfs1, Tnf_tup tnfs2 ->
     begin
       try List.for_all2 (subtyp_tnf env) tnfs1 tnfs2 with
       | Invalid_argument _ -> false
     end
  | Tnf_app (v1, args1), Tnf_app (v2, args2) -> Id.compare v1 v2 = 0 && List.for_all2 (tnf_args_eq env) args1 args2
  | Tnf_index_sort IS_int, Tnf_index_sort IS_int -> true
  | Tnf_index_sort (IS_prop _), Tnf_index_sort IS_int -> true
  | Tnf_index_sort (IS_prop (kid1, prop1)), Tnf_index_sort (IS_prop (kid2, prop2)) ->
     begin
       let kid3 = Env.fresh_kid env in
       let (prop1, prop2) = props_subst kid1 (Nexp_var kid3) prop1, props_subst kid2 (Nexp_var kid3) prop2 in
       let constr = Constraint.conj (nc_constraints var_of (Env.get_constraints env)) (Constraint.conj (pos_props prop1) (neg_props prop2)) in
       match Constraint.call_z3 constr with
       | Constraint.Unsat _ -> typ_debug "unsat"; true
       | Constraint.Unknown [] -> typ_debug "sat"; false
       | Constraint.Unknown _ -> typ_debug "unknown"; false
     end
  | Tnf_exist (kids, nc, tnf1), _ ->
     let env = List.fold_left (fun env kid -> Env.add_typ_var kid BK_nat env) env kids in
     let env = Env.add_constraint nc env in
     subtyp_tnf env tnf1 tnf2
  | _, _ -> false

and tnf_args_eq env arg1 arg2 =
  match arg1, arg2 with
  | Tnf_arg_nexp n1, Tnf_arg_nexp n2 -> prove env (NC_aux (NC_fixed (n1, n2), Parse_ast.Unknown))
  | Tnf_arg_order ord1, Tnf_arg_order ord2 -> order_eq ord1 ord2
  | Tnf_arg_typ tnf1, Tnf_arg_typ tnf2 -> subtyp_tnf env tnf1 tnf2 && subtyp_tnf env tnf2 tnf1
  | _, _ -> assert false

(**************************************************************************)
(* 4. Unification                                                         *)
(**************************************************************************)

let rec nexp_frees ?exs:(exs=KidSet.empty) (Nexp_aux (nexp, l)) =
  match nexp with
  | Nexp_id _ -> typ_error l "Unimplemented Nexp_id in nexp_frees ~exs:exs"
  | Nexp_var kid -> KidSet.singleton kid
  | Nexp_constant _ -> KidSet.empty
  | Nexp_times (n1, n2) -> KidSet.union (nexp_frees ~exs:exs n1) (nexp_frees ~exs:exs n2)
  | Nexp_sum (n1, n2) -> KidSet.union (nexp_frees ~exs:exs n1) (nexp_frees ~exs:exs n2)
  | Nexp_minus (n1, n2) -> KidSet.union (nexp_frees ~exs:exs n1) (nexp_frees ~exs:exs n2)
  | Nexp_exp n -> nexp_frees ~exs:exs n
  | Nexp_neg n -> nexp_frees ~exs:exs n

let order_frees (Ord_aux (ord_aux, l)) =
  match ord_aux with
  | Ord_var kid -> KidSet.singleton kid
  | _ -> KidSet.empty

let rec typ_frees ?exs:(exs=KidSet.empty) (Typ_aux (typ_aux, l)) =
  match typ_aux with
  | Typ_wild -> KidSet.empty
  | Typ_id v -> KidSet.empty
  | Typ_var kid when KidSet.mem kid exs -> KidSet.empty
  | Typ_var kid -> KidSet.singleton kid
  | Typ_tup typs -> List.fold_left KidSet.union KidSet.empty (List.map (typ_frees ~exs:exs) typs)
  | Typ_app (f, args) -> List.fold_left KidSet.union KidSet.empty (List.map (typ_arg_frees ~exs:exs) args)
  | Typ_exist (kids, nc, typ) -> typ_frees ~exs:(KidSet.of_list kids) typ
and typ_arg_frees ?exs:(exs=KidSet.empty) (Typ_arg_aux (typ_arg_aux, l)) =
  match typ_arg_aux with
  | Typ_arg_nexp n -> nexp_frees ~exs:exs n
  | Typ_arg_typ typ -> typ_frees ~exs:exs typ
  | Typ_arg_order ord -> order_frees ord
  | Typ_arg_effect _ -> assert false

let rec nexp_identical (Nexp_aux (nexp1, _)) (Nexp_aux (nexp2, _)) =
  match nexp1, nexp2 with
  | Nexp_id v1, Nexp_id v2 -> Id.compare v1 v2 = 0
  | Nexp_var kid1, Nexp_var kid2 -> Kid.compare kid1 kid2 = 0
  | Nexp_constant c1, Nexp_constant c2 -> c1 = c2
  | Nexp_times (n1a, n1b), Nexp_times (n2a, n2b) -> nexp_identical n1a n2a && nexp_identical n1b n2b
  | Nexp_sum (n1a, n1b), Nexp_sum (n2a, n2b) -> nexp_identical n1a n2a && nexp_identical n1b n2b
  | Nexp_minus (n1a, n1b), Nexp_minus (n2a, n2b) -> nexp_identical n1a n2a && nexp_identical n1b n2b
  | Nexp_exp n1, Nexp_exp n2 -> nexp_identical n1 n2
  | Nexp_neg n1, Nexp_neg n2 -> nexp_identical n1 n2
  | _, _ -> false

let ord_identical (Ord_aux (ord1, _)) (Ord_aux (ord2, _)) =
  match ord1, ord2 with
  | Ord_var kid1, Ord_var kid2 -> Kid.compare kid1 kid2 = 0
  | Ord_inc, Ord_inc -> true
  | Ord_dec, Ord_dec -> true
  | _, _ -> false

let rec typ_identical (Typ_aux (typ1, _)) (Typ_aux (typ2, _)) =
  match typ1, typ2 with
  | Typ_wild, Typ_wild -> true
  | Typ_id v1, Typ_id v2 -> Id.compare v1 v2 = 0
  | Typ_var kid1, Typ_var kid2 -> Kid.compare kid1 kid2 = 0
  | Typ_tup typs1, Typ_tup typs2 ->
     begin
       try List.for_all2 typ_identical typs1 typs2 with
       | Invalid_argument _ -> false
     end
  | Typ_app (f1, args1), Typ_app (f2, args2) ->
     begin
       try Id.compare f1 f2 = 0 && List.for_all2 typ_arg_identical args1 args2 with
       | Invalid_argument _ -> false
     end
  | _, _ -> false
and typ_arg_identical (Typ_arg_aux (arg1, _)) (Typ_arg_aux (arg2, _)) =
  match arg1, arg2 with
  | Typ_arg_nexp n1, Typ_arg_nexp n2 -> nexp_identical n1 n2
  | Typ_arg_typ typ1, Typ_arg_typ typ2 -> typ_identical typ1 typ2
  | Typ_arg_order ord1, Typ_arg_order ord2 -> ord_identical ord1 ord2
  | Typ_arg_effect _, Typ_arg_effect _ -> assert false

type uvar =
  | U_nexp of nexp
  | U_order of order
  | U_effect of effect
  | U_typ of typ

exception Unification_error of l * string;;

let unify_error l str = raise (Unification_error (l, str))

let rec unify_nexps l env goals (Nexp_aux (nexp_aux1, _) as nexp1) (Nexp_aux (nexp_aux2, _) as nexp2) =
  typ_debug ("UNIFYING NEXPS " ^ string_of_nexp nexp1 ^ " AND " ^ string_of_nexp nexp2 ^ " FOR GOALS " ^ string_of_list ", " string_of_kid (KidSet.elements goals));
  if KidSet.is_empty (KidSet.inter (nexp_frees nexp1) goals)
  then
    begin
      if prove env (NC_aux (NC_fixed (nexp1, nexp2), Parse_ast.Unknown))
      then None
      else unify_error l ("Nexp " ^ string_of_nexp nexp1 ^ " and " ^ string_of_nexp nexp2 ^ " are not equal")
    end
  else
    match nexp_aux1 with
    | Nexp_id v -> unify_error l "Unimplemented Nexp_id in unify nexp"
    | Nexp_var kid when KidSet.mem kid goals -> Some (kid, nexp2)
    | Nexp_constant c1 ->
       begin
         match nexp_aux2 with
         | Nexp_constant c2 -> if c1 = c2 then None else unify_error l "Constants are not the same"
         | _ -> unify_error l "Unification error"
       end
    | Nexp_sum (n1a, n1b) ->
       if KidSet.is_empty (nexp_frees n1b)
       then unify_nexps l env goals n1a (nminus nexp2 n1b)
       else
         if KidSet.is_empty (nexp_frees n1a)
         then unify_nexps l env goals n1b (nminus nexp2 n1a)
         else unify_error l ("Both sides of Nat expression " ^ string_of_nexp nexp1
                             ^ " contain free type variables so it cannot be unified with " ^ string_of_nexp nexp2)
    | Nexp_minus (n1a, n1b) ->
       if KidSet.is_empty (nexp_frees n1b)
       then unify_nexps l env goals n1a (nsum nexp2 n1b)
       else  unify_error l ("Cannot unify minus Nat expression " ^ string_of_nexp nexp1 ^ " with " ^ string_of_nexp nexp2)
    | Nexp_times (n1a, n1b) ->
       if KidSet.is_empty (nexp_frees n1a)
       then
         begin
           match nexp_aux2 with
           | Nexp_times (n2a, n2b) when prove env (NC_aux (NC_fixed (n1a, n2a), Parse_ast.Unknown)) ->
              unify_nexps l env goals n1b n2b
           | _ -> unify_error l ("Cannot unify Nat expression " ^ string_of_nexp nexp1 ^ " with " ^ string_of_nexp nexp2)
         end
       else if KidSet.is_empty (nexp_frees n1b)
       then
         begin
           match nexp_aux2 with
           | Nexp_times (n2a, n2b) when prove env (NC_aux (NC_fixed (n1b, n2b), Parse_ast.Unknown)) ->
              unify_nexps l env goals n1a n2a
           | _ -> unify_error l ("Cannot unify Nat expression " ^ string_of_nexp nexp1 ^ " with " ^ string_of_nexp nexp2)
         end
       else unify_error l ("Cannot unify Nat expression " ^ string_of_nexp nexp1 ^ " with " ^ string_of_nexp nexp2)
    | _ -> unify_error l ("Cannot unify Nat expression " ^ string_of_nexp nexp1 ^ " with " ^ string_of_nexp nexp2)

let string_of_uvar = function
  | U_nexp n -> string_of_nexp n
  | U_order o -> string_of_order o
  | U_effect eff -> string_of_effect eff
  | U_typ typ -> string_of_typ typ

let unify_order l (Ord_aux (ord_aux1, _) as ord1) (Ord_aux (ord_aux2, _) as ord2) =
  typ_debug ("UNIFYING ORDERS " ^ string_of_order ord1 ^ " AND " ^ string_of_order ord2);
  match ord_aux1, ord_aux2 with
  | Ord_var kid, _ -> KBindings.singleton kid (U_order ord2)
  | Ord_inc, Ord_inc -> KBindings.empty
  | Ord_dec, Ord_dec -> KBindings.empty
  | _, _ -> unify_error l (string_of_order ord1 ^ " cannot be unified with " ^ string_of_order ord2)

let subst_unifiers unifiers typ =
  let subst_unifier typ (kid, uvar) =
    match uvar with
    | U_nexp nexp -> typ_subst_nexp kid (unaux_nexp nexp) typ
    | U_order ord -> typ_subst_order kid (unaux_order ord) typ
    | U_typ subst -> typ_subst_typ kid (unaux_typ subst) typ
    | _ -> typ_error Parse_ast.Unknown "Cannot subst unifier"
  in
  List.fold_left subst_unifier typ (KBindings.bindings unifiers)

let subst_args_unifiers unifiers typ_args =
  let subst_unifier typ_args (kid, uvar) =
    match uvar with
    | U_nexp nexp -> List.map (typ_subst_arg_nexp kid (unaux_nexp nexp)) typ_args
    | U_order ord -> List.map (typ_subst_arg_order kid (unaux_order ord)) typ_args
    | U_typ subst -> List.map (typ_subst_arg_typ kid (unaux_typ subst)) typ_args
    | _ -> typ_error Parse_ast.Unknown "Cannot subst unifier"
  in
  List.fold_left subst_unifier typ_args (KBindings.bindings unifiers)

let merge_unifiers l kid uvar1 uvar2 =
  match uvar1, uvar2 with
  | Some (U_nexp n1), Some (U_nexp n2) ->
     if nexp_identical n1 n2 then Some (U_nexp n1)
     else unify_error l ("Multiple non-identical unifiers for " ^ string_of_kid kid
                         ^ ": " ^ string_of_nexp n1 ^ " and " ^ string_of_nexp n2)
  | Some _, Some _ -> unify_error l "Multiple non-identical non-nexp unifiers"
  | None, Some u2 -> Some u2
  | Some u1, None -> Some u1
  | None, None -> None

let rec unify l env typ1 typ2 =
  typ_print ("Unify " ^ string_of_typ typ1 ^ " with " ^ string_of_typ typ2);
  let goals = KidSet.inter (KidSet.diff (typ_frees typ1) (typ_frees typ2)) (typ_frees typ1) in
  let rec unify_typ l (Typ_aux (typ1_aux, _) as typ1) (Typ_aux (typ2_aux, _) as typ2) =
    typ_debug ("UNIFYING TYPES " ^ string_of_typ typ1 ^ " AND " ^ string_of_typ typ2);
    match typ1_aux, typ2_aux with
    | Typ_wild, Typ_wild -> KBindings.empty
    | Typ_id v1, Typ_id v2 ->
       if Id.compare v1 v2 = 0 then KBindings.empty
       else unify_error l (string_of_typ typ1 ^ " cannot be unified with " ^ string_of_typ typ2)
    | Typ_id v1, Typ_app (f2, []) ->
       if Id.compare v1 f2 = 0 then KBindings.empty
       else unify_error l (string_of_typ typ1 ^ " cannot be unified with " ^ string_of_typ typ2)
    | Typ_app (f1, []), Typ_id v2 ->
       if Id.compare f1 v2 = 0 then KBindings.empty
       else unify_error l (string_of_typ typ1 ^ " cannot be unified with " ^ string_of_typ typ2)
    | Typ_var kid, _ when KidSet.mem kid goals -> KBindings.singleton kid (U_typ typ2)
    | Typ_var kid1, Typ_var kid2 when Kid.compare kid1 kid2 = 0 -> KBindings.empty
    | Typ_tup typs1, Typ_tup typs2 ->
       begin
         try List.fold_left (KBindings.merge (merge_unifiers l)) KBindings.empty (List.map2 (unify_typ l) typs1 typs2) with
         | Invalid_argument _ -> unify_error l (string_of_typ typ1 ^ " cannot be unified with " ^ string_of_typ typ2
                                              ^ " tuple type is of different length")
       end
    | Typ_app (f1, args1), Typ_app (f2, args2) when Id.compare f1 f2 = 0 ->
       unify_typ_arg_list 0 KBindings.empty [] [] args1 args2
    | _, _ -> unify_error l (string_of_typ typ1 ^ " cannot be unified with " ^ string_of_typ typ2)

  and unify_typ_arg_list unified acc uargs1 uargs2 args1 args2 =
    match args1, args2 with
    | [], [] when unified = 0 && List.length uargs1 > 0 ->
       unify_error l "Could not unify arg lists" (*FIXME improve error *)
    | [], [] when unified > 0 && List.length uargs1 > 0 -> unify_typ_arg_list 0 acc [] [] uargs1 uargs2
    | [], [] when List.length uargs1 = 0 -> acc
    | (a1 :: a1s), (a2 :: a2s) ->
       begin
         let unifiers, success =
           try unify_typ_args l a1 a2, true with
           | Unification_error _ -> KBindings.empty, false
         in
         let a1s = subst_args_unifiers unifiers a1s in
         let a2s = subst_args_unifiers unifiers a2s in
         let uargs1 = subst_args_unifiers unifiers uargs1 in
         let uargs2 = subst_args_unifiers unifiers uargs2 in
         if success
         then unify_typ_arg_list (unified + 1) (KBindings.merge (merge_unifiers l) unifiers acc) uargs1 uargs2 a1s a2s
         else unify_typ_arg_list unified acc (a1 :: uargs1) (a2 :: uargs2) a1s a2s
       end
    | _, _ -> unify_error l "Cannot unify type lists of different length"

  and unify_typ_args l (Typ_arg_aux (typ_arg_aux1, _) as typ_arg1) (Typ_arg_aux (typ_arg_aux2, _) as typ_arg2) =
    match typ_arg_aux1, typ_arg_aux2 with
    | Typ_arg_nexp n1, Typ_arg_nexp n2 ->
       begin
         match unify_nexps l env goals (nexp_simp n1) (nexp_simp n2) with
         | Some (kid, unifier) -> KBindings.singleton kid (U_nexp unifier)
         | None -> KBindings.empty
       end
    | Typ_arg_typ typ1, Typ_arg_typ typ2 -> unify_typ l typ1 typ2
    | Typ_arg_order ord1, Typ_arg_order ord2 -> unify_order l ord1 ord2
    | Typ_arg_effect _, Typ_arg_effect _ -> assert false
    | _, _ -> unify_error l (string_of_typ_arg typ_arg1 ^ " cannot be unified with type argument " ^ string_of_typ_arg typ_arg2)
  in
  match destructure_exist env typ2 with
  | Some (kids, nc, typ2) ->
     let typ1, typ2 = Env.expand_synonyms env typ1, Env.expand_synonyms env typ2 in
     let unifiers = unify_typ l typ1 typ2 in
     typ_debug (string_of_list ", " (fun (kid, uvar) -> string_of_kid kid ^ " => " ^ string_of_uvar uvar) (KBindings.bindings unifiers));
     unifiers, kids, Some nc
  | None ->
   let typ1, typ2 = Env.expand_synonyms env typ1, Env.expand_synonyms env typ2 in
   unify_typ l typ1 typ2, [], None

let merge_uvars l unifiers1 unifiers2 =
  try KBindings.merge (merge_unifiers l) unifiers1 unifiers2
  with
  | Unification_error (_, m) -> typ_error l ("Could not merge unification variables: " ^ m)

(**************************************************************************)
(* 4.5. Subtyping with existentials                                       *)
(**************************************************************************)

let nc_subst_uvar kid uvar nc =
  match uvar with
  | U_nexp nexp -> nc_subst_nexp kid (unaux_nexp nexp) nc
  | _ -> nc

let uv_nexp_constraint env (kid, uvar) =
  match uvar with
  | U_nexp nexp -> Env.add_constraint (nc_eq (nvar kid) nexp) env
  | _ -> env

let subtyp l env typ1 typ2 =
  match destructure_exist env typ2 with
  | Some (kids, nc, typ2) ->
     let env = List.fold_left (fun env kid -> Env.add_typ_var kid BK_nat env) env kids in
     let unifiers, existential_kids, existential_nc =
       try unify l env typ2 typ1 with
       | Unification_error (_, m) -> typ_error l m
     in
     let nc = List.fold_left (fun nc (kid, uvar) -> nc_subst_uvar kid uvar nc) nc (KBindings.bindings unifiers) in
     let env = match existential_kids, existential_nc with
       | [], None -> env
       | _, Some enc ->
          let env = List.fold_left (fun env kid -> Env.add_typ_var kid BK_nat env) env existential_kids in
          let env = List.fold_left uv_nexp_constraint env (KBindings.bindings unifiers) in
          Env.add_constraint enc env
     in
     if prove env nc then ()
     else typ_error l ("Could not show " ^ string_of_typ typ1 ^ " is a subset of existential " ^ string_of_typ typ2)
  | None ->
     if subtyp_tnf env (normalize_typ env typ1) (normalize_typ env typ2)
     then ()
     else typ_error l (string_of_typ typ1
                       ^ " is not a subtype of " ^ string_of_typ typ2
                       ^ " in context " ^ string_of_list ", " string_of_n_constraint (Env.get_constraints env))

let typ_equality l env typ1 typ2 =
  subtyp l env typ1 typ2; subtyp l env typ2 typ1

(**************************************************************************)
(* 5. Type checking expressions                                           *)
(**************************************************************************)

(* The type checker produces a fully annoted AST - tannot is the type
   of these type annotations. *)
type tannot = (Env.t * typ * effect) option

let infer_lit env (L_aux (lit_aux, l) as lit) =
  match lit_aux with
  | L_unit -> unit_typ
  | L_zero -> bit_typ
  | L_one -> bit_typ
  | L_num n -> atom_typ (nconstant n)
  | L_true -> bool_typ
  | L_false -> bool_typ
  | L_string _ -> string_typ
  | L_real _ -> real_typ
  | L_bin str ->
     begin
       match Env.get_default_order env with
       | Ord_aux (Ord_inc, _) ->
          dvector_typ env (nconstant 0) (nconstant (String.length str)) (mk_typ (Typ_id (mk_id "bit")))
       | Ord_aux (Ord_dec, _) ->
          dvector_typ env
                     (nconstant (String.length str - 1))
                     (nconstant (String.length str))
                     (mk_typ (Typ_id (mk_id "bit")))
     end
  | L_hex str ->
     begin
       match Env.get_default_order env with
       | Ord_aux (Ord_inc, _) ->
          dvector_typ env (nconstant 0) (nconstant (String.length str * 4)) (mk_typ (Typ_id (mk_id "bit")))
       | Ord_aux (Ord_dec, _) ->
          dvector_typ env
                     (nconstant (String.length str * 4 - 1))
                     (nconstant (String.length str * 4))
                     (mk_typ (Typ_id (mk_id "bit")))
     end
  | L_undef -> typ_error l "Cannot infer the type of undefined"

let is_nat_kid kid = function
  | KOpt_aux (KOpt_kind (K_aux (K_kind [BK_aux (BK_nat, _)], _), kid'), _) -> Kid.compare kid kid' = 0
  | KOpt_aux (KOpt_none kid', _) -> Kid.compare kid kid' = 0
  | _ -> false

let is_order_kid kid = function
  | KOpt_aux (KOpt_kind (K_aux (K_kind [BK_aux (BK_order, _)], _), kid'), _) -> Kid.compare kid kid' = 0
  | _ -> false

let is_typ_kid kid = function
  | KOpt_aux (KOpt_kind (K_aux (K_kind [BK_aux (BK_type, _)], _), kid'), _) -> Kid.compare kid kid' = 0
  | _ -> false

let rec instantiate_quants quants kid uvar = match quants with
  | [] -> []
  | ((QI_aux (QI_id kinded_id, _) as quant) :: quants) ->
     typ_debug ("instantiating quant " ^ string_of_quant_item quant);
     begin
       match uvar with
       | U_nexp nexp ->
          if is_nat_kid kid kinded_id
          then instantiate_quants quants kid uvar
          else quant :: instantiate_quants quants kid uvar
       | U_order ord ->
          if is_order_kid kid kinded_id
          then instantiate_quants quants kid uvar
          else quant :: instantiate_quants quants kid uvar
       | U_typ typ ->
          if is_typ_kid kid kinded_id
          then instantiate_quants quants kid uvar
          else quant :: instantiate_quants quants kid uvar
       | _ -> typ_error Parse_ast.Unknown "Cannot instantiate quantifier"
     end
  | ((QI_aux (QI_const nc, l)) :: quants) ->
     begin
       match uvar with
       | U_nexp nexp ->
          QI_aux (QI_const (nc_subst_nexp kid (unaux_nexp nexp) nc), l) :: instantiate_quants quants kid uvar
       | _ -> (QI_aux (QI_const nc, l)) :: instantiate_quants quants kid uvar
     end

let destructure_vec_typ l env typ =
  let destructure_vec_typ' l = function
    | Typ_aux (Typ_app (id, [Typ_arg_aux (Typ_arg_nexp n1, _);
                             Typ_arg_aux (Typ_arg_nexp n2, _);
                             Typ_arg_aux (Typ_arg_order o, _);
                             Typ_arg_aux (Typ_arg_typ vtyp, _)]
                       ), _) when string_of_id id = "vector" -> (n1, n2, o, vtyp)
    | typ -> typ_error l ("Expected vector type, got " ^ string_of_typ typ)
  in
  destructure_vec_typ' l (Env.expand_synonyms env typ)


let env_of_annot (l, tannot) = match tannot with
  | Some (env, _, _) -> env
  | None -> raise (Reporting_basic.err_unreachable l "no type annotation")

let env_of (E_aux (_, (l, tannot))) = env_of_annot (l, tannot)

let typ_of_annot (l, tannot) = match tannot with
  | Some (_, typ, _) -> typ
  | None -> raise (Reporting_basic.err_unreachable l "no type annotation")

let env_of_annot (l, tannot) = match tannot with
  | Some (env, _, _) -> env
  | None -> raise (Reporting_basic.err_unreachable l "no type annotation")

let typ_of (E_aux (_, (l, tannot))) = typ_of_annot (l, tannot)

let env_of (E_aux (_, (l, tannot))) = env_of_annot (l, tannot)

let pat_typ_of (P_aux (_, (l, tannot))) = typ_of_annot (l, tannot)

(* Flow typing *)

let destructure_atom (Typ_aux (typ_aux, _)) =
  match typ_aux with
  | Typ_app (f, [Typ_arg_aux (Typ_arg_nexp (Nexp_aux (Nexp_constant c, _)), _)])
       when string_of_id f = "atom" -> c
  | Typ_app (f, [Typ_arg_aux (Typ_arg_nexp (Nexp_aux (Nexp_constant c1, _)), _); Typ_arg_aux (Typ_arg_nexp (Nexp_aux (Nexp_constant c2, _)), _)])
       when string_of_id f = "range" && c1 = c2 -> c1
  | _ -> assert false

let destructure_atom_nexp (Typ_aux (typ_aux, _)) =
  match typ_aux with
  | Typ_app (f, [Typ_arg_aux (Typ_arg_nexp n, _)])
       when string_of_id f = "atom" -> n
  | Typ_app (f, [Typ_arg_aux (Typ_arg_nexp n, _); Typ_arg_aux (Typ_arg_nexp _, _)])
       when string_of_id f = "range" -> n
  | _ -> assert false

let restrict_range_upper c1 (Typ_aux (typ_aux, l) as typ) =
  match typ_aux with
  | Typ_app (f, [Typ_arg_aux (Typ_arg_nexp nexp, _); Typ_arg_aux (Typ_arg_nexp (Nexp_aux (Nexp_constant c2, _)), _)])
     when string_of_id f = "range" ->
     range_typ nexp (nconstant (min c1 c2))
  | _ -> typ

let restrict_range_lower c1 (Typ_aux (typ_aux, l) as typ) =
  match typ_aux with
  | Typ_app (f, [Typ_arg_aux (Typ_arg_nexp (Nexp_aux (Nexp_constant c2, _)), _); Typ_arg_aux (Typ_arg_nexp nexp, _)])
     when string_of_id f = "range" ->
     range_typ (nconstant (max c1 c2)) nexp
  | _ -> typ

exception Not_a_constraint;;

let rec assert_nexp (E_aux (exp_aux, l)) =
  match exp_aux with
  | E_sizeof nexp -> nexp
  | E_lit (L_aux (L_num n, _)) -> nconstant n
  | _ -> raise Not_a_constraint

let rec assert_constraint (E_aux (exp_aux, l)) =
  match exp_aux with
  | E_app_infix (x, op, y) when string_of_id op = "|" ->
     nc_or (assert_constraint x) (assert_constraint y)
  | E_app_infix (x, op, y) when string_of_id op = "&" ->
     nc_and (assert_constraint x) (assert_constraint y)
  | E_app_infix (x, op, y) when string_of_id op = "==" ->
     nc_eq (assert_nexp x) (assert_nexp y)
  | _ -> nc_true

type flow_constraint =
  | Flow_lteq of int
  | Flow_gteq of int

let apply_flow_constraint = function
  | Flow_lteq c -> (restrict_range_upper c, restrict_range_lower (c + 1))
  | Flow_gteq c -> (restrict_range_lower c, restrict_range_upper (c - 1))

let rec infer_flow env (E_aux (exp_aux, (l, _))) =
  match exp_aux with
  | E_app (f, [x; y]) when string_of_id f = "lteq_atom_atom" ->
     let n1 = destructure_atom_nexp (typ_of x) in
     let n2 = destructure_atom_nexp (typ_of y) in
     [], [nc_lteq n1 n2]
  | E_app (f, [x; y]) when string_of_id f = "gteq_atom_atom" ->
     let n1 = destructure_atom_nexp (typ_of x) in
     let n2 = destructure_atom_nexp (typ_of y) in
     [], [nc_gteq n1 n2]
  | E_app (f, [x; y]) when string_of_id f = "lt_atom_atom" ->
     let n1 = destructure_atom_nexp (typ_of x) in
     let n2 = destructure_atom_nexp (typ_of y) in
     [], [nc_lt n1 n2]
  | E_app (f, [x; y]) when string_of_id f = "gt_atom_atom" ->
     let n1 = destructure_atom_nexp (typ_of x) in
     let n2 = destructure_atom_nexp (typ_of y) in
     [], [nc_gt n1 n2]
  | E_app (f, [E_aux (E_id v, _); y]) when string_of_id f = "lt_range_atom" ->
     let kid = Env.fresh_kid env in
     let c = destructure_atom (typ_of y) in
     [(v, Flow_lteq (c - 1))], []
  | E_app (f, [E_aux (E_id v, _); y]) when string_of_id f = "lteq_range_atom" ->
     let kid = Env.fresh_kid env in
     let c = destructure_atom (typ_of y) in
     [(v, Flow_lteq c)], []
  | E_app (f, [E_aux (E_id v, _); y]) when string_of_id f = "gt_range_atom" ->
     let kid = Env.fresh_kid env in
     let c = destructure_atom (typ_of y) in
     [(v, Flow_gteq (c + 1))], []
  | E_app (f, [E_aux (E_id v, _); y]) when string_of_id f = "gteq_range_atom" ->
     let kid = Env.fresh_kid env in
     let c = destructure_atom (typ_of y) in
     [(v, Flow_gteq c)], []
  | _ -> [], []

let rec add_flows b flows env =
  match flows with
  | [] -> env
  | (id, flow) :: flows when b -> add_flows true flows (Env.add_flow id (fst (apply_flow_constraint flow)) env)
  | (id, flow) :: flows -> add_flows false flows (Env.add_flow id (snd (apply_flow_constraint flow)) env)

let rec add_constraints constrs env =
  List.fold_left (fun env constr -> Env.add_constraint constr env) env constrs

(* When doing implicit type coercion, for performance reasons we want
   to filter out the possible casts to only those that could
   reasonably apply. We don't mind if we try some coercions that are
   impossible, but we should be careful to never rule out a possible
   cast - match_typ and filter_casts implement this logic. It must be
   the case that if two types unify, then they match. *)
let rec match_typ (Typ_aux (typ1, _)) (Typ_aux (typ2, _)) =
  match typ1, typ2 with
  | Typ_wild, Typ_wild -> true
  | _, Typ_var kid2 -> true
  | Typ_id v1, Typ_id v2 when Id.compare v1 v2 = 0 -> true
  | Typ_id v1, Typ_id v2 when string_of_id v1 = "int" && string_of_id v2 = "nat" -> true
  | Typ_tup typs1, Typ_tup typs2 -> List.for_all2 match_typ typs1 typs2
  | Typ_id v, Typ_app (f, _) when string_of_id v = "nat" && string_of_id f = "atom" -> true
  | Typ_id v, Typ_app (f, _) when string_of_id v = "int" &&  string_of_id f = "atom" -> true
  | Typ_id v, Typ_app (f, _) when string_of_id v = "nat" &&  string_of_id f = "range" -> true
  | Typ_id v, Typ_app (f, _) when string_of_id v = "int" &&  string_of_id f = "range" -> true
  | Typ_app (f1, _), Typ_app (f2, _) when string_of_id f1 = "range" && string_of_id f2 = "atom" -> true
  | Typ_app (f1, _), Typ_app (f2, _) when string_of_id f1 = "atom" && string_of_id f2 = "range" -> true
  | Typ_app (f1, _), Typ_app (f2, _) when Id.compare f1 f2 = 0 -> true
  | Typ_id v1, Typ_app (f2, _) when Id.compare v1 f2 = 0 -> true
  | Typ_app (f1, _), Typ_id v2 when Id.compare f1 v2 = 0 -> true
  | _, _ -> false

let rec filter_casts env from_typ to_typ casts =
  match casts with
  | (cast :: casts) ->
     begin
       let (quant, cast_typ) = Env.get_val_spec cast env in
       match cast_typ with
       | Typ_aux (Typ_fn (cast_from_typ, cast_to_typ, _), _)
            when match_typ from_typ cast_from_typ && match_typ to_typ cast_to_typ ->
          typ_print ("Considering cast " ^ string_of_typ cast_typ ^ " for " ^ string_of_typ from_typ ^ " to " ^ string_of_typ to_typ);
          cast :: filter_casts env from_typ to_typ casts
       | _ -> filter_casts env from_typ to_typ casts
     end
  | [] -> []

let is_union_id id env =
  match Env.lookup_id id env with
  | Union (_, _) -> true
  | _ -> false

let crule r env exp typ =
  incr depth;
  typ_print ("Check " ^ string_of_exp exp ^ " <= " ^ string_of_typ typ);
  try
    let checked_exp = r env exp typ in
    decr depth; checked_exp
  with
  | Type_error (l, m) -> decr depth; typ_error l m

let irule r env exp =
  incr depth;
  try
    let inferred_exp = r env exp in
    typ_print ("Infer " ^ string_of_exp exp ^ " => " ^ string_of_typ (typ_of inferred_exp));
    decr depth;
    inferred_exp
  with
  | Type_error (l, m) -> decr depth; typ_error l m

let strip_exp : 'a exp -> unit exp = function exp -> map_exp_annot (fun (l, _) -> (l, ())) exp
let strip_pat : 'a pat -> unit pat = function pat -> map_pat_annot (fun (l, _) -> (l, ())) pat

let rec check_exp env (E_aux (exp_aux, (l, ())) as exp : unit exp) (Typ_aux (typ_aux, _) as typ) : tannot exp =
  let annot_exp_effect exp typ eff = E_aux (exp, (l, Some (env, typ, eff))) in
  let annot_exp exp typ = annot_exp_effect exp typ no_effect in
  match (exp_aux, typ_aux) with
  | E_block exps, _ ->
     begin
       let rec check_block l env exps typ = match exps with
         | [] -> typ_equality l env typ unit_typ; []
         | [exp] -> [crule check_exp env exp typ]
         | (E_aux (E_assign (lexp, bind), _) :: exps) ->
            let texp, env = bind_assignment env lexp bind in
            texp :: check_block l env exps typ
         | ((E_aux (E_assert (E_aux (E_constraint nc, _), assert_msg), _) as exp) :: exps) ->
            typ_print ("Adding constraint " ^ string_of_n_constraint nc ^ " for assert");
            let inferred_exp = irule infer_exp env exp in
            inferred_exp :: check_block l (Env.add_constraint nc env) exps typ
         | ((E_aux (E_assert (const_expr, assert_msg), _) as exp) :: exps) ->
            begin
              try
                let nc = assert_constraint const_expr in
                check_block l (Env.add_constraint nc env) exps typ
              with
              | Not_a_constraint -> check_block l env exps typ
            end
         | (exp :: exps) ->
            let texp = crule check_exp env exp (mk_typ (Typ_id (mk_id "unit"))) in
            texp :: check_block l env exps typ
       in
       annot_exp (E_block (check_block l env exps typ)) typ
     end
  | E_case (exp, cases), _ ->
     let inferred_exp = irule infer_exp env exp in
     let check_case pat typ = match pat with
       | Pat_aux (Pat_exp (pat, case), (l, _)) ->
          let tpat, env = bind_pat env pat (typ_of inferred_exp) in
          Pat_aux (Pat_exp (tpat, crule check_exp env case typ), (l, None))
       | Pat_aux (Pat_when (pat, guard, case), (l, _)) ->
          let tpat, env = bind_pat env pat (typ_of inferred_exp) in
          let checked_guard = check_exp env guard bool_typ in
          Pat_aux (Pat_when (tpat, checked_guard, crule check_exp env case typ), (l, None))
     in
     annot_exp (E_case (inferred_exp, List.map (fun case -> check_case case typ) cases)) typ
  | E_let (LB_aux (letbind, (let_loc, _)), exp), _ ->
     begin
       match letbind with
       | LB_val_explicit (typschm, pat, bind) -> assert false
       | LB_val_implicit (P_aux (P_typ (ptyp, _), _) as pat, bind) ->
          let checked_bind = crule check_exp env bind ptyp in
          let tpat, env = bind_pat env pat (typ_of checked_bind) in
          annot_exp (E_let (LB_aux (LB_val_implicit (tpat, checked_bind), (let_loc, None)), crule check_exp env exp typ)) typ
       | LB_val_implicit (pat, bind) ->
          let inferred_bind = irule infer_exp env bind in
          let tpat, env = bind_pat env pat (typ_of inferred_bind) in
          annot_exp (E_let (LB_aux (LB_val_implicit (tpat, inferred_bind), (let_loc, None)), crule check_exp env exp typ)) typ
     end
  | E_app_infix (x, op, y), _ when List.length (Env.get_overloads (deinfix op) env) > 0 ->
     check_exp env (E_aux (E_app (deinfix op, [x; y]), (l, ()))) typ
  | E_app (f, [E_aux (E_constraint nc, _)]), _ when Id.compare f (mk_id "_prove") = 0 ->
     if prove env nc
     then annot_exp (E_lit (L_aux (L_unit, Parse_ast.Unknown))) unit_typ
     else typ_error l ("Cannot prove " ^ string_of_n_constraint nc)
  | E_app (f, xs), _ when List.length (Env.get_overloads f env) > 0 ->
     let rec try_overload = function
       | [] -> typ_error l ("No valid overloading for " ^ string_of_exp exp)
       | (f :: fs) -> begin
           typ_print ("Overload: " ^ string_of_id f ^ "(" ^ string_of_list ", " string_of_exp xs ^ ")");
           try crule check_exp env (E_aux (E_app (f, xs), (l, ()))) typ with
           | Type_error (_, m) -> typ_print ("Error : " ^ m); try_overload fs
         end
     in
     try_overload (Env.get_overloads f env)
  | E_app (f, xs), _ ->
     let inferred_exp = infer_funapp l env f xs (Some typ) in
     type_coercion env inferred_exp typ
  | E_if (cond, then_branch, else_branch), _ ->
     let cond' = crule check_exp env cond (mk_typ (Typ_id (mk_id "bool"))) in
     let flows, constrs = infer_flow env cond' in
     let then_branch' = crule check_exp (add_constraints constrs (add_flows true flows env)) then_branch typ in
     let else_branch' = crule check_exp (add_constraints (List.map nc_negate constrs) (add_flows false flows env)) else_branch typ in
     annot_exp (E_if (cond', then_branch', else_branch')) typ
  | E_exit exp, _ ->
     let checked_exp = crule check_exp env exp (mk_typ (Typ_id (mk_id "unit"))) in
     annot_exp_effect (E_exit checked_exp) typ (mk_effect [BE_escape])
  | E_vector vec, _ ->
     begin
       let (start, len, ord, vtyp) = destructure_vec_typ l env typ in
       let checked_items = List.map (fun i -> crule check_exp env i vtyp) vec in
       match nexp_simp len with
       | Nexp_aux (Nexp_constant lenc, _) ->
          if List.length vec = lenc then annot_exp (E_vector checked_items) typ
          else typ_error l "List length didn't match" (* FIXME: improve error message *)
       | _ -> typ_error l "Cannot check list constant against non-constant length vector type"
     end
  | E_lit (L_aux (L_undef, _) as lit), _ ->
     annot_exp_effect (E_lit lit) typ (mk_effect [BE_undef])
  (* This rule allows registers of type t to be passed by name with type register<t>*)
  | E_id reg, Typ_app (id, [Typ_arg_aux (Typ_arg_typ typ, _)]) when string_of_id id = "register" ->
     let rtyp = Env.get_register reg env in
     subtyp l env rtyp typ; annot_exp (E_id reg) typ (* CHECK: is this subtyp the correct way around? *)
  | E_id id, _ when is_union_id id env ->
     begin
       match Env.lookup_id id env with
       | Union (typq, ctor_typ) ->
          let inferred_exp = fst (infer_funapp' l env id (typq, mk_typ (Typ_fn (unit_typ, ctor_typ, no_effect))) [mk_lit L_unit] (Some typ)) in
          annot_exp (E_id id) (typ_of inferred_exp)
       | _ -> assert false (* Unreachble due to guard *)
     end
  | _, _ ->
     let inferred_exp = irule infer_exp env exp in
     type_coercion env inferred_exp typ

(* type_coercion env exp typ takes a fully annoted (i.e. already type
   checked) expression exp, and attempts to cast (coerce) it to the
   type typ by inserting a coercion function that transforms the
   annotated expression into the correct type. Returns an annoted
   expression consisting of a type coercion function applied to exp,
   or throws a type error if the coercion cannot be performed. *)
and type_coercion env (E_aux (_, (l, _)) as annotated_exp) typ =
  let strip exp_aux = strip_exp (E_aux (exp_aux, (Parse_ast.Unknown, None))) in
  let annot_exp exp typ = E_aux (exp, (l, Some (env, typ, no_effect))) in
  let rec try_casts m = function
    | [] -> typ_error l ("No valid casts:\n" ^ m)
    | (cast :: casts) -> begin
        typ_print ("Casting with " ^ string_of_id cast ^ " expression " ^ string_of_exp annotated_exp ^ " to " ^ string_of_typ typ);
        try
          let checked_cast = crule check_exp (Env.no_casts env) (strip (E_app (cast, [annotated_exp]))) typ in
          annot_exp (E_cast (typ, checked_cast)) typ
        with
        | Type_error (_, m) -> try_casts m casts
      end
  in
  begin
    try
      typ_debug "PERFORMING TYPE COERCION";
      subtyp l env (typ_of annotated_exp) typ; annotated_exp
    with
    | Type_error (_, m) when Env.allow_casts env ->
       let casts = filter_casts env (typ_of annotated_exp) typ (Env.get_casts env) in
       try_casts "" casts
    | Type_error (l, m) -> typ_error l ("Subtype error " ^ m)
  end

(* type_coercion_unify env exp typ attempts to coerce exp to a type
   exp_typ in the same way as type_coercion, except it is only
   required that exp_typ unifies with typ. Returns the annotated
   coercion as with type_coercion and also a set of unifiers, or
   throws a unification error *)
and type_coercion_unify env (E_aux (_, (l, _)) as annotated_exp) typ =
  let strip exp_aux = strip_exp (E_aux (exp_aux, (Parse_ast.Unknown, None))) in
  let annot_exp exp typ = E_aux (exp, (l, Some (env, typ, no_effect))) in
  let rec try_casts m = function
    | [] -> unify_error l ("No valid casts resulted in unification:\n" ^ m)
    | (cast :: casts) -> begin
        typ_print ("Casting with " ^ string_of_id cast ^ " expression " ^ string_of_exp annotated_exp ^ " for unification");
        try
          let inferred_cast = irule infer_exp (Env.no_casts env) (strip (E_app (cast, [annotated_exp]))) in
          let ityp = typ_of inferred_cast in
          annot_exp (E_cast (ityp, inferred_cast)) ityp, unify l env typ ityp
        with
        | Type_error (_, m) -> try_casts m casts
        | Unification_error (_, m) -> try_casts m casts
      end
  in
  begin
    try
      typ_debug "PERFORMING COERCING UNIFICATION";
      annotated_exp, unify l env typ (typ_of annotated_exp)
    with
    | Unification_error (_, m) when Env.allow_casts env ->
       let casts = filter_casts env (typ_of annotated_exp) typ (Env.get_casts env) in
       try_casts "" casts
  end

and bind_pat env (P_aux (pat_aux, (l, ())) as pat) (Typ_aux (typ_aux, _) as typ) =
  typ_print ("Binding " ^ string_of_typ typ);
  let annot_pat pat typ = P_aux (pat, (l, Some (env, typ, no_effect))) in
  let switch_typ (P_aux (pat_aux, (l, Some (env, _, eff)))) typ = P_aux (pat_aux, (l, Some (env, typ, eff))) in
  let bind_tuple_pat (tpats, env) pat typ =
    let tpat, env = bind_pat env pat typ in tpat :: tpats, env
  in
  match pat_aux with
  | P_id v ->
     begin
       match Env.lookup_id v env with
       | Local (Immutable, _) | Unbound -> annot_pat (P_id v) typ, Env.add_local v (Immutable, typ) env
       | Local (Mutable, _) | Register _ ->
          typ_error l ("Cannot shadow mutable local or register in switch statement pattern " ^ string_of_pat pat)
       | Enum enum -> subtyp l env enum typ; annot_pat (P_id v) typ, env
       | Union (typq, ctor_typ) ->
          begin
            try
              let _ = unify l env ctor_typ typ in
              annot_pat (P_id v) typ, env
            with
            | Unification_error (l, m) -> typ_error l ("Unification error when pattern matching against union constructor: " ^ m)
          end
     end
  | P_wild -> annot_pat P_wild typ, env
  | P_cons (hd_pat, tl_pat) ->
     begin
       match Env.expand_synonyms env typ with
       | Typ_aux (Typ_app (f, [Typ_arg_aux (Typ_arg_typ ltyp, _)]), _) when Id.compare f (mk_id "list") = 0 ->
          let hd_pat, env = bind_pat env hd_pat ltyp in
          let tl_pat, env = bind_pat env tl_pat typ in
          annot_pat (P_cons (hd_pat, tl_pat)) typ, env
       | _ -> typ_error l "Cannot match cons pattern against non-list type"
     end
  | P_list pats ->
     begin
       match Env.expand_synonyms env typ with
       | Typ_aux (Typ_app (f, [Typ_arg_aux (Typ_arg_typ ltyp, _)]), _) when Id.compare f (mk_id "list") = 0 ->
          let rec process_pats env = function
            | [] -> [], env
            | (pat :: pats) ->
               let pat', env = bind_pat env pat ltyp in
               let pats', env = process_pats env pats in
               pat' :: pats', env
          in
          let pats, env = process_pats env pats in
          annot_pat (P_list pats) typ, env
       | _ -> typ_error l "Cannot match list pattern against non-list type"
     end
  | P_tup [] ->
     begin
       match Env.expand_synonyms env typ with
       | Typ_aux (Typ_id typ_id, _) when string_of_id typ_id = "unit" ->
          annot_pat (P_tup []) typ, env
       | _ -> typ_error l "Cannot match unit pattern against non-unit type"
     end
  | P_tup pats ->
     begin
       match Env.expand_synonyms env typ with
       | Typ_aux (Typ_tup typs, _) ->
          let tpats, env =
            try List.fold_left2 bind_tuple_pat ([], env) pats typs with
            | Invalid_argument _ -> typ_error l "Tuple pattern and tuple type have different length"
          in
          annot_pat (P_tup (List.rev tpats)) typ, env
       | _ -> typ_error l "Cannot bind tuple pattern against non tuple type"
     end
  | P_app (f, pats) when Env.is_union_constructor f env ->
     begin
       let (typq, ctor_typ) = Env.get_val_spec f env in
       let quants = quant_items typq in
       let untuple (Typ_aux (typ_aux, _) as typ) = match typ_aux with
         | Typ_tup typs -> typs
         | _ -> [typ]
       in
       match Env.expand_synonyms env ctor_typ with
       | Typ_aux (Typ_fn (arg_typ, ret_typ, _), _) ->
          begin
            try
              typ_debug ("Unifying " ^ string_of_bind (typq, ctor_typ) ^ " for pattern " ^ string_of_typ typ);
              let unifiers, _, _ (* FIXME! *) = unify l env ret_typ typ in
              typ_debug (string_of_list ", " (fun (kid, uvar) -> string_of_kid kid ^ " => " ^ string_of_uvar uvar) (KBindings.bindings unifiers));
              let arg_typ' = subst_unifiers unifiers arg_typ in
              let quants' = List.fold_left (fun qs (kid, uvar) -> instantiate_quants qs kid uvar) quants (KBindings.bindings unifiers) in
              if (match quants' with [] -> false | _ -> true)
              then typ_error l ("Quantifiers " ^ string_of_list ", " string_of_quant_item quants' ^ " not resolved in pattern " ^ string_of_pat pat)
              else ();
              let ret_typ' = subst_unifiers unifiers ret_typ in
              let tpats, env =
                try List.fold_left2 bind_tuple_pat ([], env) pats (untuple arg_typ') with
                | Invalid_argument _ -> typ_error l "Union constructor pattern arguments have incorrect length"
              in
              annot_pat (P_app (f, List.rev tpats)) typ, env
            with
            | Unification_error (l, m) -> typ_error l ("Unification error when pattern matching against union constructor: " ^ m)
          end
       | _ -> typ_error l ("Mal-formed constructor " ^ string_of_id f)
     end
  | P_app (f, _) when not (Env.is_union_constructor f env) ->
     typ_error l (string_of_id f ^ " is not a union constructor in pattern " ^ string_of_pat pat)
  | _ ->
     let (inferred_pat, env) = infer_pat env pat in
     subtyp l env (pat_typ_of inferred_pat) typ;
     switch_typ inferred_pat typ, env

and infer_pat env (P_aux (pat_aux, (l, ())) as pat) =
  let annot_pat pat typ = P_aux (pat, (l, Some (env, typ, no_effect))) in
  match pat_aux with
  | P_id v ->
     begin
       match Env.lookup_id v env with
       | Local (Immutable, _) | Unbound ->
          typ_error l ("Cannot infer identifier in pattern " ^ string_of_pat pat ^ " - try adding a type annotation")
       | Local (Mutable, _) | Register _ ->
          typ_error l ("Cannot shadow mutable local or register in switch statement pattern " ^ string_of_pat pat)
       | Enum enum -> annot_pat (P_id v) enum, env
     end
  | P_typ (typ_annot, pat) ->
     let (typed_pat, env) = bind_pat env pat typ_annot in
     annot_pat (P_typ (typ_annot, typed_pat)) typ_annot, env
  | P_lit lit ->
     annot_pat (P_lit lit) (infer_lit env lit), env
  | P_vector (pat :: pats) ->
     let fold_pats (pats, env) pat =
       let inferred_pat, env = infer_pat env pat in
       pats @ [inferred_pat], env
     in
     let ((inferred_pat :: inferred_pats) as pats), env =
       List.fold_left fold_pats ([], env) (pat :: pats) in
     let len = nexp_simp (nconstant (List.length pats)) in
     let etyp = pat_typ_of inferred_pat in
     List.map (fun pat -> typ_equality l env etyp (pat_typ_of pat)) pats;
     annot_pat (P_vector pats) (lvector_typ env len etyp), env
  | P_vector_concat (pat :: pats) ->
     let fold_pats (pats, env) pat =
       let inferred_pat, env = infer_pat env pat in
       pats @ [inferred_pat], env
     in
     let (inferred_pat :: inferred_pats), env = List.fold_left fold_pats ([], env) (pat :: pats) in
     let (_, len, _, vtyp) = destructure_vec_typ l env (pat_typ_of inferred_pat) in
     let fold_len len pat =
       let (_, len', _, vtyp') = destructure_vec_typ l env (pat_typ_of pat) in
       typ_equality l env vtyp vtyp';
       nsum len len'
     in
     let len = nexp_simp (List.fold_left fold_len len inferred_pats) in
     annot_pat (P_vector_concat (inferred_pat :: inferred_pats)) (lvector_typ env len vtyp), env
  | _ -> typ_error l ("Couldn't infer type of pattern " ^ string_of_pat pat)

and bind_assignment env (LEXP_aux (lexp_aux, _) as lexp) (E_aux (_, (l, ())) as exp) =
  let annot_assign lexp exp = E_aux (E_assign (lexp, exp), (l, Some (env, mk_typ (Typ_id (mk_id "unit")), no_effect))) in
  let annot_lexp_effect lexp typ eff = LEXP_aux (lexp, (l, Some (env, typ, eff))) in
  let annot_lexp lexp typ = annot_lexp_effect lexp typ no_effect in
  let has_typ v env =
    match Env.lookup_id v env with
    | Local (Mutable, _) | Register _ -> true
    | _ -> false
  in
  match lexp_aux with
  | LEXP_field (LEXP_aux (flexp, _), field) ->
     begin
       let infer_flexp = function
         | LEXP_id v ->
            begin match Env.lookup_id v env with
            | Register typ -> typ, LEXP_id v, true
            | Local (Mutable, typ) -> typ, LEXP_id v, false
            | _ -> typ_error l "l-expression field is not a register or a local mutable type"
            end
         | LEXP_vector (LEXP_aux (LEXP_id v, _), exp) ->
            begin
              (* Check: is this ok if the vector is immutable? *)
              let is_immutable, vtyp, is_register = match Env.lookup_id v env with
                | Unbound -> typ_error l "Cannot assign to element of unbound vector"
                | Enum _ -> typ_error l "Cannot vector assign to enumeration element"
                | Local (Immutable, vtyp) -> true, vtyp, false
                | Local (Mutable, vtyp) -> false, vtyp, false
                | Register vtyp -> false, vtyp, true
              in
              let access = infer_exp (Env.enable_casts env) (E_aux (E_app (mk_id "vector_access", [E_aux (E_id v, (l, ())); exp]), (l, ()))) in
              let E_aux (E_app (_, [_; inferred_exp]), _) = access in
              typ_of access, LEXP_vector (annot_lexp (LEXP_id v) vtyp, inferred_exp), is_register
            end
       in
       let regtyp, inferred_flexp, is_register = infer_flexp flexp in
       let eff = if is_register then mk_effect [BE_wreg] else no_effect in
       typ_debug ("REGTYP: " ^ string_of_typ regtyp ^ " / " ^ string_of_typ (Env.expand_synonyms env regtyp));
       match Env.expand_synonyms env regtyp with
       | Typ_aux (Typ_id regtyp_id, _) when Env.is_regtyp regtyp_id env ->
          let base, top, ranges = Env.get_regtyp regtyp_id env in
          let range, _ =
            try List.find (fun (_, id) -> Id.compare id field = 0) ranges with
            | Not_found -> typ_error l ("Field " ^ string_of_id field ^ " doesn't exist for register type " ^ string_of_id regtyp_id)
          in
          let vec_typ = match range, Env.get_default_order env with
            | BF_aux (BF_single n, _), Ord_aux (Ord_dec, _) ->
               dvector_typ env (nconstant n) (nconstant 1) (mk_typ (Typ_id (mk_id "bit")))
            | BF_aux (BF_range (n, m), _), Ord_aux (Ord_dec, _) ->
               dvector_typ env (nconstant n) (nconstant (n - m + 1)) (mk_typ (Typ_id (mk_id "bit")))
            | _, _ -> typ_error l "Not implemented this register field type yet..."
          in
          let checked_exp = crule check_exp env exp vec_typ in
          annot_assign (annot_lexp (LEXP_field (annot_lexp_effect inferred_flexp regtyp eff, field)) vec_typ) checked_exp, env
       | Typ_aux (Typ_id rectyp_id, _) | Typ_aux (Typ_app (rectyp_id, _), _) when Env.is_record rectyp_id env ->
<<<<<<< HEAD
          let (typq, Typ_aux (Typ_fn (rectyp_q, field_typ, _), _)) = Env.get_accessor field env in
          let unifiers, _, _ (* FIXME *) = try unify l env rectyp_q regtyp with Unification_error (l, m) -> typ_error l ("Unification error: " ^ m) in
=======
          let (typq, Typ_aux (Typ_fn (rectyp_q, field_typ, _), _)) = Env.get_accessor rectyp_id field env in
          let unifiers = try unify l env rectyp_q regtyp with Unification_error (l, m) -> typ_error l ("Unification error: " ^ m) in
>>>>>>> f951a171
          let field_typ' = subst_unifiers unifiers field_typ in
          let checked_exp = crule check_exp env exp field_typ' in
          annot_assign (annot_lexp (LEXP_field (annot_lexp_effect inferred_flexp regtyp eff, field)) field_typ') checked_exp, env
       | _ ->  typ_error l "Field l-expression has invalid type"
     end
  | LEXP_memory (f, xs) ->
     check_exp env (E_aux (E_app (f, xs @ [exp]), (l, ()))) unit_typ, env
  | LEXP_cast (typ_annot, v) ->
     let checked_exp = crule check_exp env exp typ_annot in
     let tlexp, env' = bind_lexp env lexp (typ_of checked_exp) in
     annot_assign tlexp checked_exp, env'
  | LEXP_id v when has_typ v env ->
     begin match Env.lookup_id v env with
     | Local (Mutable, vtyp) | Register vtyp ->
        let checked_exp = crule check_exp env exp vtyp in
        let tlexp, env' = bind_lexp env lexp (typ_of checked_exp) in
        annot_assign tlexp checked_exp, env'
     | _ -> assert false
     end
  | _ ->
     let inferred_exp = irule infer_exp env exp in
     let tlexp, env' = bind_lexp env lexp (typ_of inferred_exp) in
     annot_assign tlexp inferred_exp, env'

and bind_lexp env (LEXP_aux (lexp_aux, (l, ())) as lexp) typ =
  let annot_lexp_effect lexp typ eff = LEXP_aux (lexp, (l, Some (env, typ, eff))) in
  let annot_lexp lexp typ = annot_lexp_effect lexp typ no_effect in
  match lexp_aux with
  | LEXP_id v ->
     begin match Env.lookup_id v env with
     | Local (Immutable, _) | Enum _ ->
        typ_error l ("Cannot modify let-bound constant or enumeration constructor " ^ string_of_id v)
     | Local (Mutable, vtyp) -> subtyp l env typ vtyp; annot_lexp (LEXP_id v) typ, env
     | Register vtyp -> subtyp l env typ vtyp; annot_lexp_effect (LEXP_id v) typ (mk_effect [BE_wreg]), env
     | Unbound -> annot_lexp (LEXP_id v) typ, Env.add_local v (Mutable, typ) env
     end
  | LEXP_cast (typ_annot, v) ->
     begin
       match Env.lookup_id v env with
       | Local (Immutable, _) | Enum _ ->
          typ_error l ("Cannot modify let-bound constant or enumeration constructor " ^ string_of_id v)
       | Local (Mutable, vtyp) ->
          begin
            subtyp l env typ typ_annot;
            subtyp l env typ_annot vtyp;
            annot_lexp (LEXP_cast (typ_annot, v)) typ, env
          end
       | Register vtyp ->
          begin
            subtyp l env typ typ_annot;
            subtyp l env typ_annot vtyp;
            annot_lexp_effect (LEXP_cast (typ_annot, v)) typ (mk_effect [BE_wreg]), env
          end
       | Unbound ->
          begin
            subtyp l env typ typ_annot;
            annot_lexp (LEXP_cast (typ_annot, v)) typ, Env.add_local v (Mutable, typ_annot) env
          end
     end
  | LEXP_tup lexps ->
     begin
       let (Typ_aux (typ_aux, _)) = typ in
       match typ_aux with
       | Typ_tup typs ->
          let bind_tuple_lexp (tlexps, env) lexp typ =
            let tlexp, env = bind_lexp env lexp typ in tlexp :: tlexps, env
          in
          let tlexps, env =
            try List.fold_left2 bind_tuple_lexp ([], env) lexps typs with
            | Invalid_argument _ -> typ_error l "Tuple l-expression and tuple type have different length"
          in
          annot_lexp (LEXP_tup tlexps) typ, env
       | _ -> typ_error l "Cannot bind tuple l-expression against non tuple type"
     end
  | LEXP_vector_range (LEXP_aux (LEXP_id v, _), exp1, exp2) ->
     begin
       let is_immutable, is_register, vtyp = match Env.lookup_id v env with
         | Unbound -> typ_error l "Cannot assign to element of unbound vector"
         | Enum _ -> typ_error l "Cannot vector assign to enumeration element"
         | Local (Immutable, vtyp) -> true, false, vtyp
         | Local (Mutable, vtyp) -> false, false, vtyp
         | Register vtyp -> false, true, vtyp
       in
       let access = infer_exp (Env.enable_casts env) (E_aux (E_app (mk_id "vector_subrange", [E_aux (E_id v, (l, ())); exp1; exp2]), (l, ()))) in
       let E_aux (E_app (_, [_; inferred_exp1; inferred_exp2]), _) = access in
       match typ_of access with
       | Typ_aux (Typ_app (id, [Typ_arg_aux (Typ_arg_typ deref_typ, _)]), _) when string_of_id id = "register" ->
          subtyp l env typ deref_typ;
          annot_lexp (LEXP_vector_range (annot_lexp_effect (LEXP_id v) vtyp (mk_effect [BE_wreg]), inferred_exp1, inferred_exp2)) typ, env
       | _ when not is_immutable && is_register ->
          subtyp l env typ (typ_of access);
          annot_lexp (LEXP_vector_range (annot_lexp_effect (LEXP_id v) vtyp (mk_effect [BE_wreg]), inferred_exp1, inferred_exp2)) typ, env
       | _ when not is_immutable ->
          subtyp l env typ (typ_of access);
          annot_lexp (LEXP_vector_range (annot_lexp (LEXP_id v) vtyp, inferred_exp1, inferred_exp2)) typ, env
       | _ -> typ_error l ("Bad vector assignment: " ^ string_of_lexp lexp)
     end
  (* Not sure about this case... can the left lexp be anything other than an identifier? *)
  | LEXP_vector (LEXP_aux (LEXP_id v, _), exp) ->
     begin
       let is_immutable, vtyp = match Env.lookup_id v env with
         | Unbound -> typ_error l "Cannot assign to element of unbound vector"
         | Enum _ -> typ_error l "Cannot vector assign to enumeration element"
         | Local (Immutable, vtyp) -> true, vtyp
         | Local (Mutable, vtyp) | Register vtyp -> false, vtyp
       in
       let access = infer_exp (Env.enable_casts env) (E_aux (E_app (mk_id "vector_access", [E_aux (E_id v, (l, ())); exp]), (l, ()))) in
       let E_aux (E_app (_, [_; inferred_exp]), _) = access in
       match typ_of access with
       | Typ_aux (Typ_app (id, [Typ_arg_aux (Typ_arg_typ deref_typ, _)]), _) when string_of_id id = "register" ->
          subtyp l env typ deref_typ;
          annot_lexp (LEXP_vector (annot_lexp_effect (LEXP_id v) vtyp (mk_effect [BE_wreg]), inferred_exp)) typ, env
       | _ when not is_immutable ->
          subtyp l env typ (typ_of access);
          annot_lexp (LEXP_vector (annot_lexp (LEXP_id v) vtyp, inferred_exp)) typ, env
       | _ -> typ_error l ("Bad vector assignment: " ^ string_of_lexp lexp)
     end
  | _ -> typ_error l ("Unhandled l-expression")

and infer_exp env (E_aux (exp_aux, (l, ())) as exp) =
  let annot_exp_effect exp typ eff = E_aux (exp, (l, Some (env, typ, eff))) in
  let annot_exp exp typ = annot_exp_effect exp typ no_effect in
  match exp_aux with
  | E_nondet exps ->
     annot_exp (E_nondet (List.map (fun exp -> crule check_exp env exp unit_typ) exps)) unit_typ
  | E_id v ->
     begin
       match Env.lookup_id v env with
       | Local (_, typ) | Enum typ -> annot_exp (E_id v) typ
       | Register typ -> annot_exp_effect (E_id v) typ (mk_effect [BE_rreg])
       | Unbound -> typ_error l ("Identifier " ^ string_of_id v ^ " is unbound")
       | Union (typq, typ) ->
          if quant_items typq = []
          then annot_exp (E_id v) typ
          else typ_error l ("Cannot infer the type of polymorphic union indentifier " ^ string_of_id v)
     end
  | E_lit lit -> annot_exp (E_lit lit) (infer_lit env lit)
  | E_sizeof nexp -> annot_exp (E_sizeof nexp) (mk_typ (Typ_app (mk_id "atom", [mk_typ_arg (Typ_arg_nexp nexp)])))
  | E_constraint nc ->
     annot_exp (E_constraint nc) bool_typ
  | E_return exp ->
     begin
       match Env.get_ret_typ env with
       | Some typ -> annot_exp (E_return (crule check_exp env exp typ)) (mk_typ (Typ_id (mk_id "unit")))
       | None -> typ_error l "Return found in non-function environment"
     end
  | E_field (exp, field) ->
     begin
       let inferred_exp = irule infer_exp env exp in
       match Env.expand_synonyms env (typ_of inferred_exp) with
       (* Accessing a (bit) field of a register *)
       | Typ_aux (Typ_id regtyp, _) when Env.is_regtyp regtyp env ->
          let base, top, ranges = Env.get_regtyp regtyp env in
          let range, _ =
            try List.find (fun (_, id) -> Id.compare id field = 0) ranges with
            | Not_found -> typ_error l ("Field " ^ string_of_id field ^ " doesn't exist for register type " ^ string_of_id regtyp)
          in
          begin
            match range, Env.get_default_order env with
            | BF_aux (BF_single n, _), Ord_aux (Ord_dec, _) ->
               let vec_typ = dvector_typ env (nconstant n) (nconstant 1) bit_typ in
               annot_exp (E_field (inferred_exp, field)) vec_typ
            | BF_aux (BF_range (n, m), _), Ord_aux (Ord_dec, _) ->
               let vec_typ = dvector_typ env (nconstant n) (nconstant (n - m + 1)) bit_typ in
               annot_exp (E_field (inferred_exp, field)) vec_typ
            | BF_aux (BF_single n, _), Ord_aux (Ord_inc, _) ->
               let vec_typ = dvector_typ env (nconstant n) (nconstant 1) bit_typ in
               annot_exp (E_field (inferred_exp, field)) vec_typ
            | BF_aux (BF_range (n, m), _), Ord_aux (Ord_inc, _) ->
               let vec_typ = dvector_typ env (nconstant n) (nconstant (m - n + 1)) bit_typ in
               annot_exp (E_field (inferred_exp, field)) vec_typ
            | _, _ -> typ_error l "Invalid register field type"
          end
       (* Accessing a field of a record *)
       | Typ_aux (Typ_id rectyp, _) as typ when Env.is_record rectyp env ->
          begin
            let inferred_acc, _ = infer_funapp' l (Env.no_casts env) field (Env.get_accessor rectyp field env) [strip_exp inferred_exp] None in
            match inferred_acc with
            | E_aux (E_app (field, [inferred_exp]) ,_) -> annot_exp (E_field (inferred_exp, field)) (typ_of inferred_acc)
            | _ -> assert false (* Unreachable *)
          end
       | _ ->  typ_error l ("Field expression " ^ string_of_exp exp ^ " :: " ^ string_of_typ (typ_of inferred_exp) ^ " is not valid")
     end
  | E_tuple exps ->
     let inferred_exps = List.map (irule infer_exp env) exps in
     annot_exp (E_tuple inferred_exps) (mk_typ (Typ_tup (List.map typ_of inferred_exps)))
  | E_assign (lexp, bind) ->
     fst (bind_assignment env lexp bind)
  | E_cast (typ, exp) ->
     let checked_exp = crule check_exp env exp typ in
     annot_exp (E_cast (typ, checked_exp)) typ
  | E_app_infix (x, op, y) when List.length (Env.get_overloads (deinfix op) env) > 0 -> infer_exp env (E_aux (E_app (deinfix op, [x; y]), (l, ())))
  | E_app (f, xs) when List.length (Env.get_overloads f env) > 0 ->
     let rec try_overload = function
       | [] -> typ_error l ("No valid overloading for " ^ string_of_exp exp)
       | (f :: fs) -> begin
           typ_print ("Overload: " ^ string_of_id f ^ "(" ^ string_of_list ", " string_of_exp xs ^ ")");
           try irule infer_exp env (E_aux (E_app (f, xs), (l, ()))) with
           | Type_error (_, m) -> typ_print ("Error: " ^ m); try_overload fs
         end
     in
     try_overload (Env.get_overloads f env)
  | E_app (f, xs) -> infer_funapp l env f xs None
  | E_for (v, f, t, step, ord, body) ->
     begin
       let f, t = match ord with
         | Ord_aux (Ord_inc, _) -> f, t
         | Ord_aux (Ord_dec, _) -> t, f (* reverse direction for downto loop *)
       in
       let inferred_f = irule infer_exp env f in
       let inferred_t = irule infer_exp env t in
       let checked_step = crule check_exp env step int_typ in
       match is_range (typ_of inferred_f), is_range (typ_of inferred_t) with
       | None, _ -> typ_error l ("Type of " ^ string_of_exp f ^ " in foreach must be a range")
       | _, None -> typ_error l ("Type of " ^ string_of_exp t ^ " in foreach must be a range")
       | Some (l1, l2), Some (u1, u2) when prove env (nc_lteq l2 u1) ->
          let checked_body = crule check_exp (Env.add_local v (Immutable, range_typ l1 u2) env) body unit_typ in
          annot_exp (E_for (v, inferred_f, inferred_t, checked_step, ord, checked_body)) unit_typ
       | _, _ -> typ_error l "Ranges in foreach overlap"
     end
  | E_if (cond, then_branch, else_branch) ->
     let cond' = crule check_exp env cond (mk_typ (Typ_id (mk_id "bool"))) in
     let flows, constrs = infer_flow env cond' in
     let then_branch' = irule infer_exp (add_constraints constrs (add_flows true flows env)) then_branch in
     let else_branch' = crule check_exp (add_constraints (List.map nc_negate constrs) (add_flows false flows env)) else_branch (typ_of then_branch') in
     annot_exp (E_if (cond', then_branch', else_branch')) (typ_of then_branch')
  | E_vector_access (v, n) -> infer_exp env (E_aux (E_app (mk_id "vector_access", [v; n]), (l, ())))
  | E_vector_append (v1, v2) -> infer_exp env (E_aux (E_app (mk_id "vector_append", [v1; v2]), (l, ())))
  | E_vector_subrange (v, n, m) -> infer_exp env (E_aux (E_app (mk_id "vector_subrange", [v; n; m]), (l, ())))
  | E_vector [] -> typ_error l "Cannot infer type of empty vector"
  | E_vector ((item :: items) as vec) ->
     let inferred_item = irule infer_exp env item in
     let checked_items = List.map (fun i -> crule check_exp env i (typ_of inferred_item)) items in
     let vec_typ = match Env.get_default_order env with
       | Ord_aux (Ord_inc, _) ->
          mk_typ (Typ_app (mk_id "vector",
                           [mk_typ_arg (Typ_arg_nexp (nconstant 0));
                            mk_typ_arg (Typ_arg_nexp (nconstant (List.length vec)));
                            mk_typ_arg (Typ_arg_order (Env.get_default_order env));
                            mk_typ_arg (Typ_arg_typ (typ_of inferred_item))]))
       | Ord_aux (Ord_dec, _) ->
          mk_typ (Typ_app (mk_id "vector",
                           [mk_typ_arg (Typ_arg_nexp (nconstant (List.length vec - 1)));
                            mk_typ_arg (Typ_arg_nexp (nconstant (List.length vec)));
                            mk_typ_arg (Typ_arg_order (Env.get_default_order env));
                            mk_typ_arg (Typ_arg_typ (typ_of inferred_item))]))
     in
     annot_exp (E_vector (inferred_item :: checked_items)) vec_typ
  | E_assert (test, msg) ->
     let checked_test = crule check_exp env test bool_typ in
     let checked_msg = crule check_exp env msg string_typ in
     annot_exp (E_assert (checked_test, checked_msg)) unit_typ
  | _ -> typ_error l ("Cannot infer type of: " ^ string_of_exp exp)

and infer_funapp l env f xs ret_ctx_typ = fst (infer_funapp' l env f (Env.get_val_spec f env) xs ret_ctx_typ)

and instantiation_of (E_aux (exp_aux, (l, _)) as exp) =
  let env = env_of exp in
  match exp_aux with
  | E_app (f, xs) -> snd (infer_funapp' l (Env.no_casts env) f (Env.get_val_spec f env) (List.map strip_exp xs) (Some (typ_of exp)))
  | _ -> invalid_arg ("instantiation_of expected application,  got " ^ string_of_exp exp)

and infer_funapp' l env f (typq, f_typ) xs ret_ctx_typ =
  let annot_exp exp typ eff = E_aux (exp, (l, Some (env, typ, eff))) in
  let all_unifiers = ref KBindings.empty in
  let ex_goal = ref None in
  let prove_goal env = match !ex_goal with
    | Some goal when prove env goal -> ()
    | Some goal -> typ_error l ("Could not prove existential goal: " ^ string_of_n_constraint goal)
    | None -> ()
  in
  let universals = Env.get_typ_vars env in
  let universal_constraints = Env.get_constraints env in
  let is_bound kid env = KBindings.mem kid (Env.get_typ_vars env) in
  let rec number n = function
    | [] -> []
    | (x :: xs) -> (n, x) :: number (n + 1) xs
  in
  let solve_quant = function
    | QI_aux (QI_id _, _) -> false
    | QI_aux (QI_const nc, _) -> prove env nc
  in
  let rec instantiate env quants typs ret_typ args =
    match typs, args with
    | (utyps, []), (uargs, []) ->
       begin
         typ_debug ("Got unresolved args: " ^ string_of_list ", " (fun (_, exp) -> string_of_exp exp) uargs);
         if List.for_all solve_quant quants
         then
           let iuargs = List.map2 (fun utyp (n, uarg) -> (n, crule check_exp env uarg utyp)) utyps uargs in
           (iuargs, ret_typ, env)
         else typ_error l ("Quantifiers " ^ string_of_list ", " string_of_quant_item quants
                           ^ " not resolved during application of " ^ string_of_id f)
       end
    | (utyps, (typ :: typs)), (uargs, ((n, arg) :: args))
         when List.for_all (fun kid -> is_bound kid env) (KidSet.elements (typ_frees typ)) ->
       begin
         let carg = crule check_exp env arg typ in
         let (iargs, ret_typ', env) = instantiate env quants (utyps, typs) ret_typ (uargs, args) in
         ((n, carg) :: iargs, ret_typ', env)
       end
    | (utyps, (typ :: typs)), (uargs, ((n, arg) :: args)) ->
       begin
         typ_debug ("INSTANTIATE: " ^ string_of_exp arg ^ " with " ^ string_of_typ typ ^ " NF " ^ string_of_tnf (normalize_typ env typ));
         let iarg = irule infer_exp env arg in
         typ_debug ("INFER: " ^ string_of_exp arg ^ " type " ^ string_of_typ (typ_of iarg) ^ " NF " ^ string_of_tnf (normalize_typ env (typ_of iarg)));
         try
           let iarg, (unifiers, ex_kids, ex_nc) (* FIXME *) = type_coercion_unify env iarg typ in
           typ_debug (string_of_list ", " (fun (kid, uvar) -> string_of_kid kid ^ " => " ^ string_of_uvar uvar) (KBindings.bindings unifiers));
           typ_debug ("EX KIDS: " ^ string_of_list ", " string_of_kid ex_kids);
           let env = match ex_kids, ex_nc with
             | [], None -> env
             | _, Some enc ->
                let env = List.fold_left (fun env kid -> Env.add_typ_var kid BK_nat env) env ex_kids in
                typ_debug "UV nexping";
                let fold_exs env (kid, nexp) = if not (is_bound kid env) then env else uv_nexp_constraint env (kid, nexp) in
                let env = List.fold_left fold_exs env (KBindings.bindings unifiers) in
                typ_debug "UV nexped";
                Env.add_constraint enc env
           in
           all_unifiers := merge_uvars l !all_unifiers unifiers;
           let utyps' = List.map (subst_unifiers unifiers) utyps in
           let typs' = List.map (subst_unifiers unifiers) typs in
           let quants' = List.fold_left (fun qs (kid, uvar) -> instantiate_quants qs kid uvar) quants (KBindings.bindings unifiers) in
           let ret_typ' = subst_unifiers unifiers ret_typ in
           let (iargs, ret_typ'', env) = instantiate env quants' (utyps', typs') ret_typ' (uargs, args) in
           ((n, iarg) :: iargs, ret_typ'', env)
         with
         | Unification_error (l, str) ->
            typ_debug ("Unification error: " ^ str);
            instantiate env quants (typ :: utyps, typs) ret_typ ((n, arg) :: uargs, args)
       end
    | (_, []), _ -> typ_error l ("Function " ^ string_of_id f ^ " applied to too many arguments")
    | _, (_, []) -> typ_error l ("Function " ^ string_of_id f ^ " not applied to enough arguments")
  in
  let instantiate_ret env quants typs ret_typ =
    match ret_ctx_typ with
    | None -> (quants, typs, ret_typ, env)
    | Some rct when is_exist (Env.expand_synonyms env rct) -> (quants, typs, ret_typ, env) 
    | Some rct ->
       begin
         typ_debug ("RCT is " ^ string_of_typ rct);
         typ_debug ("INSTANTIATE RETURN:" ^ string_of_typ ret_typ);
         let unifiers, ex_kids, ex_nc =
           try unify l env ret_typ rct with
           | Unification_error _ -> typ_debug "UERROR"; KBindings.empty, [], None
         in
         typ_debug (string_of_list ", " (fun (kid, uvar) -> string_of_kid kid ^ " => " ^ string_of_uvar uvar) (KBindings.bindings unifiers));
         if ex_kids = [] then () else (typ_debug ("EX GOAL: " ^ string_of_option string_of_n_constraint ex_nc); ex_goal := ex_nc);
         all_unifiers := merge_uvars l !all_unifiers unifiers;
         let env = List.fold_left (fun env kid -> Env.add_typ_var kid BK_nat env) env ex_kids in
         let typs' = List.map (subst_unifiers unifiers) typs in
         let quants' = List.fold_left (fun qs (kid, uvar) -> instantiate_quants qs kid uvar) quants (KBindings.bindings unifiers) in
         let ret_typ' =
           match ex_nc with
           | None -> subst_unifiers unifiers ret_typ
           | Some nc -> mk_typ (Typ_exist (ex_kids, nc, subst_unifiers unifiers ret_typ))
         in
         (quants', typs', ret_typ', env)
       end
  in
  let (quants, typ_args, typ_ret, env), eff =
    match Env.expand_synonyms env f_typ with
    | Typ_aux (Typ_fn (Typ_aux (Typ_tup typ_args, _), typ_ret, eff), _) ->
       instantiate_ret env (quant_items typq) typ_args typ_ret, eff
    | Typ_aux (Typ_fn (typ_arg, typ_ret, eff), _) ->
       instantiate_ret env (quant_items typq) [typ_arg] typ_ret, eff
    | _ -> typ_error l (string_of_typ f_typ ^ " is not a function type")
  in
  let (xs_instantiated, typ_ret, env) = instantiate env quants ([], typ_args) typ_ret ([], number 0 xs) in
  let xs_reordered = List.map snd (List.sort (fun (n, _) (m, _) -> compare n m) xs_instantiated) in

  prove_goal env;

  let ty_vars = List.map fst (KBindings.bindings (Env.get_typ_vars env)) in
  let existentials = List.filter (fun kid -> not (KBindings.mem kid universals)) ty_vars in
  let num_new_ncs = List.length (Env.get_constraints env) - List.length universal_constraints in
  let ex_constraints = take num_new_ncs (Env.get_constraints env) in 

  typ_debug ("Existentials: " ^ string_of_list ", " string_of_kid existentials);
  typ_debug ("Existential constraints: " ^ string_of_list ", " string_of_n_constraint ex_constraints);

  let nc_true = nc_eq (nconstant 0) (nconstant 0) in
  let typ_ret =
    if existentials = []
    then typ_ret
    else mk_typ (Typ_exist (existentials, List.fold_left nc_and nc_true ex_constraints, typ_ret))
  in
  let exp = annot_exp (E_app (f, xs_reordered)) typ_ret eff in
  typ_debug ("RETURNING: " ^ string_of_typ (typ_of exp));
  match ret_ctx_typ with
  | None ->
     exp, !all_unifiers
  | Some rct ->
     let exp = type_coercion env exp rct in
     typ_debug ("RETURNING AFTER COERCION " ^ string_of_typ (typ_of exp));
     exp, !all_unifiers

(**************************************************************************)
(* 6. Effect system                                                       *)
(**************************************************************************)

let effect_of_annot = function
| Some (_, _, eff) -> eff
| None -> no_effect

let effect_of (E_aux (exp, (l, annot))) = effect_of_annot annot

let add_effect (E_aux (exp, (l, annot))) eff1 =
  match annot with
  | Some (env, typ, eff2) -> E_aux (exp, (l, Some (env, typ, union_effects eff1 eff2)))
  | None -> assert false

let effect_of_lexp (LEXP_aux (exp, (l, annot))) = effect_of_annot annot

let add_effect_lexp (LEXP_aux (lexp, (l, annot))) eff1 =
  match annot with
  | Some (env, typ, eff2) -> LEXP_aux (lexp, (l, Some (env, typ, union_effects eff1 eff2)))
  | None -> assert false

let effect_of_pat (P_aux (exp, (l, annot))) = effect_of_annot annot

let add_effect_pat (P_aux (pat, (l, annot))) eff1 =
  match annot with
  | Some (env, typ, eff2) -> P_aux (pat, (l, Some (env, typ, union_effects eff1 eff2)))
  | None -> assert false

let collect_effects xs = List.fold_left union_effects no_effect (List.map effect_of xs)

let collect_effects_lexp xs = List.fold_left union_effects no_effect (List.map effect_of_lexp xs)

let collect_effects_pat xs = List.fold_left union_effects no_effect (List.map effect_of_pat xs)

(* Traversal that propagates effects upwards through expressions *)

let rec propagate_exp_effect (E_aux (exp, annot)) =
  let p_exp, eff = propagate_exp_effect_aux exp in
  add_effect (E_aux (p_exp, annot)) eff
and propagate_exp_effect_aux = function
  | E_block xs ->
     let p_xs = List.map propagate_exp_effect xs in
     E_block p_xs, collect_effects p_xs
  | E_nondet xs ->
     let p_xs = List.map propagate_exp_effect xs in
     E_nondet p_xs, collect_effects p_xs
  | E_id id -> E_id id, no_effect
  | E_lit lit -> E_lit lit, no_effect
  | E_cast (typ, exp) ->
     let p_exp = propagate_exp_effect exp in
     E_cast (typ, p_exp), effect_of p_exp
  | E_app (id, xs) ->
     let p_xs = List.map propagate_exp_effect xs in
     E_app (id, p_xs), collect_effects p_xs
  | E_vector xs ->
     let p_xs = List.map propagate_exp_effect xs in
     E_vector p_xs, collect_effects p_xs
  | E_tuple xs ->
     let p_xs = List.map propagate_exp_effect xs in
     E_tuple p_xs, collect_effects p_xs
  | E_if (cond, t, e) ->
     let p_cond = propagate_exp_effect cond in
     let p_t = propagate_exp_effect t in
     let p_e =  propagate_exp_effect e in
     E_if (p_cond, p_t, p_e), collect_effects [p_cond; p_t; p_e]
  | E_case (exp, cases) ->
     let p_exp = propagate_exp_effect exp in
     let p_cases = List.map propagate_pexp_effect cases in
     let case_eff = List.fold_left union_effects no_effect (List.map snd p_cases) in
     E_case (p_exp, List.map fst p_cases), union_effects (effect_of p_exp) case_eff
  | E_for (v, f, t, step, ord, body) ->
     let p_f = propagate_exp_effect f in
     let p_t = propagate_exp_effect t in
     let p_step = propagate_exp_effect step in
     let p_body = propagate_exp_effect body in
     E_for (v, p_f, p_t, p_step, ord, p_body),
     collect_effects [p_f; p_t; p_step; p_body]
  | E_let (letbind, exp) ->
     let p_lb, eff = propagate_letbind_effect letbind in
     let p_exp = propagate_exp_effect exp in
     E_let (p_lb, p_exp), union_effects (effect_of p_exp) eff
  | E_assign (lexp, exp) ->
     let p_lexp = propagate_lexp_effect lexp in
     let p_exp = propagate_exp_effect exp in
     E_assign (p_lexp, p_exp), union_effects (effect_of p_exp) (effect_of_lexp p_lexp)
  | E_sizeof nexp -> E_sizeof nexp, no_effect
  | E_constraint nc -> E_constraint nc, no_effect
  | E_exit exp ->
     let p_exp = propagate_exp_effect exp in
     E_exit p_exp, effect_of p_exp
  | E_return exp ->
     let p_exp = propagate_exp_effect exp in
     E_return p_exp, effect_of p_exp
  | E_assert (test, msg) ->
     let p_test = propagate_exp_effect test in
     let p_msg = propagate_exp_effect msg in
     E_assert (p_test, p_msg), collect_effects [p_test; p_msg]
  | E_field (exp, id) ->
     let p_exp = propagate_exp_effect exp in
     E_field (p_exp, id), effect_of p_exp
  | exp_aux -> typ_error Parse_ast.Unknown ("Unimplemented: Cannot propagate effect in expression "
                                            ^ string_of_exp (E_aux (exp_aux, (Parse_ast.Unknown, None))))

and propagate_pexp_effect = function
  | Pat_aux (Pat_exp (pat, exp), (l, annot)) ->
     begin
       let p_pat = propagate_pat_effect pat in
       let p_exp = propagate_exp_effect exp in
       let p_eff = union_effects (effect_of_pat p_pat) (effect_of p_exp) in
       match annot with
       | Some (typq, typ, eff) ->
          Pat_aux (Pat_exp (p_pat, p_exp), (l, Some (typq, typ, union_effects eff p_eff))),
         union_effects eff p_eff
       | None -> Pat_aux (Pat_exp (p_pat, p_exp), (l, None)), p_eff
     end
  | Pat_aux (Pat_when (pat, guard, exp), (l, annot)) ->
     begin
       let p_pat = propagate_pat_effect pat in
       let p_guard = propagate_exp_effect guard in
       let p_exp = propagate_exp_effect exp in
       let p_eff = union_effects (effect_of_pat p_pat)
                                          (union_effects (effect_of p_guard) (effect_of p_exp))
       in
       match annot with
       | Some (typq, typ, eff) ->
          Pat_aux (Pat_when (p_pat, p_guard, p_exp), (l, Some (typq, typ, union_effects eff p_eff))),
          union_effects eff p_eff
       | None -> Pat_aux (Pat_when (p_pat, p_guard, p_exp), (l, None)), p_eff
     end

and propagate_pat_effect (P_aux (pat, annot)) =
  let p_pat, eff = propagate_pat_effect_aux pat in
  add_effect_pat (P_aux (p_pat, annot)) eff
and propagate_pat_effect_aux = function
  | P_lit lit -> P_lit lit, no_effect
  | P_wild -> P_wild, no_effect
  | P_cons (pat1, pat2) ->
     let p_pat1 = propagate_pat_effect pat1 in
     let p_pat2 = propagate_pat_effect pat2 in
     P_cons (p_pat1, p_pat2), union_effects (effect_of_pat p_pat1) (effect_of_pat p_pat2)
  | P_as (pat, id) ->
     let p_pat = propagate_pat_effect pat in
     P_as (p_pat, id), effect_of_pat p_pat
  | P_typ (typ, pat) ->
     let p_pat = propagate_pat_effect pat in
     P_typ (typ, p_pat), effect_of_pat p_pat
  | P_id id -> P_id id, no_effect
  | P_app (id, pats) ->
     let p_pats = List.map propagate_pat_effect pats in
     P_app (id, p_pats), collect_effects_pat p_pats
  | P_tup pats ->
     let p_pats = List.map propagate_pat_effect pats in
     P_tup p_pats, collect_effects_pat p_pats
  | P_list pats ->
     let p_pats = List.map propagate_pat_effect pats in
     P_list p_pats, collect_effects_pat p_pats
  | P_vector_concat pats ->
     let p_pats = List.map propagate_pat_effect pats in
     P_vector_concat p_pats, collect_effects_pat p_pats
  | P_vector pats ->
     let p_pats = List.map propagate_pat_effect pats in
     P_vector p_pats, collect_effects_pat p_pats
  | _ -> typ_error Parse_ast.Unknown "Unimplemented: Cannot propagate effect in pat"

and propagate_letbind_effect (LB_aux (lb, (l, annot))) =
  let p_lb, eff = propagate_letbind_effect_aux lb in
  match annot with
  | Some (typq, typ, eff) -> LB_aux (p_lb, (l, Some (typq, typ, eff))), eff
  | None -> LB_aux (p_lb, (l, None)), eff
and propagate_letbind_effect_aux = function
  | LB_val_explicit (typschm, pat, exp) ->
     let p_pat = propagate_pat_effect pat in
     let p_exp = propagate_exp_effect exp in
     LB_val_explicit (typschm, p_pat, p_exp),
     union_effects (effect_of_pat p_pat) (effect_of p_exp)
  | LB_val_implicit (pat, exp) ->
     let p_pat = propagate_pat_effect pat in
     let p_exp = propagate_exp_effect exp in
     LB_val_implicit (p_pat, p_exp),
     union_effects (effect_of_pat p_pat) (effect_of p_exp)

and propagate_lexp_effect (LEXP_aux (lexp, annot)) =
  let p_lexp, eff = propagate_lexp_effect_aux lexp in
  add_effect_lexp (LEXP_aux (p_lexp, annot)) eff
and propagate_lexp_effect_aux = function
  | LEXP_id id -> LEXP_id id, no_effect
  | LEXP_memory (id, exps) ->
     let p_exps = List.map propagate_exp_effect exps in
     LEXP_memory (id, p_exps), collect_effects p_exps
  | LEXP_cast (typ, id) -> LEXP_cast (typ, id), no_effect
  | LEXP_tup lexps ->
     let p_lexps = List.map propagate_lexp_effect lexps in
     LEXP_tup p_lexps, collect_effects_lexp p_lexps
  | LEXP_vector (lexp, exp) ->
     let p_lexp = propagate_lexp_effect lexp in
     let p_exp = propagate_exp_effect exp in
     LEXP_vector (p_lexp, p_exp), union_effects (effect_of p_exp) (effect_of_lexp p_lexp)
  | LEXP_vector_range (lexp, exp1, exp2) ->
     let p_lexp = propagate_lexp_effect lexp in
     let p_exp1 = propagate_exp_effect exp1 in
     let p_exp2 = propagate_exp_effect exp2 in
     LEXP_vector_range (p_lexp, p_exp1, p_exp2),
     union_effects (collect_effects [p_exp1; p_exp2]) (effect_of_lexp p_lexp)
  | LEXP_field (lexp, id) ->
     let p_lexp = propagate_lexp_effect lexp in
     LEXP_field (p_lexp, id),effect_of_lexp p_lexp
  | _ -> typ_error Parse_ast.Unknown "Unimplemented: Cannot propagate effect in lexp"

(**************************************************************************)
(* 6. Checking toplevel definitions                                       *)
(**************************************************************************)

let check_letdef env (LB_aux (letbind, (l, _))) =
  begin
    match letbind with
    | LB_val_explicit (typschm, pat, bind) -> assert false
    | LB_val_implicit (P_aux (P_typ (typ_annot, pat), _), bind) ->
       let checked_bind = crule check_exp env (strip_exp bind) typ_annot in
       let tpat, env = bind_pat env (strip_pat pat) typ_annot in
       [DEF_val (LB_aux (LB_val_implicit (P_aux (P_typ (typ_annot, tpat), (l, Some (env, typ_annot, no_effect))), checked_bind), (l, None)))], env
    | LB_val_implicit (pat, bind) ->
       let inferred_bind = irule infer_exp env (strip_exp bind) in
       let tpat, env = bind_pat env (strip_pat pat) (typ_of inferred_bind) in
       [DEF_val (LB_aux (LB_val_implicit (tpat, inferred_bind), (l, None)))], env
  end

let check_funcl env (FCL_aux (FCL_Funcl (id, pat, exp), (l, _))) typ =
  match typ with
  | Typ_aux (Typ_fn (typ_arg, typ_ret, eff), _) ->
     begin
       let typed_pat, env = bind_pat env (strip_pat pat) typ_arg in
       let env = Env.add_ret_typ typ_ret env in
       let exp = propagate_exp_effect (crule check_exp env (strip_exp exp) typ_ret) in
       FCL_aux (FCL_Funcl (id, typed_pat, exp), (l, Some (env, typ, effect_of exp)))
     end
  | _ -> typ_error l ("Function clause must have function type: " ^ string_of_typ typ ^ " is not a function type")

let funcl_effect (FCL_aux (FCL_Funcl (id, typed_pat, exp), (l, annot))) =
  match annot with
  | Some (_, _, eff) -> eff
  | None -> no_effect (* Maybe could be assert false. This should never happen *)

let infer_funtyp l env tannotopt funcls =
  match tannotopt with
  | Typ_annot_opt_aux (Typ_annot_opt_some (quant, ret_typ), _) ->
     begin
       let rec typ_from_pat (P_aux (pat_aux, (l, _)) as pat) =
         match pat_aux with
         | P_lit lit -> infer_lit env lit
         | P_typ (typ, _) -> typ
         | P_tup pats -> mk_typ (Typ_tup (List.map typ_from_pat pats))
         | _ -> typ_error l ("Cannot infer type from pattern " ^ string_of_pat pat)
       in
       match funcls with
       | [FCL_aux (FCL_Funcl (_, pat, _), _)] ->
          let arg_typ = typ_from_pat pat in
          let fn_typ = mk_typ (Typ_fn (arg_typ, ret_typ, Effect_aux (Effect_set [], Parse_ast.Unknown))) in
          (quant, fn_typ)
       | _ -> typ_error l "Cannot infer function type for function with multiple clauses"
     end
  | Typ_annot_opt_aux (Typ_annot_opt_none, _) -> typ_error l "Cannot infer function type for unannotated function"

let mk_val_spec typq typ id = DEF_spec (VS_aux (VS_val_spec (TypSchm_aux (TypSchm_ts (typq, typ), Parse_ast.Unknown), id), (Parse_ast.Unknown, None)))

let check_tannotopt typq ret_typ = function
  | Typ_annot_opt_aux (Typ_annot_opt_none, _) -> ()
  | Typ_annot_opt_aux (Typ_annot_opt_some (annot_typq, annot_ret_typ), l) ->
     if typ_identical ret_typ annot_ret_typ
     then ()
     else typ_error l (string_of_bind (typq, ret_typ) ^ " and " ^ string_of_bind (annot_typq, annot_ret_typ) ^ " do not match between function and val spec")

let check_fundef env (FD_aux (FD_function (recopt, tannotopt, effectopt, funcls), (l, _)) as fd_aux) =
  let id =
    match (List.fold_right
             (fun (FCL_aux (FCL_Funcl (id, _, _), _)) id' ->
               match id' with
               | Some id' -> if string_of_id id' = string_of_id id then Some id'
                             else typ_error l ("Function declaration expects all definitions to have the same name, "
                                               ^ string_of_id id ^ " differs from other definitions of " ^ string_of_id id')
               | None -> Some id) funcls None)
    with
    | Some id -> id
    | None -> typ_error l "funcl list is empty"
  in
  typ_print ("\nChecking function " ^ string_of_id id);
  let have_val_spec, (quant, (Typ_aux (Typ_fn (vtyp_arg, vtyp_ret, declared_eff), vl) as typ)), env =
    try true, Env.get_val_spec id env, env with
    | Type_error (l, _) ->
       let (quant, typ) = infer_funtyp l env tannotopt funcls in
       false, (quant, typ), env
  in
  check_tannotopt quant vtyp_ret tannotopt;
  typ_debug ("Checking fundef " ^ string_of_id id ^ " has type " ^ string_of_bind (quant, typ));
  let funcl_env = add_typquant quant env in
  let funcls = List.map (fun funcl -> check_funcl funcl_env funcl typ) funcls in
  let eff = List.fold_left union_effects no_effect (List.map funcl_effect funcls) in
  let vs_def, env, declared_eff =
    if not have_val_spec
    then
      let typ = Typ_aux (Typ_fn (vtyp_arg, vtyp_ret, eff), vl) in
      [mk_val_spec quant typ id], Env.add_val_spec id (quant, typ) env, eff
    else [], env, declared_eff
  in
  if (equal_effects eff declared_eff || !opt_no_effects)
  then
    vs_def @ [DEF_fundef (FD_aux (FD_function (recopt, tannotopt, effectopt, funcls), (l, None)))], env
  else typ_error l ("Effects do not match: " ^ string_of_effect declared_eff ^ " declared and " ^ string_of_effect eff ^ " found")

(* Checking a val spec simply adds the type as a binding in the
   context. We have to destructure the various kinds of val specs, but
   the difference is irrelevant for the typechecker. *)
let check_val_spec env (VS_aux (vs, (l, _))) =
  let (id, quants, typ, env) = match vs with
    | VS_val_spec (TypSchm_aux (TypSchm_ts (quants, typ), _), id) -> (id, quants, typ, env)
    | VS_cast_spec (TypSchm_aux (TypSchm_ts (quants, typ), _), id) -> (id, quants, typ, Env.add_cast id env)
    | VS_extern_no_rename (TypSchm_aux (TypSchm_ts (quants, typ), _), id) -> (id, quants, typ, env)
    | VS_extern_spec (TypSchm_aux (TypSchm_ts (quants, typ), _), id, _) -> (id, quants, typ, env) in
  [DEF_spec (VS_aux (vs, (l, None)))], Env.add_val_spec id (quants, typ) env

let check_default env (DT_aux (ds, l)) =
  match ds with
  | DT_kind _ -> [DEF_default (DT_aux (ds,l))], env (* Check: Is this supposed to do nothing? *)
  | DT_order (Ord_aux (Ord_inc, _)) -> [DEF_default (DT_aux (ds, l))], Env.set_default_order_inc env
  | DT_order (Ord_aux (Ord_dec, _)) -> [DEF_default (DT_aux (ds, l))], Env.set_default_order_dec env
  | DT_order (Ord_aux (Ord_var _, _)) -> typ_error l "Cannot have variable default order"
  (* This branch allows us to write something like: default forall Nat 'n. [|'n|] name... what does this even mean?! *)
  | DT_typ (typschm, id) -> typ_error l ("Unsupported default construct")

let check_register env id base top ranges =
  match base, top with
  | Nexp_aux (Nexp_constant basec, _), Nexp_aux (Nexp_constant topc, _) ->
     let no_typq = TypQ_aux (TypQ_tq [], Parse_ast.Unknown) (* Maybe could be TypQ_no_forall? *) in
     (* FIXME: wrong for default Order inc? *)
     let vec_typ = dvector_typ env base (nconstant ((basec - topc) + 1)) bit_typ in
     let cast_typ = mk_typ (Typ_fn (mk_id_typ id, vec_typ, no_effect)) in
     let cast_to_typ = mk_typ (Typ_fn (vec_typ, mk_id_typ id, no_effect)) in
     env
     |> Env.add_regtyp id basec topc ranges
  (* |> Env.add_typ_synonym id (fun _ -> vec_typ) *)
     |> Env.add_val_spec (mk_id ("cast_" ^ string_of_id id)) (no_typq, cast_typ)
     |> Env.add_cast (mk_id ("cast_" ^ string_of_id id))
     |> Env.add_val_spec (mk_id ("cast_to_" ^ string_of_id id)) (no_typq, cast_to_typ)
     |> Env.add_cast (mk_id ("cast_to_" ^ string_of_id id))
  | _, _ -> typ_error (id_loc id) "Num expressions in register type declaration do not evaluate to constants"

let kinded_id_arg kind_id =
  let typ_arg arg = Typ_arg_aux (arg, Parse_ast.Unknown) in
  match kind_id with
  | KOpt_aux (KOpt_none kid, _) -> typ_arg (Typ_arg_nexp (nvar kid))
  | KOpt_aux (KOpt_kind (K_aux (K_kind [BK_aux (BK_nat, _)], _), kid), _) -> typ_arg (Typ_arg_nexp (nvar kid))
  | KOpt_aux (KOpt_kind (K_aux (K_kind [BK_aux (BK_order, _)], _), kid), _) ->
     typ_arg (Typ_arg_order (Ord_aux (Ord_var kid, Parse_ast.Unknown)))
  | KOpt_aux (KOpt_kind (K_aux (K_kind [BK_aux (BK_type, _)], _), kid), _) ->
     typ_arg (Typ_arg_typ (mk_typ (Typ_var kid)))

let fold_union_quant quants (QI_aux (qi, l)) =
  match qi with
  | QI_id kind_id -> quants @ [kinded_id_arg kind_id]
  | _ -> quants

let check_type_union env variant typq (Tu_aux (tu, l)) =
  let ret_typ = app_typ variant (List.fold_left fold_union_quant [] (quant_items typq)) in
  match tu with
  | Tu_id v -> Env.add_union_id v (typq, ret_typ) env
  | Tu_ty_id (typ, v) -> Env.add_val_spec v (typq, mk_typ (Typ_fn (typ, ret_typ, no_effect))) env

let check_typedef env (TD_aux (tdef, (l, _))) =
  let td_err () = raise (Reporting_basic.err_unreachable Parse_ast.Unknown "Unimplemented Typedef") in
  match tdef with
  | TD_abbrev(id, nmscm, (TypSchm_aux (TypSchm_ts (typq, typ), _))) ->
     [DEF_type (TD_aux (tdef, (l, None)))], Env.add_typ_synonym id (fun _ -> typ) env
  | TD_record(id, nmscm, typq, fields, _) ->
     [DEF_type (TD_aux (tdef, (l, None)))], Env.add_record id typq fields env
  | TD_variant(id, nmscm, typq, arms, _) ->
     let env =
       env
       |> Env.add_variant id (typq, arms)
       |> (fun env -> List.fold_left (fun env tu -> check_type_union env id typq tu) env arms)
     in
     [DEF_type (TD_aux (tdef, (l, None)))], env
  | TD_enum(id, nmscm, ids, _) ->
     [DEF_type (TD_aux (tdef, (l, None)))], Env.add_enum id ids env
  | TD_register(id, base, top, ranges) -> [DEF_type (TD_aux (tdef, (l, None)))], check_register env id base top ranges

let rec check_def env def =
  let cd_err () = raise (Reporting_basic.err_unreachable Parse_ast.Unknown "Unimplemented Case") in
  match def with
  | DEF_kind kdef -> cd_err ()
  | DEF_type tdef -> check_typedef env tdef
  | DEF_fundef fdef -> check_fundef env fdef
  | DEF_val letdef -> check_letdef env letdef
  | DEF_spec vs -> check_val_spec env vs
  | DEF_default default -> check_default env default
  | DEF_overload (id, ids) -> [DEF_overload (id, ids)], Env.add_overloads id ids env
  | DEF_reg_dec (DEC_aux (DEC_reg (typ, id), (l, _))) ->
     [DEF_reg_dec (DEC_aux (DEC_reg (typ, id), (l, None)))], Env.add_register id typ env
  | DEF_reg_dec (DEC_aux (DEC_alias (id, aspec), (l, annot))) -> cd_err ()
  | DEF_reg_dec (DEC_aux (DEC_typ_alias (typ, id, aspec), (l, tannot))) -> cd_err ()
  | DEF_scattered _ -> raise (Reporting_basic.err_unreachable Parse_ast.Unknown "Scattered given to type checker")
  | DEF_comm (DC_comm str) -> [DEF_comm (DC_comm str)], env
  | DEF_comm (DC_comm_struct def) ->
     let defs, env = check_def env def
     in List.map (fun def -> DEF_comm (DC_comm_struct def)) defs, env

let rec check' env (Defs defs) =
  match defs with
  | [] -> (Defs []), env
  | def :: defs ->
     let (def, env) = check_def env def in
     let (Defs defs, env) = check' env (Defs defs) in
     (Defs (def @ defs)), env

let check env defs =
  try check' env defs with
  | Type_error (l, m) -> raise (Reporting_basic.err_typ l m)<|MERGE_RESOLUTION|>--- conflicted
+++ resolved
@@ -138,12 +138,9 @@
 let nc_lt n1 n2 = nc_lteq n1 (nsum n2 (nconstant 1))
 let nc_gt n1 n2 = nc_gteq n1 (nsum n2 (nconstant 1))
 let nc_and nc1 nc2 = mk_nc (NC_and (nc1, nc2))
-<<<<<<< HEAD
-=======
 let nc_or nc1 nc2 = mk_nc (NC_or (nc1, nc2))
 let nc_true = mk_nc NC_true
 let nc_false = mk_nc NC_false
->>>>>>> f951a171
 
 let mk_lit l = E_aux (E_lit (L_aux (l, Parse_ast.Unknown)), (Parse_ast.Unknown, ()))
 
@@ -220,7 +217,6 @@
 let is_typ_kopt = function
   | KOpt_aux (KOpt_kind (K_aux (K_kind [BK_aux (BK_type, _)], _), _), _) -> true
   | _ -> false
-
 
 (**************************************************************************)
 (* 1. Substitutions                                                       *)
@@ -2132,13 +2128,8 @@
           let checked_exp = crule check_exp env exp vec_typ in
           annot_assign (annot_lexp (LEXP_field (annot_lexp_effect inferred_flexp regtyp eff, field)) vec_typ) checked_exp, env
        | Typ_aux (Typ_id rectyp_id, _) | Typ_aux (Typ_app (rectyp_id, _), _) when Env.is_record rectyp_id env ->
-<<<<<<< HEAD
           let (typq, Typ_aux (Typ_fn (rectyp_q, field_typ, _), _)) = Env.get_accessor field env in
           let unifiers, _, _ (* FIXME *) = try unify l env rectyp_q regtyp with Unification_error (l, m) -> typ_error l ("Unification error: " ^ m) in
-=======
-          let (typq, Typ_aux (Typ_fn (rectyp_q, field_typ, _), _)) = Env.get_accessor rectyp_id field env in
-          let unifiers = try unify l env rectyp_q regtyp with Unification_error (l, m) -> typ_error l ("Unification error: " ^ m) in
->>>>>>> f951a171
           let field_typ' = subst_unifiers unifiers field_typ in
           let checked_exp = crule check_exp env exp field_typ' in
           annot_assign (annot_lexp (LEXP_field (annot_lexp_effect inferred_flexp regtyp eff, field)) field_typ') checked_exp, env
