--- conflicted
+++ resolved
@@ -1,25 +1,6 @@
 default Order dec
 
-<<<<<<< HEAD
-type bits ('n : Int) = vector('n, dec, bit)
-
-infix 4 ==
-
-val int : int <-> string
-overload int = string_of_int
-
-val eq_atom = "eq_int" : forall 'n 'm. (atom('n), atom('m)) -> bool
-val lteq_atom = "lteq" : forall 'n 'm. (atom('n), atom('m)) -> bool
-val gteq_atom = "gteq" : forall 'n 'm. (atom('n), atom('m)) -> bool
-val lt_atom = "lt" : forall 'n 'm. (atom('n), atom('m)) -> bool
-val gt_atom = "gt" : forall 'n 'm. (atom('n), atom('m)) -> bool
-
-val eq_int = "eq_int" : (int, int) -> bool
-
-val eq_vec = "eq_list" : forall 'n. (bits('n), bits('n)) -> bool
-=======
 $include <prelude.sail>
->>>>>>> 839f239f
 
 union option ('a : Type) = {None : unit, Some : 'a}
 
@@ -45,242 +26,4 @@
 
 overload ~ = {not_bool, not_vec}
 
-<<<<<<< HEAD
-val neq_atom : forall 'n 'm. (atom('n), atom('m)) -> bool
-
-function neq_atom (x, y) = not_bool(eq_atom(x, y))
-
-val neq_int : (int, int) -> bool
-
-function neq_int (x, y) = not_bool(eq_int(x, y))
-
-val neq_vec : forall 'n. (bits('n), bits('n)) -> bool
-
-function neq_vec (x, y) = not_bool(eq_vec(x, y))
-
-val neq_anything : forall ('a : Type). ('a, 'a) -> bool
-
-function neq_anything (x, y) = not_bool(x == y)
-
-overload operator != = {neq_atom, neq_int, neq_vec, neq_anything}
-
-val and_bool = "and_bool" : (bool, bool) -> bool
-
-val builtin_and_vec = "and_vec" : forall 'n. (bits('n), bits('n)) -> bits('n)
-
-val and_vec : forall 'n. (bits('n), bits('n)) -> bits('n)
-
-function and_vec (xs, ys) = builtin_and_vec(xs, ys)
-
-overload operator & = {and_bool, and_vec}
-
-val or_bool = "or_bool" : (bool, bool) -> bool
-
-val builtin_or_vec = "or_vec" : forall 'n. (bits('n), bits('n)) -> bits('n)
-
-val or_vec : forall 'n. (bits('n), bits('n)) -> bits('n)
-
-function or_vec (xs, ys) = builtin_or_vec(xs, ys)
-
-overload operator | = {or_bool, or_vec}
-
-val UInt = "uint" : forall 'n. bits('n) -> range(0, 2 ^ 'n - 1)
-
-val SInt = "sint" : forall 'n. bits('n) -> range(- (2 ^ ('n - 1)), 2 ^ ('n - 1) - 1)
-
-val hex_slice = "hex_slice" : forall 'n 'm. (string, atom('n), atom('m)) -> bits('n - 'm)
-
-val __SetSlice_bits = "set_slice" : forall 'n 'm.
-  (atom('n), atom('m), bits('n), int, bits('m)) -> bits('n)
-
-val __SetSlice_int = "set_slice_int" : forall 'w. (atom('w), int, int, bits('w)) -> int
-
-val __raw_SetSlice_int : forall 'w. (atom('w), int, int, bits('w)) -> int
-
-val __raw_GetSlice_int = "get_slice_int" : forall 'w. (atom('w), int, int) -> bits('w)
-
-val __GetSlice_int : forall 'n. (atom('n), int, int) -> bits('n)
-
-function __GetSlice_int (n, m, o) = __raw_GetSlice_int(n, m, o)
-
-val __raw_SetSlice_bits : forall 'n 'w.
-  (atom('n), atom('w), bits('n), int, bits('w)) -> bits('n)
-
-val __raw_GetSlice_bits : forall 'n 'w.
-  (atom('n), atom('w), bits('n), int) -> bits('w)
-
-val __ShiftLeft : forall 'm. (bits('m), int) -> bits('m)
-
-val __SignExtendSlice : forall 'm. (bits('m), int, int) -> bits('m)
-
-val __ZeroExtendSlice : forall 'm. (bits('m), int, int) -> bits('m)
-
-val cast cast_unit_vec : bit -> bits(1)
-
-function cast_unit_vec bitone = 0b1
-and cast_unit_vec bitzero = 0b0
-
-val print = "print_endline" : string -> unit
-
-val string_of_int = "string_of_int" : int -> string
-
-val putchar = "putchar" : forall ('a : Type). 'a -> unit
-
-val concat_str = "concat_str" : (string, string) -> string
-
-val DecStr : int -> string
-
-val HexStr : int -> string
-
-val BitStr = "string_of_bits" : forall 'n. bits('n) -> string
-
-val xor_vec = "xor_vec" : forall 'n. (bits('n), bits('n)) -> bits('n)
-
-val int_power : (int, int) -> int
-
-val real_power = "real_power" : (real, int) -> real
-
-overload operator ^ = {xor_vec, int_power, real_power}
-
-val add_range = "add_int" : forall 'n 'm 'o 'p.
-  (range('n, 'm), range('o, 'p)) -> range('n + 'o, 'm + 'p)
-
-val add_int = "add_int" : (int, int) -> int
-
-val add_vec = "add_vec" : forall 'n. (bits('n), bits('n)) -> bits('n)
-
-val add_vec_int = "add_vec_int" : forall 'n. (bits('n), int) -> bits('n)
-
-val add_real = "add_real" : (real, real) -> real
-
-overload operator + = {add_range, add_int, add_vec, add_vec_int, add_real}
-
-val sub_range = "sub_int" : forall 'n 'm 'o 'p.
-  (range('n, 'm), range('o, 'p)) -> range('n - 'p, 'm - 'o)
-
-val sub_int = "sub_int" : (int, int) -> int
-
-val sub_nat = "sub_int" : (nat, nat) -> nat
-
-val sub_vec : forall 'n. (bits('n), bits('n)) -> bits('n)
-
-val sub_vec_int = "sub_vec_int" : forall 'n. (bits('n), int) -> bits('n)
-
-val sub_real = "sub_real" : (real, real) -> real
-
-val negate_range = "negate" : forall 'n 'm. range('n, 'm) -> range(- 'm, - 'n)
-
-val negate_int = "negate" : int -> int
-
-val negate_real = "negate_real" : real -> real
-
-overload operator - = {sub_range, sub_int, sub_vec, sub_vec_int, sub_real}
-
-overload negate = {negate_range, negate_int, negate_real}
-
-val mult_range = "mult" : forall 'n 'm 'o 'p.
-  (range('n, 'm), range('o, 'p)) -> range('n * 'o, 'm * 'p)
-
-val mult_int = "mult" : (int, int) -> int
-
-val mult_real = "mult_real" : (real, real) -> real
-
-overload operator * = {mult_range, mult_int, mult_real}
-
-val Sqrt = "sqrt_real" : real -> real
-
-val gteq_int = "gteq" : (int, int) -> bool
-
-val gteq_real = "gteq_real" : (real, real) -> bool
-
-overload operator >= = {gteq_atom, gteq_int, gteq_real}
-
-val lteq_int = "lteq" : (int, int) -> bool
-
-val lteq_real = "lteq_real" : (real, real) -> bool
-
-overload operator <= = {lteq_atom, lteq_int, lteq_real}
-
-val gt_int = "gt" : (int, int) -> bool
-
-val gt_real = "gt_real" : (real, real) -> bool
-
-overload operator > = {gt_atom, gt_int, gt_real}
-
-val lt_int = "lt" : (int, int) -> bool
-
-val lt_real = "lt_real" : (real, real) -> bool
-
-overload operator < = {lt_atom, lt_int, lt_real}
-
-val RoundDown = "round_down" : real -> int
-
-val RoundUp = "round_up" : real -> int
-
-val abs = "abs_num" : real -> real
-
-val quotient_nat = "quotient" : (nat, nat) -> nat
-
-val quotient_real = "quotient_real" : (real, real) -> real
-
-val quotient = "quotient" : (int, int) -> int
-
-infixl 7 /
-
-overload operator / = {quotient_nat, quotient, quotient_real}
-
-val modulus = "modulus" : (int, int) -> int
-
-infixl 7 %
-
-overload operator % = {modulus}
-
-val Real = "to_real" : int -> real
-
-val shl_int = "shl_int" : (int, int) -> int
-
-val shr_int = "shr_int" : (int, int) -> int
-
-val min_nat = "min_int" : (nat, nat) -> nat
-
-val min_int = "min_int" : (int, int) -> int
-
-val max_nat = "max_int" : (nat, nat) -> nat
-
-val max_int = "max_int" : (int, int) -> int
-
-overload min = {min_nat, min_int}
-
-overload max = {max_nat, max_int}
-
-val replicate_bits = "replicate_bits" : forall 'n 'm. (bits('n), atom('m)) -> bits('n * 'm)
-
-val cast ex_nat : nat -> {'n, 'n >= 0. atom('n)}
-
-function ex_nat 'n = n
-
-val cast ex_int : int -> {'n, true. atom('n)}
-
-function ex_int 'n = n
-
-val ex_range : forall 'n 'm.
-  range('n, 'm) -> {'o, 'n <= 'o & 'o <= 'm. atom('o)}
-
-val coerce_int_nat : int -> nat effect {escape}
-
-function coerce_int_nat 'x = {
-  assert(constraint('x >= 0));
-  x
-}
-
-val slice = "slice" : forall ('n : Int) ('m : Int), 'm >= 0 & 'n >= 0.
-  (bits('m), int, atom('n)) -> bits('n)
-
-val pow2 = "pow2" : forall 'n. atom('n) -> atom(2 ^ 'n)
-
-val "print_int" : (string, int) -> unit
-
-val "print_bits" : forall 'n. (string, bits('n)) -> unit
-=======
-val print = "print_endline" : string -> unit
->>>>>>> 839f239f
+val print = "print_endline" : string -> unit