<<<<<<< HEAD
SAIL_SRCS = riscv_all.sail
=======
SAIL_SEQ_INST  = riscv.sail riscv_jalr_seq.sail
SAIL_RMEM_INST = riscv.sail riscv_jalr_rmem.sail

SAIL_SEQ_INST_SRCS  = riscv_insts_begin.sail $(SAIL_SEQ_INST) riscv_insts_end.sail
SAIL_RMEM_INST_SRCS = riscv_insts_begin.sail $(SAIL_RMEM_INST) riscv_insts_end.sail

# non-instruction sources
SAIL_OTHER_SRCS = prelude.sail riscv_types.sail riscv_sys.sail riscv_platform.sail riscv_mem.sail riscv_vmem.sail

SAIL_SRCS      = $(SAIL_OTHER_SRCS) $(SAIL_SEQ_INST_SRCS)  riscv_step.sail riscv_analysis.sail
SAIL_RMEM_SRCS = $(SAIL_OTHER_SRCS) $(SAIL_RMEM_INST_SRCS) riscv_step.sail riscv_analysis.sail

>>>>>>> 29f69b03
PLATFORM_OCAML_SRCS = platform.ml platform_impl.ml platform_main.ml
SAIL_DIR ?= $(realpath ..)
SAIL ?= $(SAIL_DIR)/sail
C_WARNINGS ?=
#-Wall -Wextra -Wno-unused-label -Wno-unused-parameter -Wno-unused-but-set-variable -Wno-unused-function
C_FLAGS = -I ../lib
C_INCS = riscv_prelude.h riscv_platform_impl.h riscv_platform.h
C_SRCS = riscv_prelude.c riscv_platform_impl.c riscv_platform.c

ENABLE_SPIKE = 0
TV_SPIKE_DIR = /home/mundkur/src/hw/l3/l3riscv
SPIKE_FLAGS = -I $(TV_SPIKE_DIR)/src/cpp
SPIKE_LIBS  = -L $(TV_SPIKE_DIR) -ltv_spike -Wl,-rpath=$(TV_SPIKE_DIR)
SPIKE_LIBS += -L $(RISCV)/lib -lfesvr -lriscv -Wl,-rpath=$(RISCV)/lib

C_LIBS = -lgmp -lz

ifeq ($(ENABLE_SPIKE),1)
C_FLAGS += $(SPIKE_FLAGS)
C_LIBS  += $(SPIKE_LIBS)
endif

export SAIL_DIR

all: platform Riscv.thy

check: $(SAIL_SRCS) main.sail Makefile
	$(SAIL) $(SAIL_FLAGS) $(SAIL_SRCS) main.sail

_sbuild/riscv.ml: $(SAIL_SRCS) Makefile main.sail
	$(SAIL) $(SAIL_FLAGS) -ocaml -ocaml-nobuild -o riscv $(SAIL_SRCS)

_sbuild/platform_main.native: _sbuild/riscv.ml _tags $(PLATFORM_OCAML_SRCS) Makefile
	cp _tags $(PLATFORM_OCAML_SRCS) _sbuild
	cd _sbuild && ocamlbuild -use-ocamlfind platform_main.native

_sbuild/coverage.native: _sbuild/riscv.ml _tags.bisect $(PLATFORM_OCAML_SRCS) Makefile
	cp $(PLATFORM_OCAML_SRCS) _sbuild
	cp _tags.bisect _sbuild/_tags
	cd _sbuild && ocamlbuild -use-ocamlfind platform_main.native && cp -L platform_main.native coverage.native

platform: _sbuild/platform_main.native
	rm -f $@ && ln -s $^ $@

coverage: _sbuild/coverage.native
	rm -f platform && ln -s $^ platform # since the test scripts runs this file
	rm -rf bisect*.out bisect coverage
	../test/riscv/run_tests.sh # this will generate bisect*.out files in this directory
	mkdir bisect && mv bisect*.out bisect/
	mkdir coverage && bisect-ppx-report -html coverage/ -I _sbuild/ bisect/bisect*.out

riscv.c: $(SAIL_SRCS) main.sail Makefile
	$(SAIL) -O -memo_z3 -c -c_include riscv_prelude.h -c_include riscv_platform.h $(SAIL_SRCS) main.sail 1> $@

riscv_c: riscv.c $(C_INCS) $(C_SRCS) Makefile
	gcc $(C_WARNINGS) -O2 riscv.c $(C_SRCS) ../lib/*.c -lgmp -lz -I ../lib -o riscv_c

riscv_model.c: $(SAIL_SRCS) main.sail Makefile
	$(SAIL) -O -memo_z3 -c -c_include riscv_prelude.h -c_include riscv_platform.h -c_no_main $(SAIL_SRCS) main.sail 1> $@

riscv_sim: riscv_model.c riscv_sim.c $(C_INCS) $(C_SRCS) $(CPP_SRCS) Makefile
	gcc -g $(C_WARNINGS) $(C_FLAGS) -O2 riscv_model.c riscv_sim.c $(C_SRCS) ../lib/*.c $(C_LIBS) -o $@

latex: $(SAIL_SRCS) Makefile
	$(SAIL) -latex -latex_prefix sail -o sail_ltx $(SAIL_SRCS)

tracecmp: tracecmp.ml
	ocamlfind ocamlopt -annot -linkpkg -package unix $^ -o $@

riscv_duopod_ocaml: prelude.sail riscv_duopod.sail
	$(SAIL) $(SAIL_FLAGS) -ocaml -o $@ $^

riscv_duopod.lem: prelude.sail riscv_duopod.sail
	$(SAIL) $(SAIL_FLAGS) -lem -lem_mwords -lem_lib Riscv_extras -o riscv_duopod $^
Riscv_duopod.thy: riscv_duopod.lem riscv_extras.lem
	lem -isa -outdir . -lib Sail=../src/lem_interp -lib Sail=../src/gen_lib \
		riscv_extras.lem \
		riscv_duopod_types.lem \
		riscv_duopod.lem

riscv_duopod: riscv_duopod_ocaml Riscv_duopod.thy

Riscv.thy: riscv.lem riscv_extras.lem
	lem -isa -outdir . -lib Sail=../src/lem_interp -lib Sail=../src/gen_lib \
		riscv_extras.lem \
		riscv_types.lem \
		riscv.lem
	sed -i 's/datatype ast/datatype (plugins only: size) ast/' Riscv_types.thy

riscv.lem: $(SAIL_SRCS) Makefile
	$(SAIL) $(SAIL_FLAGS) -lem -o riscv -lem_mwords -lem_lib Riscv_extras $(SAIL_SRCS)

riscv_sequential.lem: $(SAIL_SRCS) Makefile
	$(SAIL_DIR)/sail -lem -lem_sequential -o riscv_sequential -lem_mwords -lem_lib Riscv_extras_sequential $(SAIL_SRCS)

riscvScript.sml : riscv.lem riscv_extras.lem
	lem -hol -outdir . -lib ../lib/hol -i ../lib/hol/sail2_prompt_monad.lem -i ../lib/hol/sail2_prompt.lem \
	    -lib ../src/lem_interp -lib ../src/gen_lib \
		riscv_extras.lem \
		riscv_types.lem \
		riscv.lem

riscvTheory.uo riscvTheory.ui: riscvScript.sml
	Holmake riscvTheory.uo

COQ_LIBS = -R ../../bbv/theories bbv -R ../lib/coq Sail

riscv.v riscv_types.v: $(SAIL_SRCS)
	$(SAIL) $(SAIL_FLAGS) -dcoq_undef_axioms -coq -o riscv -coq_lib riscv_extras $(SAIL_SRCS)
riscv_duopod.v riscv_duopod_types.v:  prelude.sail riscv_duopod.sail
	$(SAIL) $(SAIL_FLAGS) -dcoq_undef_axioms -coq -o riscv_duopod -coq_lib riscv_extras $^
%.vo: %.v
	coqc $(COQ_LIBS) $<
riscv.vo: riscv_types.vo riscv_extras.vo
riscv_duopod.vo: riscv_duopod_types.vo riscv_extras.vo

# we exclude prelude.sail here, most code there should move to sail lib
LOC_FILES:=$(SAIL_SRCS) main.sail
include ../etc/loc.mk

clean:
	-rm -rf riscv _sbuild
	-rm -f riscv.lem riscv_types.lem
	-rm -f Riscv.thy Riscv_types.thy \
		Riscv_extras.thy
	-rm -f Riscv_duopod.thy Riscv_duopod_types.thy riscv_duopod.lem riscv_duopod_types.lem
	-rm -f riscvScript.sml riscv_typesScript.sml riscv_extrasScript.sml
	-rm -f platform_main.native platform coverage.native
	-rm -f riscv.vo riscv_types.vo riscv_extras.vo riscv.v riscv_types.v
	-rm -f riscv_duopod.vo riscv_duopod_types.vo riscv_duopod.v riscv_duopod_types.v
	-rm -f riscv.c riscv_model.c riscv_sim
	-Holmake cleanAll
	ocamlbuild -clean<|MERGE_RESOLUTION|>--- conflicted
+++ resolved
@@ -1,6 +1,3 @@
-<<<<<<< HEAD
-SAIL_SRCS = riscv_all.sail
-=======
 SAIL_SEQ_INST  = riscv.sail riscv_jalr_seq.sail
 SAIL_RMEM_INST = riscv.sail riscv_jalr_rmem.sail
 
@@ -13,7 +10,6 @@
 SAIL_SRCS      = $(SAIL_OTHER_SRCS) $(SAIL_SEQ_INST_SRCS)  riscv_step.sail riscv_analysis.sail
 SAIL_RMEM_SRCS = $(SAIL_OTHER_SRCS) $(SAIL_RMEM_INST_SRCS) riscv_step.sail riscv_analysis.sail
 
->>>>>>> 29f69b03
 PLATFORM_OCAML_SRCS = platform.ml platform_impl.ml platform_main.ml
 SAIL_DIR ?= $(realpath ..)
 SAIL ?= $(SAIL_DIR)/sail
