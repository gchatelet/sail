THIS_MAKEFILE := $(realpath $(lastword $(MAKEFILE_LIST)))
SAIL_DIR:=$(realpath $(dir $(THIS_MAKEFILE))..)
export SAIL_DIR
SAIL_LIB_DIR:=$(SAIL_DIR)/lib
MIPS_SAIL_DIR:=$(SAIL_DIR)/mips

SAIL:=$(SAIL_DIR)/sail

MIPS_PRE:=$(MIPS_SAIL_DIR)/prelude.sail $(MIPS_SAIL_DIR)/mips_prelude.sail
MIPS_TLB:=$(MIPS_SAIL_DIR)/mips_tlb.sail
MIPS_TLB_STUB:=$(MIPS_SAIL_DIR)/mips_tlb_stub.sail
MIPS_SAILS:=$(MIPS_SAIL_DIR)/mips_wrappers.sail $(MIPS_SAIL_DIR)/mips_ast_decl.sail $(MIPS_SAIL_DIR)/mips_insts.sail $(MIPS_SAIL_DIR)/mips_ri.sail $(MIPS_SAIL_DIR)/mips_epilogue.sail
MIPS_MAIN:=$(MIPS_SAIL_DIR)/main.sail

mips: $(MIPS_PRE) $(MIPS_TLB) $(MIPS_SAILS) $(MIPS_MAIN)
	$(SAIL) -ocaml -no_effects -o mips -memo_z3 $^

mips.c: $(MIPS_PRE) $(MIPS_TLB) $(MIPS_SAILS) $(MIPS_MAIN)
<<<<<<< HEAD
	$(SAIL) -c -no_effects -ddump_rewrite_ast mips -memo_z3 $^ 1> mips.c 2> mips_dbg
=======
	$(SAIL) -c -O -no_effects -ddump_rewrite_ast mips -memo_z3 $^ 1> mips.c 2> mips_dbg
>>>>>>> 2584039f

mips_no_tlb.lem: $(MIPS_PRE) $(MIPS_TLB_STUB) $(MIPS_SAILS)
	$(SAIL) -lem -o mips_no_tlb -lem_mwords -lem_lib Mips_extras -undefined_gen -memo_z3 $^
mips_no_tlb_types.lem: mips_no_tlb.lem

mips.lem: $(MIPS_PRE) $(SAIL_LIB_DIR)/mono_rewrites.sail $(MIPS_TLB) $(MIPS_SAILS)
	$(SAIL) -lem -o mips -auto_mono -mono_rewrites -lem_mwords -lem_lib Mips_extras -undefined_gen -memo_z3 $^
mips_types.lem: mips.lem

M%.thy: m%.lem m%_types.lem mips_extras.lem
	lem -isa -outdir . -lib $(SAIL_DIR)/src/gen_lib -lib $(SAIL_DIR)/src/lem_interp $^
	sed -i 's/datatype ast/datatype (plugins only: size) ast/' M$*_types.thy

%Script.sml: %.lem %_types.lem $(MIPS_SAIL_DIR)/mips_extras.lem
	lem -hol -outdir . -lib $(SAIL_DIR)/lib/hol -lib $(SAIL_DIR)/src/gen_lib -lib $(SAIL_DIR)/src/lem_interp $^

%Theory.uo: %Script.sml
	Holmake $@

LOC_FILES:=$(MIPS_PRE) $(MIPS_TLB) $(MIPS_SAILS) $(MIPS_MAIN)
include ../etc/loc.mk

clean:
	rm -rf mips Mips.thy mips.lem mips_types.lem _sbuild
	rm -f mipsScript.sml mips_typesScript.sml mips_extrasScript.sml
	-Holmake cleanAll<|MERGE_RESOLUTION|>--- conflicted
+++ resolved
@@ -16,11 +16,7 @@
 	$(SAIL) -ocaml -no_effects -o mips -memo_z3 $^
 
 mips.c: $(MIPS_PRE) $(MIPS_TLB) $(MIPS_SAILS) $(MIPS_MAIN)
-<<<<<<< HEAD
 	$(SAIL) -c -no_effects -ddump_rewrite_ast mips -memo_z3 $^ 1> mips.c 2> mips_dbg
-=======
-	$(SAIL) -c -O -no_effects -ddump_rewrite_ast mips -memo_z3 $^ 1> mips.c 2> mips_dbg
->>>>>>> 2584039f
 
 mips_no_tlb.lem: $(MIPS_PRE) $(MIPS_TLB_STUB) $(MIPS_SAILS)
 	$(SAIL) -lem -o mips_no_tlb -lem_mwords -lem_lib Mips_extras -undefined_gen -memo_z3 $^
@@ -43,6 +39,9 @@
 LOC_FILES:=$(MIPS_PRE) $(MIPS_TLB) $(MIPS_SAILS) $(MIPS_MAIN)
 include ../etc/loc.mk
 
+cloc: $(LOC_FILES)
+	cloc --by-file --force-lang C,sail $^
+
 clean:
 	rm -rf mips Mips.thy mips.lem mips_types.lem _sbuild
 	rm -f mipsScript.sml mips_typesScript.sml mips_extrasScript.sml
