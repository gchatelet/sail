--- conflicted
+++ resolved
@@ -108,12 +108,8 @@
   | (false, RISCVWORD)    -> "lw"
   | (true,  RISCVWORD)    -> "lwu"
   | (_, RISCVDOUBLE)      -> "ld"
-<<<<<<< HEAD
-  | _                     -> failwith "unexpected load op"
   end
   ^ (if aq then ".aq" else "")
-=======
->>>>>>> 71f4339b
 
 let pp_riscv_store_op width = match width with
 | RISCVBYTE -> "sb"
